
/****************************************************************************
 Copyright (c) 2017-2018 Xiamen Yaji Software Co., Ltd.

 render-engine v1.2.0
 http://www.cocos.com

 Permission is hereby granted, free of charge, to any person obtaining a copy
 of this software and associated engine source code (the "Software"), a limited,
 worldwide, royalty-free, non-assignable, revocable and non-exclusive license
 to use Cocos Creator solely to develop games on your target platforms. You shall
 not use Cocos Creator software for developing other software or tools that's
 used for developing games. You are not granted to publish, distribute,
 sublicense, and/or sell copies of Cocos Creator.

 The software or tools in this License Agreement are licensed, not sold.
 Xiamen Yaji Software Co., Ltd. reserves all rights not expressly granted to you.

 THE SOFTWARE IS PROVIDED "AS IS", WITHOUT WARRANTY OF ANY KIND, EXPRESS OR
 IMPLIED, INCLUDING BUT NOT LIMITED TO THE WARRANTIES OF MERCHANTABILITY,
 FITNESS FOR A PARTICULAR PURPOSE AND NONINFRINGEMENT. IN NO EVENT SHALL THE
 AUTHORS OR COPYRIGHT HOLDERS BE LIABLE FOR ANY CLAIM, DAMAGES OR OTHER
 LIABILITY, WHETHER IN AN ACTION OF CONTRACT, TORT OR OTHERWISE, ARISING FROM,
 OUT OF OR IN CONNECTION WITH THE SOFTWARE OR THE USE OR OTHER DEALINGS IN
 THE SOFTWARE.
 ****************************************************************************/
 

'use strict';

var _d2r = Math.PI / 180.0;
var _r2d = 180.0 / Math.PI;

/**
 * @property {number} EPSILON
 */
var EPSILON = 0.000001;

/**
 * Tests whether or not the arguments have approximately the same value, within an absolute
 * or relative tolerance of glMatrix.EPSILON (an absolute tolerance is used for values less
 * than or equal to 1.0, and a relative tolerance is used for larger values)
 *
 * @param {Number} a The first number to test.
 * @param {Number} b The second number to test.
 * @returns {Boolean} True if the numbers are approximately equal, false otherwise.
 */
function equals(a, b) {
  return Math.abs(a - b) <= EPSILON * Math.max(1.0, Math.abs(a), Math.abs(b));
}

/**
 * Tests whether or not the arguments have approximately the same value by given maxDiff
 *
 * @param {Number} a The first number to test.
 * @param {Number} b The second number to test.
 * @param {Number} maxDiff Maximum difference.
 * @returns {Boolean} True if the numbers are approximately equal, false otherwise.
 */
function approx(a, b, maxDiff) {
  maxDiff = maxDiff || EPSILON;
  return Math.abs(a - b) <= maxDiff;
}

/**
 * Clamps a value between a minimum float and maximum float value.
 *
 * @method clamp
 * @param {number} val
 * @param {number} min
 * @param {number} max
 * @return {number}
 */
function clamp(val, min, max) {
  return val < min ? min : val > max ? max : val;
}

/**
 * Clamps a value between 0 and 1.
 *
 * @method clamp01
 * @param {number} val
 * @return {number}
 */
function clamp01(val) {
  return val < 0 ? 0 : val > 1 ? 1 : val;
}

/**
 * @method lerp
 * @param {number} from
 * @param {number} to
 * @param {number} ratio - the interpolation coefficient
 * @return {number}
 */
function lerp(from, to, ratio) {
  return from + (to - from) * ratio;
}

/**
* Convert Degree To Radian
*
* @param {Number} a Angle in Degrees
*/
function toRadian(a) {
  return a * _d2r;
}

/**
* Convert Radian To Degree
*
* @param {Number} a Angle in Radian
*/
function toDegree(a) {
  return a * _r2d;
}

/**
* @method random
*/
var random = Math.random;

/**
 * Returns a floating-point random number between min (inclusive) and max (exclusive).
 *
 * @method randomRange
 * @param {number} min
 * @param {number} max
 * @return {number} the random number
 */
function randomRange(min, max) {
  return Math.random() * (max - min) + min;
}

/**
 * Returns a random integer between min (inclusive) and max (exclusive).
 *
 * @method randomRangeInt
 * @param {number} min
 * @param {number} max
 * @return {number} the random integer
 */
function randomRangeInt(min, max) {
  return Math.floor(randomRange(min, max));
}

/**
 * Returns the next power of two for the value
 *
 * @method nextPow2
 * @param {number} val
 * @return {number} the the next power of two
 */
function nextPow2(val) {
  --val;
  val = (val >> 1) | val;
  val = (val >> 2) | val;
  val = (val >> 4) | val;
  val = (val >> 8) | val;
  val = (val >> 16) | val;
  ++val;

  return val;
}

/**
 * Bit twiddling hacks for JavaScript.
 *
 * Author: Mikola Lysenko
 *
 * Ported from Stanford bit twiddling hack library:
 *    http://graphics.stanford.edu/~seander/bithacks.html
 */

// Number of bits in an integer
var INT_BITS = 32;
var INT_MAX =  0x7fffffff;
var INT_MIN = -1<<(INT_BITS-1);

/**
 * Returns -1, 0, +1 depending on sign of x
 *
 * @param {number} v
 * @returns {number}
 */
function sign(v) {
  return (v > 0) - (v < 0);
}

/**
 * Computes absolute value of integer
 *
 * @param {number} v
 * @returns {number}
 */
function abs(v) {
  var mask = v >> (INT_BITS-1);
  return (v ^ mask) - mask;
}

/**
 * Computes minimum of integers x and y
 *
 * @param {number} x
 * @param {number} y
 * @returns {number}
 */
function min(x, y) {
  return y ^ ((x ^ y) & -(x < y));
}

/**
 * Computes maximum of integers x and y
 *
 * @param {number} x
 * @param {number} y
 * @returns {number}
 */
function max(x, y) {
  return x ^ ((x ^ y) & -(x < y));
}

/**
 * Checks if a number is a power of two
 *
 * @param {number} v
 * @returns {boolean}
 */
function isPow2(v) {
  return !(v & (v-1)) && (!!v);
}

/**
 * Computes log base 2 of v
 *
 * @param {number} v
 * @returns {number}
 */
function log2(v) {
  var r, shift;
  r =     (v > 0xFFFF) << 4; v >>>= r;
  shift = (v > 0xFF  ) << 3; v >>>= shift; r |= shift;
  shift = (v > 0xF   ) << 2; v >>>= shift; r |= shift;
  shift = (v > 0x3   ) << 1; v >>>= shift; r |= shift;
  return r | (v >> 1);
}

/**
 * Computes log base 10 of v
 *
 * @param {number} v
 * @returns {number}
 */
function log10(v) {
  return  (v >= 1000000000) ? 9 : (v >= 100000000) ? 8 : (v >= 10000000) ? 7 :
          (v >= 1000000) ? 6 : (v >= 100000) ? 5 : (v >= 10000) ? 4 :
          (v >= 1000) ? 3 : (v >= 100) ? 2 : (v >= 10) ? 1 : 0;
}

/**
 * Counts number of bits
 *
 * @param {number} v
 * @returns {number}
 */
function popCount(v) {
  v = v - ((v >>> 1) & 0x55555555);
  v = (v & 0x33333333) + ((v >>> 2) & 0x33333333);
  return ((v + (v >>> 4) & 0xF0F0F0F) * 0x1010101) >>> 24;
}

/**
 * Counts number of trailing zeros
 *
 * @param {number} v
 * @returns {number}
 */
function countTrailingZeros(v) {
  var c = 32;
  v &= -v;
  if (v) { c--; }
  if (v & 0x0000FFFF) { c -= 16; }
  if (v & 0x00FF00FF) { c -= 8; }
  if (v & 0x0F0F0F0F) { c -= 4; }
  if (v & 0x33333333) { c -= 2; }
  if (v & 0x55555555) { c -= 1; }
  return c;
}

/**
 * Rounds to next power of 2
 *
 * @param {number} v
 * @returns {number}
 */
function nextPow2$1(v) {
  v += v === 0;
  --v;
  v |= v >>> 1;
  v |= v >>> 2;
  v |= v >>> 4;
  v |= v >>> 8;
  v |= v >>> 16;
  return v + 1;
}

/**
 * Rounds down to previous power of 2
 *
 * @param {number} v
 * @returns {number}
 */
function prevPow2(v) {
  v |= v >>> 1;
  v |= v >>> 2;
  v |= v >>> 4;
  v |= v >>> 8;
  v |= v >>> 16;
  return v - (v>>>1);
}

/**
 * Computes parity of word
 *
 * @param {number} v
 * @returns {number}
 */
function parity(v) {
  v ^= v >>> 16;
  v ^= v >>> 8;
  v ^= v >>> 4;
  v &= 0xf;
  return (0x6996 >>> v) & 1;
}

var REVERSE_TABLE = new Array(256);

(function(tab) {
  for(var i=0; i<256; ++i) {
    var v = i, r = i, s = 7;
    for (v >>>= 1; v; v >>>= 1) {
      r <<= 1;
      r |= v & 1;
      --s;
    }
    tab[i] = (r << s) & 0xff;
  }
})(REVERSE_TABLE);

/**
 * Reverse bits in a 32 bit word
 *
 * @param {number} v
 * @returns {number}
 */
function reverse(v) {
  return (REVERSE_TABLE[v & 0xff] << 24) |
         (REVERSE_TABLE[(v >>> 8) & 0xff] << 16) |
         (REVERSE_TABLE[(v >>> 16) & 0xff] << 8) |
         REVERSE_TABLE[(v >>> 24) & 0xff];
}

/**
 * Interleave bits of 2 coordinates with 16 bits. Useful for fast quadtree codes
 *
 * @param {number} x
 * @param {number} y
 * @returns {number}
 */
function interleave2(x, y) {
  x &= 0xFFFF;
  x = (x | (x << 8)) & 0x00FF00FF;
  x = (x | (x << 4)) & 0x0F0F0F0F;
  x = (x | (x << 2)) & 0x33333333;
  x = (x | (x << 1)) & 0x55555555;

  y &= 0xFFFF;
  y = (y | (y << 8)) & 0x00FF00FF;
  y = (y | (y << 4)) & 0x0F0F0F0F;
  y = (y | (y << 2)) & 0x33333333;
  y = (y | (y << 1)) & 0x55555555;

  return x | (y << 1);
}

/**
 * Extracts the nth interleaved component
 *
 * @param {number} v
 * @param {number} n
 * @returns {number}
 */
function deinterleave2(v, n) {
  v = (v >>> n) & 0x55555555;
  v = (v | (v >>> 1))  & 0x33333333;
  v = (v | (v >>> 2))  & 0x0F0F0F0F;
  v = (v | (v >>> 4))  & 0x00FF00FF;
  v = (v | (v >>> 16)) & 0x000FFFF;
  return (v << 16) >> 16;
}

/**
 * Interleave bits of 3 coordinates, each with 10 bits.  Useful for fast octree codes
 *
 * @param {number} x
 * @param {number} y
 * @param {number} z
 * @returns {number}
 */
function interleave3(x, y, z) {
  x &= 0x3FF;
  x  = (x | (x<<16)) & 4278190335;
  x  = (x | (x<<8))  & 251719695;
  x  = (x | (x<<4))  & 3272356035;
  x  = (x | (x<<2))  & 1227133513;

  y &= 0x3FF;
  y  = (y | (y<<16)) & 4278190335;
  y  = (y | (y<<8))  & 251719695;
  y  = (y | (y<<4))  & 3272356035;
  y  = (y | (y<<2))  & 1227133513;
  x |= (y << 1);

  z &= 0x3FF;
  z  = (z | (z<<16)) & 4278190335;
  z  = (z | (z<<8))  & 251719695;
  z  = (z | (z<<4))  & 3272356035;
  z  = (z | (z<<2))  & 1227133513;

  return x | (z << 2);
}

/**
 * Extracts nth interleaved component of a 3-tuple
 *
 * @param {number} v
 * @param {number} n
 * @returns {number}
 */
function deinterleave3(v, n) {
  v = (v >>> n)       & 1227133513;
  v = (v | (v>>>2))   & 3272356035;
  v = (v | (v>>>4))   & 251719695;
  v = (v | (v>>>8))   & 4278190335;
  v = (v | (v>>>16))  & 0x3FF;
  return (v<<22)>>22;
}

/**
 * Computes next combination in colexicographic order (this is mistakenly called nextPermutation on the bit twiddling hacks page)
 *
 * @param {number} v
 * @returns {number}
 */
function nextCombination(v) {
  var t = v | (v - 1);
  return (t + 1) | (((~t & -~t) - 1) >>> (countTrailingZeros(v) + 1));
}

var bits_ = Object.freeze({
	INT_BITS: INT_BITS,
	INT_MAX: INT_MAX,
	INT_MIN: INT_MIN,
	sign: sign,
	abs: abs,
	min: min,
	max: max,
	isPow2: isPow2,
	log2: log2,
	log10: log10,
	popCount: popCount,
	countTrailingZeros: countTrailingZeros,
	nextPow2: nextPow2$1,
	prevPow2: prevPow2,
	parity: parity,
	reverse: reverse,
	interleave2: interleave2,
	deinterleave2: deinterleave2,
	interleave3: interleave3,
	deinterleave3: deinterleave3,
	nextCombination: nextCombination
});

var _tmp = new Array(2);

var _vec2 = function _vec2(x, y) {
  this.x = x;
  this.y = y;
};

_vec2.prototype.toJSON = function toJSON () {
  _tmp[0] = this.x;
  _tmp[1] = this.y;

  return _tmp;
};

/**
 * @class 2 Dimensional Vector
 * @name vec2
 */
var vec2 = {};

/**
 * Creates a new, empty vec2
 *
 * @returns {vec2} a new 2D vector
 */
vec2.create = function () {
  return new _vec2(0, 0);
};

/**
 * Creates a new vec2 initialized with the given values
 *
 * @param {Number} x X component
 * @param {Number} y Y component
 * @returns {vec2} a new 2D vector
 */
vec2.new = function (x, y) {
  return new _vec2(x, y);
};

/**
 * Creates a new vec2 initialized with values from an existing vector
 *
 * @param {vec2} a vector to clone
 * @returns {vec2} a new 2D vector
 */
vec2.clone = function (a) {
  return new _vec2(a.x, a.y);
};

/**
 * Copy the values from one vec2 to another
 *
 * @param {vec2} out the receiving vector
 * @param {vec2} a the source vector
 * @returns {vec2} out
 */
vec2.copy = function (out, a) {
  out.x = a.x;
  out.y = a.y;
  return out;
};

/**
 * Set the components of a vec2 to the given values
 *
 * @param {vec2} out the receiving vector
 * @param {Number} x X component
 * @param {Number} y Y component
 * @returns {vec2} out
 */
vec2.set = function (out, x, y) {
  out.x = x;
  out.y = y;
  return out;
};

/**
 * Adds two vec2's
 *
 * @param {vec2} out the receiving vector
 * @param {vec2} a the first operand
 * @param {vec2} b the second operand
 * @returns {vec2} out
 */
vec2.add = function (out, a, b) {
  out.x = a.x + b.x;
  out.y = a.y + b.y;
  return out;
};

/**
 * Subtracts vector b from vector a
 *
 * @param {vec2} out the receiving vector
 * @param {vec2} a the first operand
 * @param {vec2} b the second operand
 * @returns {vec2} out
 */
vec2.subtract = function (out, a, b) {
  out.x = a.x - b.x;
  out.y = a.y - b.y;
  return out;
};

/**
 * Alias for {@link vec2.subtract}
 * @function
 */
vec2.sub = vec2.subtract;

/**
 * Multiplies two vec2's
 *
 * @param {vec2} out the receiving vector
 * @param {vec2} a the first operand
 * @param {vec2} b the second operand
 * @returns {vec2} out
 */
vec2.multiply = function (out, a, b) {
  out.x = a.x * b.x;
  out.y = a.y * b.y;
  return out;
};

/**
 * Alias for {@link vec2.multiply}
 * @function
 */
vec2.mul = vec2.multiply;

/**
 * Divides two vec2's
 *
 * @param {vec2} out the receiving vector
 * @param {vec2} a the first operand
 * @param {vec2} b the second operand
 * @returns {vec2} out
 */
vec2.divide = function (out, a, b) {
  out.x = a.x / b.x;
  out.y = a.y / b.y;
  return out;
};

/**
 * Alias for {@link vec2.divide}
 * @function
 */
vec2.div = vec2.divide;

/**
 * Math.ceil the components of a vec2
 *
 * @param {vec2} out the receiving vector
 * @param {vec2} a vector to ceil
 * @returns {vec2} out
 */
vec2.ceil = function (out, a) {
  out.x = Math.ceil(a.x);
  out.y = Math.ceil(a.y);
  return out;
};

/**
 * Math.floor the components of a vec2
 *
 * @param {vec2} out the receiving vector
 * @param {vec2} a vector to floor
 * @returns {vec2} out
 */
vec2.floor = function (out, a) {
  out.x = Math.floor(a.x);
  out.y = Math.floor(a.y);
  return out;
};

/**
 * Returns the minimum of two vec2's
 *
 * @param {vec2} out the receiving vector
 * @param {vec2} a the first operand
 * @param {vec2} b the second operand
 * @returns {vec2} out
 */
vec2.min = function (out, a, b) {
  out.x = Math.min(a.x, b.x);
  out.y = Math.min(a.y, b.y);
  return out;
};

/**
 * Returns the maximum of two vec2's
 *
 * @param {vec2} out the receiving vector
 * @param {vec2} a the first operand
 * @param {vec2} b the second operand
 * @returns {vec2} out
 */
vec2.max = function (out, a, b) {
  out.x = Math.max(a.x, b.x);
  out.y = Math.max(a.y, b.y);
  return out;
};

/**
 * Math.round the components of a vec2
 *
 * @param {vec2} out the receiving vector
 * @param {vec2} a vector to round
 * @returns {vec2} out
 */
vec2.round = function (out, a) {
  out.x = Math.round(a.x);
  out.y = Math.round(a.y);
  return out;
};

/**
 * Scales a vec2 by a scalar number
 *
 * @param {vec2} out the receiving vector
 * @param {vec2} a the vector to scale
 * @param {Number} b amount to scale the vector by
 * @returns {vec2} out
 */
vec2.scale = function (out, a, b) {
  out.x = a.x * b;
  out.y = a.y * b;
  return out;
};

/**
 * Adds two vec2's after scaling the second operand by a scalar value
 *
 * @param {vec2} out the receiving vector
 * @param {vec2} a the first operand
 * @param {vec2} b the second operand
 * @param {Number} scale the amount to scale b by before adding
 * @returns {vec2} out
 */
vec2.scaleAndAdd = function (out, a, b, scale) {
  out.x = a.x + (b.x * scale);
  out.y = a.y + (b.y * scale);
  return out;
};

/**
 * Calculates the euclidian distance between two vec2's
 *
 * @param {vec2} a the first operand
 * @param {vec2} b the second operand
 * @returns {Number} distance between a and b
 */
vec2.distance = function (a, b) {
  var x = b.x - a.x,
      y = b.y - a.y;
  return Math.sqrt(x * x + y * y);
};

/**
 * Alias for {@link vec2.distance}
 * @function
 */
vec2.dist = vec2.distance;

/**
 * Calculates the squared euclidian distance between two vec2's
 *
 * @param {vec2} a the first operand
 * @param {vec2} b the second operand
 * @returns {Number} squared distance between a and b
 */
vec2.squaredDistance = function (a, b) {
  var x = b.x - a.x,
      y = b.y - a.y;
  return x * x + y * y;
};

/**
 * Alias for {@link vec2.squaredDistance}
 * @function
 */
vec2.sqrDist = vec2.squaredDistance;

/**
 * Calculates the length of a vec2
 *
 * @param {vec2} a vector to calculate length of
 * @returns {Number} length of a
 */
vec2.length = function (a) {
  var x = a.x,
      y = a.y;
  return Math.sqrt(x * x + y * y);
};

/**
 * Alias for {@link vec2.length}
 * @function
 */
vec2.len = vec2.length;

/**
 * Calculates the squared length of a vec2
 *
 * @param {vec2} a vector to calculate squared length of
 * @returns {Number} squared length of a
 */
vec2.squaredLength = function (a) {
  var x = a.x,
      y = a.y;
  return x * x + y * y;
};

/**
 * Alias for {@link vec2.squaredLength}
 * @function
 */
vec2.sqrLen = vec2.squaredLength;

/**
 * Negates the components of a vec2
 *
 * @param {vec2} out the receiving vector
 * @param {vec2} a vector to negate
 * @returns {vec2} out
 */
vec2.negate = function (out, a) {
  out.x = -a.x;
  out.y = -a.y;
  return out;
};

/**
 * Returns the inverse of the components of a vec2
 *
 * @param {vec2} out the receiving vector
 * @param {vec2} a vector to invert
 * @returns {vec2} out
 */
vec2.inverse = function (out, a) {
  out.x = 1.0 / a.x;
  out.y = 1.0 / a.y;
  return out;
};

/**
 * Returns the inverse of the components of a vec2 safely
 *
 * @param {vec2} out the receiving vector
 * @param {vec2} a vector to invert
 * @returns {vec2} out
 */
vec2.inverseSafe = function (out, a) {
  var x = a.x,
      y = a.y;

  if (Math.abs(x) < EPSILON) {
    out.x = 0;
  } else {
    out.x = 1.0 / x;
  }

  if (Math.abs(y) < EPSILON) {
    out.y = 0;
  } else {
    out.y = 1.0 / a.y;
  }

  return out;
};

/**
 * Normalize a vec2
 *
 * @param {vec2} out the receiving vector
 * @param {vec2} a vector to normalize
 * @returns {vec2} out
 */
vec2.normalize = function (out, a) {
  var x = a.x,
      y = a.y;
  var len = x * x + y * y;
  if (len > 0) {
    //TODO: evaluate use of glm_invsqrt here?
    len = 1 / Math.sqrt(len);
    out.x = a.x * len;
    out.y = a.y * len;
  }
  return out;
};

/**
 * Calculates the dot product of two vec2's
 *
 * @param {vec2} a the first operand
 * @param {vec2} b the second operand
 * @returns {Number} dot product of a and b
 */
vec2.dot = function (a, b) {
  return a.x * b.x + a.y * b.y;
};

/**
 * Computes the cross product of two vec2's
 * Note that the cross product must by definition produce a 3D vector
 *
 * @param {vec3} out the receiving vector
 * @param {vec2} a the first operand
 * @param {vec2} b the second operand
 * @returns {vec3} out
 */
vec2.cross = function (out, a, b) {
  var z = a.x * b.y - a.y * b.x;
  out.x = out.y = 0;
  out.z = z;
  return out;
};

/**
 * Performs a linear interpolation between two vec2's
 *
 * @param {vec2} out the receiving vector
 * @param {vec2} a the first operand
 * @param {vec2} b the second operand
 * @param {Number} t interpolation amount between the two inputs
 * @returns {vec2} out
 */
vec2.lerp = function (out, a, b, t) {
  var ax = a.x,
      ay = a.y;
  out.x = ax + t * (b.x - ax);
  out.y = ay + t * (b.y - ay);
  return out;
};

/**
 * Generates a random vector with the given scale
 *
 * @param {vec2} out the receiving vector
 * @param {Number} [scale] Length of the resulting vector. If ommitted, a unit vector will be returned
 * @returns {vec2} out
 */
vec2.random = function (out, scale) {
  scale = scale || 1.0;
  var r = random() * 2.0 * Math.PI;
  out.x = Math.cos(r) * scale;
  out.y = Math.sin(r) * scale;
  return out;
};

/**
 * Transforms the vec2 with a mat2
 *
 * @param {vec2} out the receiving vector
 * @param {vec2} a the vector to transform
 * @param {mat2} m matrix to transform with
 * @returns {vec2} out
 */
vec2.transformMat2 = function (out, a, m) {
  var x = a.x,
      y = a.y;
  out.x = m.m00 * x + m.m02 * y;
  out.y = m.m01 * x + m.m03 * y;
  return out;
};

/**
 * Transforms the vec2 with a mat23
 *
 * @param {vec2} out the receiving vector
 * @param {vec2} a the vector to transform
 * @param {mat23} m matrix to transform with
 * @returns {vec2} out
 */
vec2.transformMat23 = function (out, a, m) {
  var x = a.x,
      y = a.y;
  out.x = m.m00 * x + m.m02 * y + m.m04;
  out.y = m.m01 * x + m.m03 * y + m.m05;
  return out;
};

/**
 * Transforms the vec2 with a mat3
 * 3rd vector component is implicitly '1'
 *
 * @param {vec2} out the receiving vector
 * @param {vec2} a the vector to transform
 * @param {mat3} m matrix to transform with
 * @returns {vec2} out
 */
vec2.transformMat3 = function (out, a, m) {
  var x = a.x,
      y = a.y;
  out.x = m.m00 * x + m.m03 * y + m.m06;
  out.y = m.m01 * x + m.m04 * y + m.m07;
  return out;
};

/**
 * Transforms the vec2 with a mat4
 * 3rd vector component is implicitly '0'
 * 4th vector component is implicitly '1'
 *
 * @param {vec2} out the receiving vector
 * @param {vec2} a the vector to transform
 * @param {mat4} m matrix to transform with
 * @returns {vec2} out
 */
vec2.transformMat4 = function (out, a, m) {
  var x = a.x,
      y = a.y;
  out.x = m.m00 * x + m.m04 * y + m.m12;
  out.y = m.m01 * x + m.m05 * y + m.m13;
  return out;
};

/**
 * Perform some operation over an array of vec2s.
 *
 * @param {Array} a the array of vectors to iterate over
 * @param {Number} stride Number of elements between the start of each vec2. If 0 assumes tightly packed
 * @param {Number} offset Number of elements to skip at the beginning of the array
 * @param {Number} count Number of vec2s to iterate over. If 0 iterates over entire array
 * @param {Function} fn Function to call for each vector in the array
 * @param {Object} [arg] additional argument to pass to fn
 * @returns {Array} a
 * @function
 */
vec2.forEach = (function () {
  var vec = vec2.create();

  return function (a, stride, offset, count, fn, arg) {
    var i, l;
    if (!stride) {
      stride = 2;
    }

    if (!offset) {
      offset = 0;
    }

    if (count) {
      l = Math.min((count * stride) + offset, a.length);
    } else {
      l = a.length;
    }

    for (i = offset; i < l; i += stride) {
      vec.x = a[i]; vec.y = a[i + 1];
      fn(vec, vec, arg);
      a[i] = vec.x; a[i + 1] = vec.y;
    }

    return a;
  };
})();

/**
 * Returns a string representation of a vector
 *
 * @param {vec2} a vector to represent as a string
 * @returns {String} string representation of the vector
 */
vec2.str = function (a) {
  return ("vec2(" + (a.x) + ", " + (a.y) + ")");
};

/**
 * Returns typed array
 *
 * @param {array} out
 * @param {vec2} v
 * @returns {array}
 */
vec2.array = function (out, v) {
  out[0] = v.x;
  out[1] = v.y;

  return out;
};

/**
 * Returns whether or not the vectors exactly have the same elements in the same position (when compared with ===)
 *
 * @param {vec2} a The first vector.
 * @param {vec2} b The second vector.
 * @returns {Boolean} True if the vectors are equal, false otherwise.
 */
vec2.exactEquals = function (a, b) {
  return a.x === b.x && a.y === b.y;
};

/**
 * Returns whether or not the vectors have approximately the same elements in the same position.
 *
 * @param {vec2} a The first vector.
 * @param {vec2} b The second vector.
 * @returns {Boolean} True if the vectors are equal, false otherwise.
 */
vec2.equals = function (a, b) {
  var a0 = a.x, a1 = a.y;
  var b0 = b.x, b1 = b.y;
  return (Math.abs(a0 - b0) <= EPSILON * Math.max(1.0, Math.abs(a0), Math.abs(b0)) &&
    Math.abs(a1 - b1) <= EPSILON * Math.max(1.0, Math.abs(a1), Math.abs(b1)));
};

var _tmp$1 = new Array(3);

var _vec3 = function _vec3(x, y, z) {
  this.x = x;
  this.y = y;
  this.z = z;
};

_vec3.prototype.toJSON = function toJSON () {
  _tmp$1[0] = this.x;
  _tmp$1[1] = this.y;
  _tmp$1[2] = this.z;

  return _tmp$1;
};

/**
 * @class 3 Dimensional Vector
 * @name vec3
 */
var vec3 = {};

/**
 * Creates a new, empty vec3
 *
 * @returns {vec3} a new 3D vector
 */
vec3.create = function () {
  return new _vec3(0, 0, 0);
};

/**
 * Creates a new vec3 initialized with the given values
 *
 * @param {Number} x X component
 * @param {Number} y Y component
 * @param {Number} z Z component
 * @returns {vec3} a new 3D vector
 */
vec3.new = function (x, y, z) {
  return new _vec3(x, y, z);
};

/**
 * Creates a new vec3 initialized with values from an existing vector
 *
 * @param {vec3} a vector to clone
 * @returns {vec3} a new 3D vector
 */
vec3.clone = function (a) {
  return new _vec3(a.x, a.y, a.z);
};

/**
 * Copy the values from one vec3 to another
 *
 * @param {vec3} out the receiving vector
 * @param {vec3} a the source vector
 * @returns {vec3} out
 */
vec3.copy = function (out, a) {
  out.x = a.x;
  out.y = a.y;
  out.z = a.z;
  return out;
};

/**
 * Set the components of a vec3 to the given values
 *
 * @param {vec3} out the receiving vector
 * @param {Number} x X component
 * @param {Number} y Y component
 * @param {Number} z Z component
 * @returns {vec3} out
 */
vec3.set = function (out, x, y, z) {
  out.x = x;
  out.y = y;
  out.z = z;
  return out;
};

/**
 * Adds two vec3's
 *
 * @param {vec3} out the receiving vector
 * @param {vec3} a the first operand
 * @param {vec3} b the second operand
 * @returns {vec3} out
 */
vec3.add = function (out, a, b) {
  out.x = a.x + b.x;
  out.y = a.y + b.y;
  out.z = a.z + b.z;
  return out;
};

/**
 * Subtracts vector b from vector a
 *
 * @param {vec3} out the receiving vector
 * @param {vec3} a the first operand
 * @param {vec3} b the second operand
 * @returns {vec3} out
 */
vec3.subtract = function (out, a, b) {
  out.x = a.x - b.x;
  out.y = a.y - b.y;
  out.z = a.z - b.z;
  return out;
};

/**
 * Alias for {@link vec3.subtract}
 * @function
 */
vec3.sub = vec3.subtract;

/**
 * Multiplies two vec3's
 *
 * @param {vec3} out the receiving vector
 * @param {vec3} a the first operand
 * @param {vec3} b the second operand
 * @returns {vec3} out
 */
vec3.multiply = function (out, a, b) {
  out.x = a.x * b.x;
  out.y = a.y * b.y;
  out.z = a.z * b.z;
  return out;
};

/**
 * Alias for {@link vec3.multiply}
 * @function
 */
vec3.mul = vec3.multiply;

/**
 * Divides two vec3's
 *
 * @param {vec3} out the receiving vector
 * @param {vec3} a the first operand
 * @param {vec3} b the second operand
 * @returns {vec3} out
 */
vec3.divide = function (out, a, b) {
  out.x = a.x / b.x;
  out.y = a.y / b.y;
  out.z = a.z / b.z;
  return out;
};

/**
 * Alias for {@link vec3.divide}
 * @function
 */
vec3.div = vec3.divide;

/**
 * Math.ceil the components of a vec3
 *
 * @param {vec3} out the receiving vector
 * @param {vec3} a vector to ceil
 * @returns {vec3} out
 */
vec3.ceil = function (out, a) {
  out.x = Math.ceil(a.x);
  out.y = Math.ceil(a.y);
  out.z = Math.ceil(a.z);
  return out;
};

/**
 * Math.floor the components of a vec3
 *
 * @param {vec3} out the receiving vector
 * @param {vec3} a vector to floor
 * @returns {vec3} out
 */
vec3.floor = function (out, a) {
  out.x = Math.floor(a.x);
  out.y = Math.floor(a.y);
  out.z = Math.floor(a.z);
  return out;
};

/**
 * Returns the minimum of two vec3's
 *
 * @param {vec3} out the receiving vector
 * @param {vec3} a the first operand
 * @param {vec3} b the second operand
 * @returns {vec3} out
 */
vec3.min = function (out, a, b) {
  out.x = Math.min(a.x, b.x);
  out.y = Math.min(a.y, b.y);
  out.z = Math.min(a.z, b.z);
  return out;
};

/**
 * Returns the maximum of two vec3's
 *
 * @param {vec3} out the receiving vector
 * @param {vec3} a the first operand
 * @param {vec3} b the second operand
 * @returns {vec3} out
 */
vec3.max = function (out, a, b) {
  out.x = Math.max(a.x, b.x);
  out.y = Math.max(a.y, b.y);
  out.z = Math.max(a.z, b.z);
  return out;
};

/**
 * Math.round the components of a vec3
 *
 * @param {vec3} out the receiving vector
 * @param {vec3} a vector to round
 * @returns {vec3} out
 */
vec3.round = function (out, a) {
  out.x = Math.round(a.x);
  out.y = Math.round(a.y);
  out.z = Math.round(a.z);
  return out;
};

/**
 * Scales a vec3 by a scalar number
 *
 * @param {vec3} out the receiving vector
 * @param {vec3} a the vector to scale
 * @param {Number} b amount to scale the vector by
 * @returns {vec3} out
 */
vec3.scale = function (out, a, b) {
  out.x = a.x * b;
  out.y = a.y * b;
  out.z = a.z * b;
  return out;
};

/**
 * Adds two vec3's after scaling the second operand by a scalar value
 *
 * @param {vec3} out the receiving vector
 * @param {vec3} a the first operand
 * @param {vec3} b the second operand
 * @param {Number} scale the amount to scale b by before adding
 * @returns {vec3} out
 */
vec3.scaleAndAdd = function (out, a, b, scale) {
  out.x = a.x + (b.x * scale);
  out.y = a.y + (b.y * scale);
  out.z = a.z + (b.z * scale);
  return out;
};

/**
 * Calculates the euclidian distance between two vec3's
 *
 * @param {vec3} a the first operand
 * @param {vec3} b the second operand
 * @returns {Number} distance between a and b
 */
vec3.distance = function (a, b) {
  var x = b.x - a.x,
    y = b.y - a.y,
    z = b.z - a.z;
  return Math.sqrt(x * x + y * y + z * z);
};

/**
 * Alias for {@link vec3.distance}
 * @function
 */
vec3.dist = vec3.distance;

/**
 * Calculates the squared euclidian distance between two vec3's
 *
 * @param {vec3} a the first operand
 * @param {vec3} b the second operand
 * @returns {Number} squared distance between a and b
 */
vec3.squaredDistance = function (a, b) {
  var x = b.x - a.x,
      y = b.y - a.y,
      z = b.z - a.z;
  return x * x + y * y + z * z;
};

/**
 * Alias for {@link vec3.squaredDistance}
 * @function
 */
vec3.sqrDist = vec3.squaredDistance;

/**
 * Calculates the length of a vec3
 *
 * @param {vec3} a vector to calculate length of
 * @returns {Number} length of a
 */
vec3.length = function (a) {
  var x = a.x,
      y = a.y,
      z = a.z;
  return Math.sqrt(x * x + y * y + z * z);
};

/**
 * Alias for {@link vec3.length}
 * @function
 */
vec3.len = vec3.length;

/**
 * Calculates the squared length of a vec3
 *
 * @param {vec3} a vector to calculate squared length of
 * @returns {Number} squared length of a
 */
vec3.squaredLength = function (a) {
  var x = a.x,
      y = a.y,
      z = a.z;
  return x * x + y * y + z * z;
};

/**
 * Alias for {@link vec3.squaredLength}
 * @function
 */
vec3.sqrLen = vec3.squaredLength;

/**
 * Negates the components of a vec3
 *
 * @param {vec3} out the receiving vector
 * @param {vec3} a vector to negate
 * @returns {vec3} out
 */
vec3.negate = function (out, a) {
  out.x = -a.x;
  out.y = -a.y;
  out.z = -a.z;
  return out;
};

/**
 * Returns the inverse of the components of a vec3
 *
 * @param {vec3} out the receiving vector
 * @param {vec3} a vector to invert
 * @returns {vec3} out
 */
vec3.inverse = function (out, a) {
  out.x = 1.0 / a.x;
  out.y = 1.0 / a.y;
  out.z = 1.0 / a.z;
  return out;
};

/**
 * Returns the inverse of the components of a vec3 safely
 *
 * @param {vec3} out the receiving vector
 * @param {vec3} a vector to invert
 * @returns {vec3} out
 */
vec3.inverseSafe = function (out, a) {
  var x = a.x,
      y = a.y,
      z = a.z;

  if (Math.abs(x) < EPSILON) {
    out.x = 0;
  } else {
    out.x = 1.0 / x;
  }

  if (Math.abs(y) < EPSILON) {
    out.y = 0;
  } else {
    out.y = 1.0 / y;
  }

  if (Math.abs(z) < EPSILON) {
    out.z = 0;
  } else {
    out.z = 1.0 / z;
  }

  return out;
};

/**
 * Normalize a vec3
 *
 * @param {vec3} out the receiving vector
 * @param {vec3} a vector to normalize
 * @returns {vec3} out
 */
vec3.normalize = function (out, a) {
  var x = a.x,
      y = a.y,
      z = a.z;

  var len = x * x + y * y + z * z;
  if (len > 0) {
    //TODO: evaluate use of glm_invsqrt here?
    len = 1 / Math.sqrt(len);
    out.x = x * len;
    out.y = y * len;
    out.z = z * len;
  }
  return out;
};

/**
 * Calculates the dot product of two vec3's
 *
 * @param {vec3} a the first operand
 * @param {vec3} b the second operand
 * @returns {Number} dot product of a and b
 */
vec3.dot = function (a, b) {
  return a.x * b.x + a.y * b.y + a.z * b.z;
};

/**
 * Computes the cross product of two vec3's
 *
 * @param {vec3} out the receiving vector
 * @param {vec3} a the first operand
 * @param {vec3} b the second operand
 * @returns {vec3} out
 */
vec3.cross = function (out, a, b) {
  var ax = a.x, ay = a.y, az = a.z,
      bx = b.x, by = b.y, bz = b.z;

  out.x = ay * bz - az * by;
  out.y = az * bx - ax * bz;
  out.z = ax * by - ay * bx;
  return out;
};

/**
 * Performs a linear interpolation between two vec3's
 *
 * @param {vec3} out the receiving vector
 * @param {vec3} a the first operand
 * @param {vec3} b the second operand
 * @param {Number} t interpolation amount between the two inputs
 * @returns {vec3} out
 */
vec3.lerp = function (out, a, b, t) {
  var ax = a.x,
      ay = a.y,
      az = a.z;
  out.x = ax + t * (b.x - ax);
  out.y = ay + t * (b.y - ay);
  out.z = az + t * (b.z - az);
  return out;
};

/**
 * Performs a hermite interpolation with two control points
 *
 * @param {vec3} out the receiving vector
 * @param {vec3} a the first operand
 * @param {vec3} b the second operand
 * @param {vec3} c the third operand
 * @param {vec3} d the fourth operand
 * @param {Number} t interpolation amount between the two inputs
 * @returns {vec3} out
 */
vec3.hermite = function (out, a, b, c, d, t) {
  var factorTimes2 = t * t,
      factor1 = factorTimes2 * (2 * t - 3) + 1,
      factor2 = factorTimes2 * (t - 2) + t,
      factor3 = factorTimes2 * (t - 1),
      factor4 = factorTimes2 * (3 - 2 * t);

  out.x = a.x * factor1 + b.x * factor2 + c.x * factor3 + d.x * factor4;
  out.y = a.y * factor1 + b.y * factor2 + c.y * factor3 + d.y * factor4;
  out.z = a.z * factor1 + b.z * factor2 + c.z * factor3 + d.z * factor4;

  return out;
};

/**
 * Performs a bezier interpolation with two control points
 *
 * @param {vec3} out the receiving vector
 * @param {vec3} a the first operand
 * @param {vec3} b the second operand
 * @param {vec3} c the third operand
 * @param {vec3} d the fourth operand
 * @param {Number} t interpolation amount between the two inputs
 * @returns {vec3} out
 */
vec3.bezier = function (out, a, b, c, d, t) {
  var inverseFactor = 1 - t,
      inverseFactorTimesTwo = inverseFactor * inverseFactor,
      factorTimes2 = t * t,
      factor1 = inverseFactorTimesTwo * inverseFactor,
      factor2 = 3 * t * inverseFactorTimesTwo,
      factor3 = 3 * factorTimes2 * inverseFactor,
      factor4 = factorTimes2 * t;

  out.x = a.x * factor1 + b.x * factor2 + c.x * factor3 + d.x * factor4;
  out.y = a.y * factor1 + b.y * factor2 + c.y * factor3 + d.y * factor4;
  out.z = a.z * factor1 + b.z * factor2 + c.z * factor3 + d.z * factor4;

  return out;
};

/**
 * Generates a random vector with the given scale
 *
 * @param {vec3} out the receiving vector
 * @param {Number} [scale] Length of the resulting vector. If ommitted, a unit vector will be returned
 * @returns {vec3} out
 */
vec3.random = function (out, scale) {
  scale = scale || 1.0;

  var r = random() * 2.0 * Math.PI;
  var z = (random() * 2.0) - 1.0;
  var zScale = Math.sqrt(1.0 - z * z) * scale;

  out.x = Math.cos(r) * zScale;
  out.y = Math.sin(r) * zScale;
  out.z = z * scale;
  return out;
};

/**
 * Transforms the vec3 with a mat4.
 * 4th vector component is implicitly '1'
 *
 * @param {vec3} out the receiving vector
 * @param {vec3} a the vector to transform
 * @param {mat4} m matrix to transform with
 * @returns {vec3} out
 */
vec3.transformMat4 = function (out, a, m) {
  var x = a.x, y = a.y, z = a.z,
      w = m.m03 * x + m.m07 * y + m.m11 * z + m.m15;
  w = w || 1.0;
  out.x = (m.m00 * x + m.m04 * y + m.m08 * z + m.m12) / w;
  out.y = (m.m01 * x + m.m05 * y + m.m09 * z + m.m13) / w;
  out.z = (m.m02 * x + m.m06 * y + m.m10 * z + m.m14) / w;
  return out;
};

/**
 * Transforms the vec3 with a mat3.
 *
 * @param {vec3} out the receiving vector
 * @param {vec3} a the vector to transform
 * @param {mat4} m the 3x3 matrix to transform with
 * @returns {vec3} out
 */
vec3.transformMat3 = function (out, a, m) {
  var x = a.x, y = a.y, z = a.z;
  out.x = x * m.m00 + y * m.m03 + z * m.m06;
  out.y = x * m.m01 + y * m.m04 + z * m.m07;
  out.z = x * m.m02 + y * m.m05 + z * m.m08;
  return out;
};

/**
 * Transforms the vec3 with a quat
 *
 * @param {vec3} out the receiving vector
 * @param {vec3} a the vector to transform
 * @param {quat} q quaternion to transform with
 * @returns {vec3} out
 */
vec3.transformQuat = function (out, a, q) {
  // benchmarks: http://jsperf.com/quaternion-transform-vec3-implementations

  var x = a.x, y = a.y, z = a.z;
  var qx = q.x, qy = q.y, qz = q.z, qw = q.w;

  // calculate quat * vec
  var ix = qw * x + qy * z - qz * y;
  var iy = qw * y + qz * x - qx * z;
  var iz = qw * z + qx * y - qy * x;
  var iw = -qx * x - qy * y - qz * z;

  // calculate result * inverse quat
  out.x = ix * qw + iw * -qx + iy * -qz - iz * -qy;
  out.y = iy * qw + iw * -qy + iz * -qx - ix * -qz;
  out.z = iz * qw + iw * -qz + ix * -qy - iy * -qx;
  return out;
};

/**
 * Rotate a 3D vector around the x-axis
 * @param {vec3} out The receiving vec3
 * @param {vec3} a The vec3 point to rotate
 * @param {vec3} b The origin of the rotation
 * @param {Number} c The angle of rotation
 * @returns {vec3} out
 */
vec3.rotateX = function (out, a, b, c) {
  var p = [], r = [];
  // Translate point to the origin
  p.x = a.x - b.x;
  p.y = a.y - b.y;
  p.z = a.z - b.z;

  //perform rotation
  r.x = p.x;
  r.y = p.y * Math.cos(c) - p.z * Math.sin(c);
  r.z = p.y * Math.sin(c) + p.z * Math.cos(c);

  //translate to correct position
  out.x = r.x + b.x;
  out.y = r.y + b.y;
  out.z = r.z + b.z;

  return out;
};

/**
 * Rotate a 3D vector around the y-axis
 * @param {vec3} out The receiving vec3
 * @param {vec3} a The vec3 point to rotate
 * @param {vec3} b The origin of the rotation
 * @param {Number} c The angle of rotation
 * @returns {vec3} out
 */
vec3.rotateY = function (out, a, b, c) {
  var p = [], r = [];
  //Translate point to the origin
  p.x = a.x - b.x;
  p.y = a.y - b.y;
  p.z = a.z - b.z;

  //perform rotation
  r.x = p.z * Math.sin(c) + p.x * Math.cos(c);
  r.y = p.y;
  r.z = p.z * Math.cos(c) - p.x * Math.sin(c);

  //translate to correct position
  out.x = r.x + b.x;
  out.y = r.y + b.y;
  out.z = r.z + b.z;

  return out;
};

/**
 * Rotate a 3D vector around the z-axis
 * @param {vec3} out The receiving vec3
 * @param {vec3} a The vec3 point to rotate
 * @param {vec3} b The origin of the rotation
 * @param {Number} c The angle of rotation
 * @returns {vec3} out
 */
vec3.rotateZ = function (out, a, b, c) {
  var p = [], r = [];
  //Translate point to the origin
  p.x = a.x - b.x;
  p.y = a.y - b.y;
  p.z = a.z - b.z;

  //perform rotation
  r.x = p.x * Math.cos(c) - p.y * Math.sin(c);
  r.y = p.x * Math.sin(c) + p.y * Math.cos(c);
  r.z = p.z;

  //translate to correct position
  out.x = r.x + b.x;
  out.y = r.y + b.y;
  out.z = r.z + b.z;

  return out;
};

/**
 * Perform some operation over an array of vec3s.
 *
 * @param {Array} a the array of vectors to iterate over
 * @param {Number} stride Number of elements between the start of each vec3. If 0 assumes tightly packed
 * @param {Number} offset Number of elements to skip at the beginning of the array
 * @param {Number} count Number of vec3s to iterate over. If 0 iterates over entire array
 * @param {Function} fn Function to call for each vector in the array
 * @param {Object} [arg] additional argument to pass to fn
 * @returns {Array} a
 * @function
 */
vec3.forEach = (function () {
  var vec = vec3.create();

  return function (a, stride, offset, count, fn, arg) {
    var i, l;
    if (!stride) {
      stride = 3;
    }

    if (!offset) {
      offset = 0;
    }

    if (count) {
      l = Math.min((count * stride) + offset, a.length);
    } else {
      l = a.length;
    }

    for (i = offset; i < l; i += stride) {
      vec.x = a[i]; vec.y = a[i + 1]; vec.z = a[i + 2];
      fn(vec, vec, arg);
      a[i] = vec.x; a[i + 1] = vec.y; a[i + 2] = vec.z;
    }

    return a;
  };
})();

/**
 * Get the angle between two 3D vectors
 * @param {vec3} a The first operand
 * @param {vec3} b The second operand
 * @returns {Number} The angle in radians
 */
vec3.angle = (function () {
  var tempA = vec3.create();
  var tempB = vec3.create();

  return function (a, b) {
    vec3.copy(tempA, a);
    vec3.copy(tempB, b);

    vec3.normalize(tempA, tempA);
    vec3.normalize(tempB, tempB);

    var cosine = vec3.dot(tempA, tempB);

    if (cosine > 1.0) {
      return 0;
    }

    if (cosine < -1.0) {
      return Math.PI;
    }

    return Math.acos(cosine);
  };
})();

/**
 * Returns a string representation of a vector
 *
 * @param {vec3} a vector to represent as a string
 * @returns {String} string representation of the vector
 */
vec3.str = function (a) {
  return ("vec3(" + (a.x) + ", " + (a.y) + ", " + (a.z) + ")");
};

/**
 * Returns typed array
 *
 * @param {array} out
 * @param {vec3} v
 * @returns {array}
 */
vec3.array = function (out, v) {
  out[0] = v.x;
  out[1] = v.y;
  out[2] = v.z;

  return out;
};

/**
 * Returns whether or not the vectors have exactly the same elements in the same position (when compared with ===)
 *
 * @param {vec3} a The first vector.
 * @param {vec3} b The second vector.
 * @returns {Boolean} True if the vectors are equal, false otherwise.
 */
vec3.exactEquals = function (a, b) {
  return a.x === b.x && a.y === b.y && a.z === b.z;
};

/**
 * Returns whether or not the vectors have approximately the same elements in the same position.
 *
 * @param {vec3} a The first vector.
 * @param {vec3} b The second vector.
 * @returns {Boolean} True if the vectors are equal, false otherwise.
 */
vec3.equals = function (a, b) {
  var a0 = a.x, a1 = a.y, a2 = a.z;
  var b0 = b.x, b1 = b.y, b2 = b.z;
  return (Math.abs(a0 - b0) <= EPSILON * Math.max(1.0, Math.abs(a0), Math.abs(b0)) &&
    Math.abs(a1 - b1) <= EPSILON * Math.max(1.0, Math.abs(a1), Math.abs(b1)) &&
    Math.abs(a2 - b2) <= EPSILON * Math.max(1.0, Math.abs(a2), Math.abs(b2)));
};

var _tmp$2 = new Array(4);

var _vec4 = function _vec4(x, y, z, w) {
  this.x = x;
  this.y = y;
  this.z = z;
  this.w = w;
};

_vec4.prototype.toJSON = function toJSON () {
  _tmp$2[0] = this.x;
  _tmp$2[1] = this.y;
  _tmp$2[2] = this.z;
  _tmp$2[3] = this.w;

  return _tmp$2;
};

/**
 * @class 4 Dimensional Vector
 * @name vec4
 */
var vec4 = {};

/**
 * Creates a new, empty vec4
 *
 * @returns {vec4} a new 4D vector
 */
vec4.create = function () {
  return new _vec4(0, 0, 0, 0);
};

/**
 * Creates a new vec4 initialized with the given values
 *
 * @param {Number} x X component
 * @param {Number} y Y component
 * @param {Number} z Z component
 * @param {Number} w W component
 * @returns {vec4} a new 4D vector
 */
vec4.new = function (x, y, z, w) {
  return new _vec4(x, y, z, w);
};

/**
 * Creates a new vec4 initialized with values from an existing vector
 *
 * @param {vec4} a vector to clone
 * @returns {vec4} a new 4D vector
 */
vec4.clone = function (a) {
  return new _vec4(a.x, a.y, a.z, a.w);
};

/**
 * Copy the values from one vec4 to another
 *
 * @param {vec4} out the receiving vector
 * @param {vec4} a the source vector
 * @returns {vec4} out
 */
vec4.copy = function (out, a) {
  out.x = a.x;
  out.y = a.y;
  out.z = a.z;
  out.w = a.w;
  return out;
};

/**
 * Set the components of a vec4 to the given values
 *
 * @param {vec4} out the receiving vector
 * @param {Number} x X component
 * @param {Number} y Y component
 * @param {Number} z Z component
 * @param {Number} w W component
 * @returns {vec4} out
 */
vec4.set = function (out, x, y, z, w) {
  out.x = x;
  out.y = y;
  out.z = z;
  out.w = w;
  return out;
};

/**
 * Adds two vec4's
 *
 * @param {vec4} out the receiving vector
 * @param {vec4} a the first operand
 * @param {vec4} b the second operand
 * @returns {vec4} out
 */
vec4.add = function (out, a, b) {
  out.x = a.x + b.x;
  out.y = a.y + b.y;
  out.z = a.z + b.z;
  out.w = a.w + b.w;
  return out;
};

/**
 * Subtracts vector b from vector a
 *
 * @param {vec4} out the receiving vector
 * @param {vec4} a the first operand
 * @param {vec4} b the second operand
 * @returns {vec4} out
 */
vec4.subtract = function (out, a, b) {
  out.x = a.x - b.x;
  out.y = a.y - b.y;
  out.z = a.z - b.z;
  out.w = a.w - b.w;
  return out;
};

/**
 * Alias for {@link vec4.subtract}
 * @function
 */
vec4.sub = vec4.subtract;

/**
 * Multiplies two vec4's
 *
 * @param {vec4} out the receiving vector
 * @param {vec4} a the first operand
 * @param {vec4} b the second operand
 * @returns {vec4} out
 */
vec4.multiply = function (out, a, b) {
  out.x = a.x * b.x;
  out.y = a.y * b.y;
  out.z = a.z * b.z;
  out.w = a.w * b.w;
  return out;
};

/**
 * Alias for {@link vec4.multiply}
 * @function
 */
vec4.mul = vec4.multiply;

/**
 * Divides two vec4's
 *
 * @param {vec4} out the receiving vector
 * @param {vec4} a the first operand
 * @param {vec4} b the second operand
 * @returns {vec4} out
 */
vec4.divide = function (out, a, b) {
  out.x = a.x / b.x;
  out.y = a.y / b.y;
  out.z = a.z / b.z;
  out.w = a.w / b.w;
  return out;
};

/**
 * Alias for {@link vec4.divide}
 * @function
 */
vec4.div = vec4.divide;

/**
 * Math.ceil the components of a vec4
 *
 * @param {vec4} out the receiving vector
 * @param {vec4} a vector to ceil
 * @returns {vec4} out
 */
vec4.ceil = function (out, a) {
  out.x = Math.ceil(a.x);
  out.y = Math.ceil(a.y);
  out.z = Math.ceil(a.z);
  out.w = Math.ceil(a.w);
  return out;
};

/**
 * Math.floor the components of a vec4
 *
 * @param {vec4} out the receiving vector
 * @param {vec4} a vector to floor
 * @returns {vec4} out
 */
vec4.floor = function (out, a) {
  out.x = Math.floor(a.x);
  out.y = Math.floor(a.y);
  out.z = Math.floor(a.z);
  out.w = Math.floor(a.w);
  return out;
};

/**
 * Returns the minimum of two vec4's
 *
 * @param {vec4} out the receiving vector
 * @param {vec4} a the first operand
 * @param {vec4} b the second operand
 * @returns {vec4} out
 */
vec4.min = function (out, a, b) {
  out.x = Math.min(a.x, b.x);
  out.y = Math.min(a.y, b.y);
  out.z = Math.min(a.z, b.z);
  out.w = Math.min(a.w, b.w);
  return out;
};

/**
 * Returns the maximum of two vec4's
 *
 * @param {vec4} out the receiving vector
 * @param {vec4} a the first operand
 * @param {vec4} b the second operand
 * @returns {vec4} out
 */
vec4.max = function (out, a, b) {
  out.x = Math.max(a.x, b.x);
  out.y = Math.max(a.y, b.y);
  out.z = Math.max(a.z, b.z);
  out.w = Math.max(a.w, b.w);
  return out;
};

/**
 * Math.round the components of a vec4
 *
 * @param {vec4} out the receiving vector
 * @param {vec4} a vector to round
 * @returns {vec4} out
 */
vec4.round = function (out, a) {
  out.x = Math.round(a.x);
  out.y = Math.round(a.y);
  out.z = Math.round(a.z);
  out.w = Math.round(a.w);
  return out;
};

/**
 * Scales a vec4 by a scalar number
 *
 * @param {vec4} out the receiving vector
 * @param {vec4} a the vector to scale
 * @param {Number} b amount to scale the vector by
 * @returns {vec4} out
 */
vec4.scale = function (out, a, b) {
  out.x = a.x * b;
  out.y = a.y * b;
  out.z = a.z * b;
  out.w = a.w * b;
  return out;
};

/**
 * Adds two vec4's after scaling the second operand by a scalar value
 *
 * @param {vec4} out the receiving vector
 * @param {vec4} a the first operand
 * @param {vec4} b the second operand
 * @param {Number} scale the amount to scale b by before adding
 * @returns {vec4} out
 */
vec4.scaleAndAdd = function (out, a, b, scale) {
  out.x = a.x + (b.x * scale);
  out.y = a.y + (b.y * scale);
  out.z = a.z + (b.z * scale);
  out.w = a.w + (b.w * scale);
  return out;
};

/**
 * Calculates the euclidian distance between two vec4's
 *
 * @param {vec4} a the first operand
 * @param {vec4} b the second operand
 * @returns {Number} distance between a and b
 */
vec4.distance = function (a, b) {
  var x = b.x - a.x,
    y = b.y - a.y,
    z = b.z - a.z,
    w = b.w - a.w;
  return Math.sqrt(x * x + y * y + z * z + w * w);
};

/**
 * Alias for {@link vec4.distance}
 * @function
 */
vec4.dist = vec4.distance;

/**
 * Calculates the squared euclidian distance between two vec4's
 *
 * @param {vec4} a the first operand
 * @param {vec4} b the second operand
 * @returns {Number} squared distance between a and b
 */
vec4.squaredDistance = function (a, b) {
  var x = b.x - a.x,
      y = b.y - a.y,
      z = b.z - a.z,
      w = b.w - a.w;
  return x * x + y * y + z * z + w * w;
};

/**
 * Alias for {@link vec4.squaredDistance}
 * @function
 */
vec4.sqrDist = vec4.squaredDistance;

/**
 * Calculates the length of a vec4
 *
 * @param {vec4} a vector to calculate length of
 * @returns {Number} length of a
 */
vec4.length = function (a) {
  var x = a.x,
      y = a.y,
      z = a.z,
      w = a.w;
  return Math.sqrt(x * x + y * y + z * z + w * w);
};

/**
 * Alias for {@link vec4.length}
 * @function
 */
vec4.len = vec4.length;

/**
 * Calculates the squared length of a vec4
 *
 * @param {vec4} a vector to calculate squared length of
 * @returns {Number} squared length of a
 */
vec4.squaredLength = function (a) {
  var x = a.x,
      y = a.y,
      z = a.z,
      w = a.w;
  return x * x + y * y + z * z + w * w;
};

/**
 * Alias for {@link vec4.squaredLength}
 * @function
 */
vec4.sqrLen = vec4.squaredLength;

/**
 * Negates the components of a vec4
 *
 * @param {vec4} out the receiving vector
 * @param {vec4} a vector to negate
 * @returns {vec4} out
 */
vec4.negate = function (out, a) {
  out.x = -a.x;
  out.y = -a.y;
  out.z = -a.z;
  out.w = -a.w;
  return out;
};

/**
 * Returns the inverse of the components of a vec4
 *
 * @param {vec4} out the receiving vector
 * @param {vec4} a vector to invert
 * @returns {vec4} out
 */
vec4.inverse = function (out, a) {
  out.x = 1.0 / a.x;
  out.y = 1.0 / a.y;
  out.z = 1.0 / a.z;
  out.w = 1.0 / a.w;
  return out;
};

/**
 * Returns the inverse of the components of a vec4 safely
 *
 * @param {vec4} out the receiving vector
 * @param {vec4} a vector to invert
 * @returns {vec4} out
 */
vec4.inverseSafe = function (out, a) {
  var x = a.x,
      y = a.y,
      z = a.z,
      w = a.w;

  if (Math.abs(x) < EPSILON) {
    out.x = 0;
  } else {
    out.x = 1.0 / x;
  }

  if (Math.abs(y) < EPSILON) {
    out.y = 0;
  } else {
    out.y = 1.0 / y;
  }

  if (Math.abs(z) < EPSILON) {
    out.z = 0;
  } else {
    out.z = 1.0 / z;
  }

  if (Math.abs(w) < EPSILON) {
    out.w = 0;
  } else {
    out.w = 1.0 / w;
  }

  return out;
};

/**
 * Normalize a vec4
 *
 * @param {vec4} out the receiving vector
 * @param {vec4} a vector to normalize
 * @returns {vec4} out
 */
vec4.normalize = function (out, a) {
  var x = a.x,
      y = a.y,
      z = a.z,
      w = a.w;
  var len = x * x + y * y + z * z + w * w;
  if (len > 0) {
    len = 1 / Math.sqrt(len);
    out.x = x * len;
    out.y = y * len;
    out.z = z * len;
    out.w = w * len;
  }
  return out;
};

/**
 * Calculates the dot product of two vec4's
 *
 * @param {vec4} a the first operand
 * @param {vec4} b the second operand
 * @returns {Number} dot product of a and b
 */
vec4.dot = function (a, b) {
  return a.x * b.x + a.y * b.y + a.z * b.z + a.w * b.w;
};

/**
 * Performs a linear interpolation between two vec4's
 *
 * @param {vec4} out the receiving vector
 * @param {vec4} a the first operand
 * @param {vec4} b the second operand
 * @param {Number} t interpolation amount between the two inputs
 * @returns {vec4} out
 */
vec4.lerp = function (out, a, b, t) {
  var ax = a.x,
      ay = a.y,
      az = a.z,
      aw = a.w;
  out.x = ax + t * (b.x - ax);
  out.y = ay + t * (b.y - ay);
  out.z = az + t * (b.z - az);
  out.w = aw + t * (b.w - aw);
  return out;
};

/**
 * Generates a random vector with the given scale
 *
 * @param {vec4} out the receiving vector
 * @param {Number} [scale] Length of the resulting vector. If ommitted, a unit vector will be returned
 * @returns {vec4} out
 */
vec4.random = function (out, scale) {
  scale = scale || 1.0;

  //TODO: This is a pretty awful way of doing this. Find something better.
  out.x = random();
  out.y = random();
  out.z = random();
  out.w = random();
  vec4.normalize(out, out);
  vec4.scale(out, out, scale);
  return out;
};

/**
 * Transforms the vec4 with a mat4.
 *
 * @param {vec4} out the receiving vector
 * @param {vec4} a the vector to transform
 * @param {mat4} m matrix to transform with
 * @returns {vec4} out
 */
vec4.transformMat4 = function (out, a, m) {
  var x = a.x, y = a.y, z = a.z, w = a.w;
  out.x = m.m00 * x + m.m04 * y + m.m08 * z + m.m12 * w;
  out.y = m.m01 * x + m.m05 * y + m.m09 * z + m.m13 * w;
  out.z = m.m02 * x + m.m06 * y + m.m10 * z + m.m14 * w;
  out.w = m.m03 * x + m.m07 * y + m.m11 * z + m.m15 * w;
  return out;
};

/**
 * Transforms the vec4 with a quat
 *
 * @param {vec4} out the receiving vector
 * @param {vec4} a the vector to transform
 * @param {quat} q quaternion to transform with
 * @returns {vec4} out
 */
vec4.transformQuat = function (out, a, q) {
  var x = a.x, y = a.y, z = a.z;
  var qx = q.x, qy = q.y, qz = q.z, qw = q.w;

  // calculate quat * vec
  var ix = qw * x + qy * z - qz * y;
  var iy = qw * y + qz * x - qx * z;
  var iz = qw * z + qx * y - qy * x;
  var iw = -qx * x - qy * y - qz * z;

  // calculate result * inverse quat
  out.x = ix * qw + iw * -qx + iy * -qz - iz * -qy;
  out.y = iy * qw + iw * -qy + iz * -qx - ix * -qz;
  out.z = iz * qw + iw * -qz + ix * -qy - iy * -qx;
  out.w = a.w;
  return out;
};

/**
 * Perform some operation over an array of vec4s.
 *
 * @param {Array} a the array of vectors to iterate over
 * @param {Number} stride Number of elements between the start of each vec4. If 0 assumes tightly packed
 * @param {Number} offset Number of elements to skip at the beginning of the array
 * @param {Number} count Number of vec4s to iterate over. If 0 iterates over entire array
 * @param {Function} fn Function to call for each vector in the array
 * @param {Object} [arg] additional argument to pass to fn
 * @returns {Array} a
 * @function
 */
vec4.forEach = (function () {
  var vec = vec4.create();

  return function (a, stride, offset, count, fn, arg) {
    var i, l;
    if (!stride) {
      stride = 4;
    }

    if (!offset) {
      offset = 0;
    }

    if (count) {
      l = Math.min((count * stride) + offset, a.length);
    } else {
      l = a.length;
    }

    for (i = offset; i < l; i += stride) {
      vec.x = a[i]; vec.y = a[i + 1]; vec.z = a[i + 2]; vec.w = a[i + 3];
      fn(vec, vec, arg);
      a[i] = vec.x; a[i + 1] = vec.y; a[i + 2] = vec.z; a[i + 3] = vec.w;
    }

    return a;
  };
})();

/**
 * Returns a string representation of a vector
 *
 * @param {vec4} a vector to represent as a string
 * @returns {String} string representation of the vector
 */
vec4.str = function (a) {
  return ("vec4(" + (a.x) + ", " + (a.y) + ", " + (a.z) + ", " + (a.w) + ")");
};

/**
 * Returns typed array
 *
 * @param {array} out
 * @param {vec4} v
 * @returns {array}
 */
vec4.array = function (out, v) {
  out[0] = v.x;
  out[1] = v.y;
  out[2] = v.z;
  out[3] = v.w;

  return out;
};

/**
 * Returns whether or not the vectors have exactly the same elements in the same position (when compared with ===)
 *
 * @param {vec4} a The first vector.
 * @param {vec4} b The second vector.
 * @returns {Boolean} True if the vectors are equal, false otherwise.
 */
vec4.exactEquals = function (a, b) {
  return a.x === b.x && a.y === b.y && a.z === b.z && a.w === b.w;
};

/**
 * Returns whether or not the vectors have approximately the same elements in the same position.
 *
 * @param {vec4} a The first vector.
 * @param {vec4} b The second vector.
 * @returns {Boolean} True if the vectors are equal, false otherwise.
 */
vec4.equals = function (a, b) {
  var a0 = a.x, a1 = a.y, a2 = a.z, a3 = a.w;
  var b0 = b.x, b1 = b.y, b2 = b.z, b3 = b.w;
  return (Math.abs(a0 - b0) <= EPSILON * Math.max(1.0, Math.abs(a0), Math.abs(b0)) &&
    Math.abs(a1 - b1) <= EPSILON * Math.max(1.0, Math.abs(a1), Math.abs(b1)) &&
    Math.abs(a2 - b2) <= EPSILON * Math.max(1.0, Math.abs(a2), Math.abs(b2)) &&
    Math.abs(a3 - b3) <= EPSILON * Math.max(1.0, Math.abs(a3), Math.abs(b3)));
};

var _tmp$3 = new Array(9);

var _mat3 = function _mat3(m00, m01, m02, m03, m04, m05, m06, m07, m08) {
  this.m00 = m00;
  this.m01 = m01;
  this.m02 = m02;
  this.m03 = m03;
  this.m04 = m04;
  this.m05 = m05;
  this.m06 = m06;
  this.m07 = m07;
  this.m08 = m08;
};

_mat3.prototype.toJSON = function toJSON () {
  _tmp$3[0] = this.m00;
  _tmp$3[1] = this.m01;
  _tmp$3[2] = this.m02;
  _tmp$3[3] = this.m03;
  _tmp$3[4] = this.m04;
  _tmp$3[5] = this.m05;
  _tmp$3[6] = this.m06;
  _tmp$3[7] = this.m07;
  _tmp$3[8] = this.m08;

  return _tmp$3;
};

/**
 * @class 3x3 Matrix
 * @name mat3
 *
 * NOTE: we use column-major matrix for all matrix calculation.
 *
 * This may lead to some confusion when referencing OpenGL documentation,
 * however, which represents out all matricies in column-major format.
 * This means that while in code a matrix may be typed out as:
 *
 * [1, 0, 0, 0,
 *  0, 1, 0, 0,
 *  0, 0, 1, 0,
 *  x, y, z, 0]
 *
 * The same matrix in the [OpenGL documentation](https://www.khronos.org/registry/OpenGL-Refpages/gl2.1/xhtml/glTranslate.xml)
 * is written as:
 *
 *  1 0 0 x
 *  0 1 0 y
 *  0 0 1 z
 *  0 0 0 0
 *
 * Please rest assured, however, that they are the same thing!
 * This is not unique to glMatrix, either, as OpenGL developers have long been confused by the
 * apparent lack of consistency between the memory layout and the documentation.
 */
var mat3 = {};

/**
 * Creates a new identity mat3
 *
 * @returns {mat3} a new 3x3 matrix
 */
mat3.create = function () {
  return new _mat3(
    1, 0, 0,
    0, 1, 0,
    0, 0, 1
  );
};

/**
 * Create a new mat3 with the given values
 *
 * @param {Number} m00 Component in column 0, row 0 position (index 0)
 * @param {Number} m01 Component in column 0, row 1 position (index 1)
 * @param {Number} m02 Component in column 0, row 2 position (index 2)
 * @param {Number} m10 Component in column 1, row 0 position (index 3)
 * @param {Number} m11 Component in column 1, row 1 position (index 4)
 * @param {Number} m12 Component in column 1, row 2 position (index 5)
 * @param {Number} m20 Component in column 2, row 0 position (index 6)
 * @param {Number} m21 Component in column 2, row 1 position (index 7)
 * @param {Number} m22 Component in column 2, row 2 position (index 8)
 * @returns {mat3} A new mat3
 */
mat3.new = function (m00, m01, m02, m10, m11, m12, m20, m21, m22) {
  return new _mat3(
    m00, m01, m02,
    m10, m11, m12,
    m20, m21, m22
  );
};

/**
 * Creates a new mat3 initialized with values from an existing matrix
 *
 * @param {mat3} a matrix to clone
 * @returns {mat3} a new 3x3 matrix
 */
mat3.clone = function (a) {
  return new _mat3(
    a.m00, a.m01, a.m02,
    a.m03, a.m04, a.m05,
    a.m06, a.m07, a.m08
  );
};

/**
 * Copy the values from one mat3 to another
 *
 * @param {mat3} out the receiving matrix
 * @param {mat3} a the source matrix
 * @returns {mat3} out
 */
mat3.copy = function (out, a) {
  out.m00 = a.m00;
  out.m01 = a.m01;
  out.m02 = a.m02;
  out.m03 = a.m03;
  out.m04 = a.m04;
  out.m05 = a.m05;
  out.m06 = a.m06;
  out.m07 = a.m07;
  out.m08 = a.m08;
  return out;
};

/**
 * Set the components of a mat3 to the given values
 *
 * @param {mat3} out the receiving matrix
 * @param {Number} m00 Component in column 0, row 0 position (index 0)
 * @param {Number} m01 Component in column 0, row 1 position (index 1)
 * @param {Number} m02 Component in column 0, row 2 position (index 2)
 * @param {Number} m10 Component in column 1, row 0 position (index 3)
 * @param {Number} m11 Component in column 1, row 1 position (index 4)
 * @param {Number} m12 Component in column 1, row 2 position (index 5)
 * @param {Number} m20 Component in column 2, row 0 position (index 6)
 * @param {Number} m21 Component in column 2, row 1 position (index 7)
 * @param {Number} m22 Component in column 2, row 2 position (index 8)
 * @returns {mat3} out
 */
mat3.set = function (out, m00, m01, m02, m10, m11, m12, m20, m21, m22) {
  out.m00 = m00;
  out.m01 = m01;
  out.m02 = m02;
  out.m03 = m10;
  out.m04 = m11;
  out.m05 = m12;
  out.m06 = m20;
  out.m07 = m21;
  out.m08 = m22;
  return out;
};

/**
 * Set a mat3 to the identity matrix
 *
 * @param {mat3} out the receiving matrix
 * @returns {mat3} out
 */
mat3.identity = function (out) {
  out.m00 = 1;
  out.m01 = 0;
  out.m02 = 0;
  out.m03 = 0;
  out.m04 = 1;
  out.m05 = 0;
  out.m06 = 0;
  out.m07 = 0;
  out.m08 = 1;
  return out;
};

/**
 * Transpose the values of a mat3
 *
 * @param {mat3} out the receiving matrix
 * @param {mat3} a the source matrix
 * @returns {mat3} out
 */
mat3.transpose = function (out, a) {
  // If we are transposing ourselves we can skip a few steps but have to cache some values
  if (out === a) {
    var a01 = a.m01, a02 = a.m02, a12 = a.m05;
    out.m01 = a.m03;
    out.m02 = a.m06;
    out.m03 = a01;
    out.m05 = a.m07;
    out.m06 = a02;
    out.m07 = a12;
  } else {
    out.m00 = a.m00;
    out.m01 = a.m03;
    out.m02 = a.m06;
    out.m03 = a.m01;
    out.m04 = a.m04;
    out.m05 = a.m07;
    out.m06 = a.m02;
    out.m07 = a.m05;
    out.m08 = a.m08;
  }

  return out;
};

/**
 * Inverts a mat3
 *
 * @param {mat3} out the receiving matrix
 * @param {mat3} a the source matrix
 * @returns {mat3} out
 */
mat3.invert = function (out, a) {
  var a00 = a.m00, a01 = a.m01, a02 = a.m02,
      a10 = a.m03, a11 = a.m04, a12 = a.m05,
      a20 = a.m06, a21 = a.m07, a22 = a.m08;

  var b01 = a22 * a11 - a12 * a21;
  var b11 = -a22 * a10 + a12 * a20;
  var b21 = a21 * a10 - a11 * a20;

  // Calculate the determinant
  var det = a00 * b01 + a01 * b11 + a02 * b21;

  if (!det) {
    return null;
  }
  det = 1.0 / det;

  out.m00 = b01 * det;
  out.m01 = (-a22 * a01 + a02 * a21) * det;
  out.m02 = (a12 * a01 - a02 * a11) * det;
  out.m03 = b11 * det;
  out.m04 = (a22 * a00 - a02 * a20) * det;
  out.m05 = (-a12 * a00 + a02 * a10) * det;
  out.m06 = b21 * det;
  out.m07 = (-a21 * a00 + a01 * a20) * det;
  out.m08 = (a11 * a00 - a01 * a10) * det;
  return out;
};

/**
 * Calculates the adjugate of a mat3
 *
 * @param {mat3} out the receiving matrix
 * @param {mat3} a the source matrix
 * @returns {mat3} out
 */
mat3.adjoint = function (out, a) {
  var a00 = a.m00, a01 = a.m01, a02 = a.m02,
      a10 = a.m03, a11 = a.m04, a12 = a.m05,
      a20 = a.m06, a21 = a.m07, a22 = a.m08;

  out.m00 = (a11 * a22 - a12 * a21);
  out.m01 = (a02 * a21 - a01 * a22);
  out.m02 = (a01 * a12 - a02 * a11);
  out.m03 = (a12 * a20 - a10 * a22);
  out.m04 = (a00 * a22 - a02 * a20);
  out.m05 = (a02 * a10 - a00 * a12);
  out.m06 = (a10 * a21 - a11 * a20);
  out.m07 = (a01 * a20 - a00 * a21);
  out.m08 = (a00 * a11 - a01 * a10);
  return out;
};

/**
 * Calculates the determinant of a mat3
 *
 * @param {mat3} a the source matrix
 * @returns {Number} determinant of a
 */
mat3.determinant = function (a) {
  var a00 = a.m00, a01 = a.m01, a02 = a.m02,
      a10 = a.m03, a11 = a.m04, a12 = a.m05,
      a20 = a.m06, a21 = a.m07, a22 = a.m08;

  return a00 * (a22 * a11 - a12 * a21) + a01 * (-a22 * a10 + a12 * a20) + a02 * (a21 * a10 - a11 * a20);
};

/**
 * Multiplies two mat3's
 *
 * @param {mat3} out the receiving matrix
 * @param {mat3} a the first operand
 * @param {mat3} b the second operand
 * @returns {mat3} out
 */
mat3.multiply = function (out, a, b) {
  var a00 = a.m00, a01 = a.m01, a02 = a.m02,
      a10 = a.m03, a11 = a.m04, a12 = a.m05,
      a20 = a.m06, a21 = a.m07, a22 = a.m08;

  var b00 = b.m00, b01 = b.m01, b02 = b.m02;
  var b10 = b.m03, b11 = b.m04, b12 = b.m05;
  var b20 = b.m06, b21 = b.m07, b22 = b.m08;

  out.m00 = b00 * a00 + b01 * a10 + b02 * a20;
  out.m01 = b00 * a01 + b01 * a11 + b02 * a21;
  out.m02 = b00 * a02 + b01 * a12 + b02 * a22;

  out.m03 = b10 * a00 + b11 * a10 + b12 * a20;
  out.m04 = b10 * a01 + b11 * a11 + b12 * a21;
  out.m05 = b10 * a02 + b11 * a12 + b12 * a22;

  out.m06 = b20 * a00 + b21 * a10 + b22 * a20;
  out.m07 = b20 * a01 + b21 * a11 + b22 * a21;
  out.m08 = b20 * a02 + b21 * a12 + b22 * a22;
  return out;
};

/**
 * Alias for {@link mat3.multiply}
 * @function
 */
mat3.mul = mat3.multiply;

/**
 * Translate a mat3 by the given vector
 *
 * @param {mat3} out the receiving matrix
 * @param {mat3} a the matrix to translate
 * @param {vec2} v vector to translate by
 * @returns {mat3} out
 */
mat3.translate = function (out, a, v) {
  var a00 = a.m00, a01 = a.m01, a02 = a.m02,
      a10 = a.m03, a11 = a.m04, a12 = a.m05,
      a20 = a.m06, a21 = a.m07, a22 = a.m08;
  var x = v.x, y = v.y;

  out.m00 = a00;
  out.m01 = a01;
  out.m02 = a02;

  out.m03 = a10;
  out.m04 = a11;
  out.m05 = a12;

  out.m06 = x * a00 + y * a10 + a20;
  out.m07 = x * a01 + y * a11 + a21;
  out.m08 = x * a02 + y * a12 + a22;
  return out;
};

/**
 * Rotates a mat3 by the given angle
 *
 * @param {mat3} out the receiving matrix
 * @param {mat3} a the matrix to rotate
 * @param {Number} rad the angle to rotate the matrix by
 * @returns {mat3} out
 */
mat3.rotate = function (out, a, rad) {
  var a00 = a.m00, a01 = a.m01, a02 = a.m02,
      a10 = a.m03, a11 = a.m04, a12 = a.m05,
      a20 = a.m06, a21 = a.m07, a22 = a.m08;

  var s = Math.sin(rad);
  var c = Math.cos(rad);

  out.m00 = c * a00 + s * a10;
  out.m01 = c * a01 + s * a11;
  out.m02 = c * a02 + s * a12;

  out.m03 = c * a10 - s * a00;
  out.m04 = c * a11 - s * a01;
  out.m05 = c * a12 - s * a02;

  out.m06 = a20;
  out.m07 = a21;
  out.m08 = a22;
  return out;
};

/**
 * Scales the mat3 by the dimensions in the given vec2
 *
 * @param {mat3} out the receiving matrix
 * @param {mat3} a the matrix to rotate
 * @param {vec2} v the vec2 to scale the matrix by
 * @returns {mat3} out
 **/
mat3.scale = function (out, a, v) {
  var x = v.x, y = v.y;

  out.m00 = x * a.m00;
  out.m01 = x * a.m01;
  out.m02 = x * a.m02;

  out.m03 = y * a.m03;
  out.m04 = y * a.m04;
  out.m05 = y * a.m05;

  out.m06 = a.m06;
  out.m07 = a.m07;
  out.m08 = a.m08;
  return out;
};

/**
 * Copies the upper-left 3x3 values into the given mat3.
 *
 * @param {mat3} out the receiving 3x3 matrix
 * @param {mat4} a   the source 4x4 matrix
 * @returns {mat3} out
 */
mat3.fromMat4 = function (out, a) {
  out.m00 = a.m00;
  out.m01 = a.m01;
  out.m02 = a.m02;
  out.m03 = a.m04;
  out.m04 = a.m05;
  out.m05 = a.m06;
  out.m06 = a.m08;
  out.m07 = a.m09;
  out.m08 = a.m10;
  return out;
};

/**
 * Creates a matrix from a vector translation
 * This is equivalent to (but much faster than):
 *
 *     mat3.identity(dest);
 *     mat3.translate(dest, dest, vec);
 *
 * @param {mat3} out mat3 receiving operation result
 * @param {vec2} v Translation vector
 * @returns {mat3} out
 */
mat3.fromTranslation = function (out, v) {
  out.m00 = 1;
  out.m01 = 0;
  out.m02 = 0;
  out.m03 = 0;
  out.m04 = 1;
  out.m05 = 0;
  out.m06 = v.x;
  out.m07 = v.y;
  out.m08 = 1;
  return out;
};

/**
 * Creates a matrix from a given angle
 * This is equivalent to (but much faster than):
 *
 *     mat3.identity(dest);
 *     mat3.rotate(dest, dest, rad);
 *
 * @param {mat3} out mat3 receiving operation result
 * @param {Number} rad the angle to rotate the matrix by
 * @returns {mat3} out
 */
mat3.fromRotation = function (out, rad) {
  var s = Math.sin(rad), c = Math.cos(rad);

  out.m00 = c;
  out.m01 = s;
  out.m02 = 0;

  out.m03 = -s;
  out.m04 = c;
  out.m05 = 0;

  out.m06 = 0;
  out.m07 = 0;
  out.m08 = 1;
  return out;
};

/**
 * Creates a matrix from a vector scaling
 * This is equivalent to (but much faster than):
 *
 *     mat3.identity(dest);
 *     mat3.scale(dest, dest, vec);
 *
 * @param {mat3} out mat3 receiving operation result
 * @param {vec2} v Scaling vector
 * @returns {mat3} out
 */
mat3.fromScaling = function (out, v) {
  out.m00 = v.x;
  out.m01 = 0;
  out.m02 = 0;

  out.m03 = 0;
  out.m04 = v.y;
  out.m05 = 0;

  out.m06 = 0;
  out.m07 = 0;
  out.m08 = 1;
  return out;
};

/**
 * Copies the values from a mat2d into a mat3
 *
 * @param {mat3} out the receiving matrix
 * @param {mat2d} a the matrix to copy
 * @returns {mat3} out
 **/
mat3.fromMat2d = function (out, a) {
  out.m00 = a.m00;
  out.m01 = a.m01;
  out.m02 = 0;

  out.m03 = a.m02;
  out.m04 = a.m03;
  out.m05 = 0;

  out.m06 = a.m04;
  out.m07 = a.m05;
  out.m08 = 1;
  return out;
};

/**
* Calculates a 3x3 matrix from the given quaternion
*
* @param {mat3} out mat3 receiving operation result
* @param {quat} q Quaternion to create matrix from
*
* @returns {mat3} out
*/
mat3.fromQuat = function (out, q) {
  var x = q.x, y = q.y, z = q.z, w = q.w;
  var x2 = x + x;
  var y2 = y + y;
  var z2 = z + z;

  var xx = x * x2;
  var yx = y * x2;
  var yy = y * y2;
  var zx = z * x2;
  var zy = z * y2;
  var zz = z * z2;
  var wx = w * x2;
  var wy = w * y2;
  var wz = w * z2;

  out.m00 = 1 - yy - zz;
  out.m03 = yx - wz;
  out.m06 = zx + wy;

  out.m01 = yx + wz;
  out.m04 = 1 - xx - zz;
  out.m07 = zy - wx;

  out.m02 = zx - wy;
  out.m05 = zy + wx;
  out.m08 = 1 - xx - yy;

  return out;
};

/**
* Calculates a 3x3 matrix from view direction and up direction
*
* @param {mat3} out mat3 receiving operation result
* @param {vec3} view view direction (must be normalized)
* @param {vec3} [up] up direction, default is (0,1,0) (must be normalized)
*
* @returns {mat3} out
*/
mat3.fromViewUp = (function () {
  var default_up = vec3.new(0, 1, 0);
  var x = vec3.create();
  var y = vec3.create();

  return function (out, view, up) {
    if (vec3.sqrLen(view) < EPSILON * EPSILON) {
      mat3.identity(out);
      return out;
    }

    up = up || default_up;
    vec3.cross(x, up, view);

    if (vec3.sqrLen(x) < EPSILON * EPSILON) {
      mat3.identity(out);
      return out;
    }

    vec3.cross(y, view, x);
    mat3.set(out,
      x.x, x.y, x.z,
      y.x, y.y, y.z,
      view.x, view.y, view.z
    );

    return out;
  };
})();

/**
* Calculates a 3x3 normal matrix (transpose inverse) from the 4x4 matrix
*
* @param {mat3} out mat3 receiving operation result
* @param {mat4} a Mat4 to derive the normal matrix from
*
* @returns {mat3} out
*/
mat3.normalFromMat4 = function (out, a) {
  var a00 = a.m00, a01 = a.m01, a02 = a.m02, a03 = a.m03,
      a10 = a.m04, a11 = a.m05, a12 = a.m06, a13 = a.m07,
      a20 = a.m08, a21 = a.m09, a22 = a.m10, a23 = a.m11,
      a30 = a.m12, a31 = a.m13, a32 = a.m14, a33 = a.m15;

  var b00 = a00 * a11 - a01 * a10;
  var b01 = a00 * a12 - a02 * a10;
  var b02 = a00 * a13 - a03 * a10;
  var b03 = a01 * a12 - a02 * a11;
  var b04 = a01 * a13 - a03 * a11;
  var b05 = a02 * a13 - a03 * a12;
  var b06 = a20 * a31 - a21 * a30;
  var b07 = a20 * a32 - a22 * a30;
  var b08 = a20 * a33 - a23 * a30;
  var b09 = a21 * a32 - a22 * a31;
  var b10 = a21 * a33 - a23 * a31;
  var b11 = a22 * a33 - a23 * a32;

  // Calculate the determinant
  var det = b00 * b11 - b01 * b10 + b02 * b09 + b03 * b08 - b04 * b07 + b05 * b06;

  if (!det) {
    return null;
  }
  det = 1.0 / det;

  out.m00 = (a11 * b11 - a12 * b10 + a13 * b09) * det;
  out.m01 = (a12 * b08 - a10 * b11 - a13 * b07) * det;
  out.m02 = (a10 * b10 - a11 * b08 + a13 * b06) * det;

  out.m03 = (a02 * b10 - a01 * b11 - a03 * b09) * det;
  out.m04 = (a00 * b11 - a02 * b08 + a03 * b07) * det;
  out.m05 = (a01 * b08 - a00 * b10 - a03 * b06) * det;

  out.m06 = (a31 * b05 - a32 * b04 + a33 * b03) * det;
  out.m07 = (a32 * b02 - a30 * b05 - a33 * b01) * det;
  out.m08 = (a30 * b04 - a31 * b02 + a33 * b00) * det;

  return out;
};

/**
 * Returns a string representation of a mat3
 *
 * @param {mat3} a matrix to represent as a string
 * @returns {String} string representation of the matrix
 */
mat3.str = function (a) {
  return ("mat3(" + (a.m00) + ", " + (a.m01) + ", " + (a.m02) + ", " + (a.m03) + ", " + (a.m04) + ", " + (a.m05) + ", " + (a.m06) + ", " + (a.m07) + ", " + (a.m08) + ")");
};

/**
 * Returns typed array
 *
 * @param {array} out
 * @param {mat3} m
 * @returns {array}
 */
mat3.array = function (out, m) {
  out[0] = m.m00;
  out[1] = m.m01;
  out[2] = m.m02;
  out[3] = m.m03;
  out[4] = m.m04;
  out[5] = m.m05;
  out[6] = m.m06;
  out[7] = m.m07;
  out[8] = m.m08;

  return out;
};

/**
 * Returns Frobenius norm of a mat3
 *
 * @param {mat3} a the matrix to calculate Frobenius norm of
 * @returns {Number} Frobenius norm
 */
mat3.frob = function (a) {
  return (Math.sqrt(Math.pow(a.m00, 2) + Math.pow(a.m01, 2) + Math.pow(a.m02, 2) + Math.pow(a.m03, 2) + Math.pow(a.m04, 2) + Math.pow(a.m05, 2) + Math.pow(a.m06, 2) + Math.pow(a.m07, 2) + Math.pow(a.m08, 2)));
};

/**
 * Adds two mat3's
 *
 * @param {mat3} out the receiving matrix
 * @param {mat3} a the first operand
 * @param {mat3} b the second operand
 * @returns {mat3} out
 */
mat3.add = function (out, a, b) {
  out.m00 = a.m00 + b.m00;
  out.m01 = a.m01 + b.m01;
  out.m02 = a.m02 + b.m02;
  out.m03 = a.m03 + b.m03;
  out.m04 = a.m04 + b.m04;
  out.m05 = a.m05 + b.m05;
  out.m06 = a.m06 + b.m06;
  out.m07 = a.m07 + b.m07;
  out.m08 = a.m08 + b.m08;
  return out;
};

/**
 * Subtracts matrix b from matrix a
 *
 * @param {mat3} out the receiving matrix
 * @param {mat3} a the first operand
 * @param {mat3} b the second operand
 * @returns {mat3} out
 */
mat3.subtract = function (out, a, b) {
  out.m00 = a.m00 - b.m00;
  out.m01 = a.m01 - b.m01;
  out.m02 = a.m02 - b.m02;
  out.m03 = a.m03 - b.m03;
  out.m04 = a.m04 - b.m04;
  out.m05 = a.m05 - b.m05;
  out.m06 = a.m06 - b.m06;
  out.m07 = a.m07 - b.m07;
  out.m08 = a.m08 - b.m08;
  return out;
};

/**
 * Alias for {@link mat3.subtract}
 * @function
 */
mat3.sub = mat3.subtract;

/**
 * Multiply each element of the matrix by a scalar.
 *
 * @param {mat3} out the receiving matrix
 * @param {mat3} a the matrix to scale
 * @param {Number} b amount to scale the matrix's elements by
 * @returns {mat3} out
 */
mat3.multiplyScalar = function (out, a, b) {
  out.m00 = a.m00 * b;
  out.m01 = a.m01 * b;
  out.m02 = a.m02 * b;
  out.m03 = a.m03 * b;
  out.m04 = a.m04 * b;
  out.m05 = a.m05 * b;
  out.m06 = a.m06 * b;
  out.m07 = a.m07 * b;
  out.m08 = a.m08 * b;
  return out;
};

/**
 * Adds two mat3's after multiplying each element of the second operand by a scalar value.
 *
 * @param {mat3} out the receiving vector
 * @param {mat3} a the first operand
 * @param {mat3} b the second operand
 * @param {Number} scale the amount to scale b's elements by before adding
 * @returns {mat3} out
 */
mat3.multiplyScalarAndAdd = function (out, a, b, scale) {
  out.m00 = a.m00 + (b.m00 * scale);
  out.m01 = a.m01 + (b.m01 * scale);
  out.m02 = a.m02 + (b.m02 * scale);
  out.m03 = a.m03 + (b.m03 * scale);
  out.m04 = a.m04 + (b.m04 * scale);
  out.m05 = a.m05 + (b.m05 * scale);
  out.m06 = a.m06 + (b.m06 * scale);
  out.m07 = a.m07 + (b.m07 * scale);
  out.m08 = a.m08 + (b.m08 * scale);
  return out;
};

/**
 * Returns whether or not the matrices have exactly the same elements in the same position (when compared with ===)
 *
 * @param {mat3} a The first matrix.
 * @param {mat3} b The second matrix.
 * @returns {Boolean} True if the matrices are equal, false otherwise.
 */
mat3.exactEquals = function (a, b) {
  return a.m00 === b.m00 && a.m01 === b.m01 && a.m02 === b.m02 &&
    a.m03 === b.m03 && a.m04 === b.m04 && a.m05 === b.m05 &&
    a.m06 === b.m06 && a.m07 === b.m07 && a.m08 === b.m08;
};

/**
 * Returns whether or not the matrices have approximately the same elements in the same position.
 *
 * @param {mat3} a The first matrix.
 * @param {mat3} b The second matrix.
 * @returns {Boolean} True if the matrices are equal, false otherwise.
 */
mat3.equals = function (a, b) {
  var a0 = a.m00, a1 = a.m01, a2 = a.m02, a3 = a.m03, a4 = a.m04, a5 = a.m05, a6 = a.m06, a7 = a.m07, a8 = a.m08;
  var b0 = b.m00, b1 = b.m01, b2 = b.m02, b3 = b.m03, b4 = b.m04, b5 = b.m05, b6 = b.m06, b7 = b.m07, b8 = b.m08;
  return (
    Math.abs(a0 - b0) <= EPSILON * Math.max(1.0, Math.abs(a0), Math.abs(b0)) &&
    Math.abs(a1 - b1) <= EPSILON * Math.max(1.0, Math.abs(a1), Math.abs(b1)) &&
    Math.abs(a2 - b2) <= EPSILON * Math.max(1.0, Math.abs(a2), Math.abs(b2)) &&
    Math.abs(a3 - b3) <= EPSILON * Math.max(1.0, Math.abs(a3), Math.abs(b3)) &&
    Math.abs(a4 - b4) <= EPSILON * Math.max(1.0, Math.abs(a4), Math.abs(b4)) &&
    Math.abs(a5 - b5) <= EPSILON * Math.max(1.0, Math.abs(a5), Math.abs(b5)) &&
    Math.abs(a6 - b6) <= EPSILON * Math.max(1.0, Math.abs(a6), Math.abs(b6)) &&
    Math.abs(a7 - b7) <= EPSILON * Math.max(1.0, Math.abs(a7), Math.abs(b7)) &&
    Math.abs(a8 - b8) <= EPSILON * Math.max(1.0, Math.abs(a8), Math.abs(b8))
  );
};

var _tmp$4 = new Array(4);

var _quat = function _quat(x, y, z, w) {
  this.x = x;
  this.y = y;
  this.z = z;
  this.w = w;
};

_quat.prototype.toJSON = function toJSON () {
  _tmp$4[0] = this.x;
  _tmp$4[1] = this.y;
  _tmp$4[2] = this.z;
  _tmp$4[3] = this.w;

  return _tmp$4;
};

/**
 * @class Quaternion
 * @name quat
 */
var quat = {};

/**
 * Creates a new identity quat
 *
 * @returns {quat} a new quaternion
 */
quat.create = function () {
  return new _quat(0, 0, 0, 1);
};

/**
 * Creates a new quat initialized with the given values
 *
 * @param {Number} x X component
 * @param {Number} y Y component
 * @param {Number} z Z component
 * @param {Number} w W component
 * @returns {quat} a new quaternion
 * @function
 */
quat.new = function (x, y, z, w) {
  return new _quat(x, y, z, w);
};

/**
 * Creates a new quat initialized with values from an existing quaternion
 *
 * @param {quat} a quaternion to clone
 * @returns {quat} a new quaternion
 * @function
 */
quat.clone = function (a) {
  return new _quat(a.x, a.y, a.z, a.w);
};

/**
 * Copy the values from one quat to another
 *
 * @param {quat} out the receiving quaternion
 * @param {quat} a the source quaternion
 * @returns {quat} out
 * @function
 */
quat.copy = vec4.copy;

/**
 * Set the components of a quat to the given values
 *
 * @param {quat} out the receiving quaternion
 * @param {Number} x X component
 * @param {Number} y Y component
 * @param {Number} z Z component
 * @param {Number} w W component
 * @returns {quat} out
 * @function
 */
quat.set = vec4.set;

/**
 * Set a quat to the identity quaternion
 *
 * @param {quat} out the receiving quaternion
 * @returns {quat} out
 */
quat.identity = function (out) {
  out.x = 0;
  out.y = 0;
  out.z = 0;
  out.w = 1;
  return out;
};

/**
 * Sets a quaternion to represent the shortest rotation from one
 * vector to another.
 *
 * Both vectors are assumed to be unit length.
 *
 * @param {quat} out the receiving quaternion.
 * @param {vec3} a the initial vector
 * @param {vec3} b the destination vector
 * @returns {quat} out
 */
quat.rotationTo = (function () {
  var tmpvec3 = vec3.create();
  var xUnitVec3 = vec3.new(1, 0, 0);
  var yUnitVec3 = vec3.new(0, 1, 0);

  return function (out, a, b) {
    var dot = vec3.dot(a, b);
    if (dot < -0.999999) {
      vec3.cross(tmpvec3, xUnitVec3, a);
      if (vec3.length(tmpvec3) < 0.000001) {
        vec3.cross(tmpvec3, yUnitVec3, a);
      }
      vec3.normalize(tmpvec3, tmpvec3);
      quat.fromAxisAngle(out, tmpvec3, Math.PI);
      return out;
    } else if (dot > 0.999999) {
      out.x = 0;
      out.y = 0;
      out.z = 0;
      out.w = 1;
      return out;
    } else {
      vec3.cross(tmpvec3, a, b);
      out.x = tmpvec3.x;
      out.y = tmpvec3.y;
      out.z = tmpvec3.z;
      out.w = 1 + dot;
      return quat.normalize(out, out);
    }
  };
})();

/**
 * Gets the rotation axis and angle for a given
 *  quaternion. If a quaternion is created with
 *  fromAxisAngle, this method will return the same
 *  values as providied in the original parameter list
 *  OR functionally equivalent values.
 * Example: The quaternion formed by axis [0, 0, 1] and
 *  angle -90 is the same as the quaternion formed by
 *  [0, 0, 1] and 270. This method favors the latter.
 * @param  {vec3} out_axis  Vector receiving the axis of rotation
 * @param  {quat} q     Quaternion to be decomposed
 * @return {Number}     Angle, in radians, of the rotation
 */
quat.getAxisAngle = function (out_axis, q) {
  var rad = Math.acos(q.w) * 2.0;
  var s = Math.sin(rad / 2.0);
  if (s != 0.0) {
    out_axis.x = q.x / s;
    out_axis.y = q.y / s;
    out_axis.z = q.z / s;
  } else {
    // If s is zero, return any axis (no rotation - axis does not matter)
    out_axis.x = 1;
    out_axis.y = 0;
    out_axis.z = 0;
  }
  return rad;
};

/**
 * Multiplies two quat's
 *
 * @param {quat} out the receiving quaternion
 * @param {quat} a the first operand
 * @param {quat} b the second operand
 * @returns {quat} out
 */
quat.multiply = function (out, a, b) {
  var ax = a.x, ay = a.y, az = a.z, aw = a.w,
      bx = b.x, by = b.y, bz = b.z, bw = b.w;

  out.x = ax * bw + aw * bx + ay * bz - az * by;
  out.y = ay * bw + aw * by + az * bx - ax * bz;
  out.z = az * bw + aw * bz + ax * by - ay * bx;
  out.w = aw * bw - ax * bx - ay * by - az * bz;
  return out;
};

/**
 * Alias for {@link quat.multiply}
 * @function
 */
quat.mul = quat.multiply;

/**
 * Scales a quat by a scalar number
 *
 * @param {quat} out the receiving vector
 * @param {quat} a the vector to scale
 * @param {Number} b amount to scale the vector by
 * @returns {quat} out
 * @function
 */
quat.scale = vec4.scale;

/**
 * Rotates a quaternion by the given angle about the X axis
 *
 * @param {quat} out quat receiving operation result
 * @param {quat} a quat to rotate
 * @param {number} rad angle (in radians) to rotate
 * @returns {quat} out
 */
quat.rotateX = function (out, a, rad) {
  rad *= 0.5;

  var ax = a.x, ay = a.y, az = a.z, aw = a.w,
      bx = Math.sin(rad), bw = Math.cos(rad);

  out.x = ax * bw + aw * bx;
  out.y = ay * bw + az * bx;
  out.z = az * bw - ay * bx;
  out.w = aw * bw - ax * bx;
  return out;
};

/**
 * Rotates a quaternion by the given angle about the Y axis
 *
 * @param {quat} out quat receiving operation result
 * @param {quat} a quat to rotate
 * @param {number} rad angle (in radians) to rotate
 * @returns {quat} out
 */
quat.rotateY = function (out, a, rad) {
  rad *= 0.5;

  var ax = a.x, ay = a.y, az = a.z, aw = a.w,
      by = Math.sin(rad), bw = Math.cos(rad);

  out.x = ax * bw - az * by;
  out.y = ay * bw + aw * by;
  out.z = az * bw + ax * by;
  out.w = aw * bw - ay * by;
  return out;
};

/**
 * Rotates a quaternion by the given angle about the Z axis
 *
 * @param {quat} out quat receiving operation result
 * @param {quat} a quat to rotate
 * @param {number} rad angle (in radians) to rotate
 * @returns {quat} out
 */
quat.rotateZ = function (out, a, rad) {
  rad *= 0.5;

  var ax = a.x, ay = a.y, az = a.z, aw = a.w,
      bz = Math.sin(rad), bw = Math.cos(rad);

  out.x = ax * bw + ay * bz;
  out.y = ay * bw - ax * bz;
  out.z = az * bw + aw * bz;
  out.w = aw * bw - az * bz;
  return out;
};

/**
 * Rotates a quaternion by the given angle about the axis in world space
 *
 * @param {quat} out quat receiving operation result
 * @param {quat} rot quat to rotate
 * @param {vec3} axis the axis around which to rotate in world space
 * @param {number} rad angle (in radians) to rotate
 * @returns {quat} out
 */
quat.rotateAround = (function () {
  var v3_tmp = vec3.create();
  var q_tmp = quat.create();

  return function (out, rot, axis, rad) {
    // get inv-axis (local to rot)
    quat.invert(q_tmp, rot);
    vec3.transformQuat(v3_tmp, axis, q_tmp);
    // rotate by inv-axis
    quat.fromAxisAngle(q_tmp, v3_tmp, rad);
    quat.mul(out, rot, q_tmp);

    return out;
  };
})();

/**
 * Rotates a quaternion by the given angle about the axis in local space
 *
 * @param {quat} out quat receiving operation result
 * @param {quat} rot quat to rotate
 * @param {vec3} axis the axis around which to rotate in local space
 * @param {number} rad angle (in radians) to rotate
 * @returns {quat} out
 */
quat.rotateAroundLocal = (function () {
  var q_tmp = quat.create();

  return function (out, rot, axis, rad) {
    quat.fromAxisAngle(q_tmp, axis, rad);
    quat.mul(out, rot, q_tmp);

    return out;
  };
})();

/**
 * Calculates the W component of a quat from the X, Y, and Z components.
 * Assumes that quaternion is 1 unit in length.
 * Any existing W component will be ignored.
 *
 * @param {quat} out the receiving quaternion
 * @param {quat} a quat to calculate W component of
 * @returns {quat} out
 */
quat.calculateW = function (out, a) {
  var x = a.x, y = a.y, z = a.z;

  out.x = x;
  out.y = y;
  out.z = z;
  out.w = Math.sqrt(Math.abs(1.0 - x * x - y * y - z * z));
  return out;
};

/**
 * Calculates the dot product of two quat's
 *
 * @param {quat} a the first operand
 * @param {quat} b the second operand
 * @returns {Number} dot product of a and b
 * @function
 */
quat.dot = vec4.dot;

/**
 * Performs a linear interpolation between two quat's
 *
 * @param {quat} out the receiving quaternion
 * @param {quat} a the first operand
 * @param {quat} b the second operand
 * @param {Number} t interpolation amount between the two inputs
 * @returns {quat} out
 * @function
 */
quat.lerp = vec4.lerp;

/**
 * Performs a spherical linear interpolation between two quat
 *
 * @param {quat} out the receiving quaternion
 * @param {quat} a the first operand
 * @param {quat} b the second operand
 * @param {Number} t interpolation amount between the two inputs
 * @returns {quat} out
 */
quat.slerp = function (out, a, b, t) {
  // benchmarks:
  //    http://jsperf.com/quaternion-slerp-implementations

  var ax = a.x, ay = a.y, az = a.z, aw = a.w,
      bx = b.x, by = b.y, bz = b.z, bw = b.w;

  var omega, cosom, sinom, scale0, scale1;

  // calc cosine
  cosom = ax * bx + ay * by + az * bz + aw * bw;
  // adjust signs (if necessary)
  if (cosom < 0.0) {
    cosom = -cosom;
    bx = - bx;
    by = - by;
    bz = - bz;
    bw = - bw;
  }
  // calculate coefficients
  if ((1.0 - cosom) > 0.000001) {
    // standard case (slerp)
    omega = Math.acos(cosom);
    sinom = Math.sin(omega);
    scale0 = Math.sin((1.0 - t) * omega) / sinom;
    scale1 = Math.sin(t * omega) / sinom;
  } else {
    // "from" and "to" quaternions are very close
    //  ... so we can do a linear interpolation
    scale0 = 1.0 - t;
    scale1 = t;
  }
  // calculate final values
  out.x = scale0 * ax + scale1 * bx;
  out.y = scale0 * ay + scale1 * by;
  out.z = scale0 * az + scale1 * bz;
  out.w = scale0 * aw + scale1 * bw;

  return out;
};

/**
 * Performs a spherical linear interpolation with two control points
 *
 * @param {quat} out the receiving quaternion
 * @param {quat} a the first operand
 * @param {quat} b the second operand
 * @param {quat} c the third operand
 * @param {quat} d the fourth operand
 * @param {Number} t interpolation amount
 * @returns {quat} out
 */
quat.sqlerp = (function () {
  var temp1 = quat.create();
  var temp2 = quat.create();

  return function (out, a, b, c, d, t) {
    quat.slerp(temp1, a, d, t);
    quat.slerp(temp2, b, c, t);
    quat.slerp(out, temp1, temp2, 2 * t * (1 - t));

    return out;
  };
}());

/**
 * Calculates the inverse of a quat
 *
 * @param {quat} out the receiving quaternion
 * @param {quat} a quat to calculate inverse of
 * @returns {quat} out
 */
quat.invert = function (out, a) {
  var a0 = a.x, a1 = a.y, a2 = a.z, a3 = a.w;
  var dot = a0 * a0 + a1 * a1 + a2 * a2 + a3 * a3;
  var invDot = dot ? 1.0 / dot : 0;

  // TODO: Would be faster to return [0,0,0,0] immediately if dot == 0

  out.x = -a0 * invDot;
  out.y = -a1 * invDot;
  out.z = -a2 * invDot;
  out.w = a3 * invDot;
  return out;
};

/**
 * Calculates the conjugate of a quat
 * If the quaternion is normalized, this function is faster than quat.inverse and produces the same result.
 *
 * @param {quat} out the receiving quaternion
 * @param {quat} a quat to calculate conjugate of
 * @returns {quat} out
 */
quat.conjugate = function (out, a) {
  out.x = -a.x;
  out.y = -a.y;
  out.z = -a.z;
  out.w = a.w;
  return out;
};

/**
 * Calculates the length of a quat
 *
 * @param {quat} a vector to calculate length of
 * @returns {Number} length of a
 * @function
 */
quat.length = vec4.length;

/**
 * Alias for {@link quat.length}
 * @function
 */
quat.len = quat.length;

/**
 * Calculates the squared length of a quat
 *
 * @param {quat} a vector to calculate squared length of
 * @returns {Number} squared length of a
 * @function
 */
quat.squaredLength = vec4.squaredLength;

/**
 * Alias for {@link quat.squaredLength}
 * @function
 */
quat.sqrLen = quat.squaredLength;

/**
 * Normalize a quat
 *
 * @param {quat} out the receiving quaternion
 * @param {quat} a quaternion to normalize
 * @returns {quat} out
 * @function
 */
quat.normalize = vec4.normalize;

/**
 * Sets the specified quaternion with values corresponding to the given
 * axes. Each axis is a vec3 and is expected to be unit length and
 * perpendicular to all other specified axes.
 *
 * @param {vec3} xAxis the vector representing the local "right" direction
 * @param {vec3} yAxis the vector representing the local "up" direction
 * @param {vec3} zAxis the vector representing the viewing direction
 * @returns {quat} out
 */
quat.fromAxes = (function () {
  var matr = mat3.create();

  return function (out, xAxis, yAxis, zAxis) {
    mat3.set(
      matr,
      xAxis.x, xAxis.y, xAxis.z,
      yAxis.x, yAxis.y, yAxis.z,
      zAxis.x, zAxis.y, zAxis.z
    );
    return quat.normalize(out, quat.fromMat3(out, matr));
  };
})();

/**
* Calculates a quaternion from view direction and up direction
*
* @param {quat} out mat3 receiving operation result
* @param {vec3} view view direction (must be normalized)
* @param {vec3} [up] up direction, default is (0,1,0) (must be normalized)
*
* @returns {quat} out
*/
quat.fromViewUp = (function () {
  var matr = mat3.create();

  return function (out, view, up) {
    mat3.fromViewUp(matr, view, up);
    if (!matr) {
      return null;
    }

    return quat.normalize(out, quat.fromMat3(out, matr));
  };
})();

/**
 * Sets a quat from the given angle and rotation axis,
 * then returns it.
 *
 * @param {quat} out the receiving quaternion
 * @param {vec3} axis the axis around which to rotate
 * @param {Number} rad the angle in radians
 * @returns {quat} out
 **/
quat.fromAxisAngle = function (out, axis, rad) {
  rad = rad * 0.5;
  var s = Math.sin(rad);
  out.x = s * axis.x;
  out.y = s * axis.y;
  out.z = s * axis.z;
  out.w = Math.cos(rad);
  return out;
};

/**
 * Creates a quaternion from the given 3x3 rotation matrix.
 *
 * NOTE: The resultant quaternion is not normalized, so you should be sure
 * to renormalize the quaternion yourself where necessary.
 *
 * @param {quat} out the receiving quaternion
 * @param {mat3} m rotation matrix
 * @returns {quat} out
 * @function
 */
quat.fromMat3 = function (out, m) {
  // http://www.euclideanspace.com/maths/geometry/rotations/conversions/matrixToQuaternion/index.htm

  var m00 = m.m00, m01 = m.m03, m02 = m.m06,
      m10 = m.m01, m11 = m.m04, m12 = m.m07,
      m20 = m.m02, m21 = m.m05, m22 = m.m08;

  var trace = m00 + m11 + m22;

  if (trace > 0) {
    var s = 0.5 / Math.sqrt(trace + 1.0);

    out.w = 0.25 / s;
    out.x = (m21 - m12) * s;
    out.y = (m02 - m20) * s;
    out.z = (m10 - m01) * s;

  } else if ((m00 > m11) && (m00 > m22)) {
    var s$1 = 2.0 * Math.sqrt(1.0 + m00 - m11 - m22);

    out.w = (m21 - m12) / s$1;
    out.x = 0.25 * s$1;
    out.y = (m01 + m10) / s$1;
    out.z = (m02 + m20) / s$1;

  } else if (m11 > m22) {
    var s$2 = 2.0 * Math.sqrt(1.0 + m11 - m00 - m22);

    out.w = (m02 - m20) / s$2;
    out.x = (m01 + m10) / s$2;
    out.y = 0.25 * s$2;
    out.z = (m12 + m21) / s$2;

  } else {
    var s$3 = 2.0 * Math.sqrt(1.0 + m22 - m00 - m11);

    out.w = (m10 - m01) / s$3;
    out.x = (m02 + m20) / s$3;
    out.y = (m12 + m21) / s$3;
    out.z = 0.25 * s$3;
  }

  return out;
};

/**
 * Creates a quaternion from the given euler angle x, y, z.
 *
 * @param {quat} out the receiving quaternion
 * @param {x} Angle to rotate around X axis in degrees.
 * @param {y} Angle to rotate around Y axis in degrees.
 * @param {z} Angle to rotate around Z axis in degrees.
 * @returns {quat} out
 * @function
 */
quat.fromEuler = function (out, x, y, z) {
  var halfToRad = 0.5 * Math.PI / 180.0;
  x *= halfToRad;
  y *= halfToRad;
  z *= halfToRad;

  var sx = Math.sin(x);
  var cx = Math.cos(x);
  var sy = Math.sin(y);
  var cy = Math.cos(y);
  var sz = Math.sin(z);
  var cz = Math.cos(z);

  out.x = sx * cy * cz - cx * sy * sz;
  out.y = cx * sy * cz + sx * cy * sz;
  out.z = cx * cy * sz - sx * sy * cz;
  out.w = cx * cy * cz + sx * sy * sz;

  return out;
};

/**
 * Returns a string representation of a quatenion
 *
 * @param {quat} a vector to represent as a string
 * @returns {String} string representation of the vector
 */
quat.str = function (a) {
  return ("quat(" + (a.x) + ", " + (a.y) + ", " + (a.z) + ", " + (a.w) + ")");
};

/**
 * Returns typed array
 *
 * @param {array} out
 * @param {quat} q
 * @returns {array}
 */
quat.array = function (out, q) {
  out[0] = q.x;
  out[1] = q.y;
  out[2] = q.z;
  out[3] = q.w;

  return out;
};

/**
 * Returns whether or not the quaternions have exactly the same elements in the same position (when compared with ===)
 *
 * @param {quat} a The first quaternion.
 * @param {quat} b The second quaternion.
 * @returns {Boolean} True if the vectors are equal, false otherwise.
 */
quat.exactEquals = vec4.exactEquals;

/**
 * Returns whether or not the quaternions have approximately the same elements in the same position.
 *
 * @param {quat} a The first vector.
 * @param {quat} b The second vector.
 * @returns {Boolean} True if the vectors are equal, false otherwise.
 */
quat.equals = vec4.equals;

var _tmp$5 = new Array(4);

var _mat2 = function _mat2(m00, m01, m02, m03) {
  this.m00 = m00;
  this.m01 = m01;
  this.m02 = m02;
  this.m03 = m03;
};

_mat2.prototype.toJSON = function toJSON () {
  _tmp$5[0] = this.m00;
  _tmp$5[1] = this.m01;
  _tmp$5[2] = this.m02;
  _tmp$5[3] = this.m03;

  return _tmp$5;
};

/**
 * @class 2x2 Matrix
 * @name mat2
 */
var mat2 = {};

/**
 * Creates a new identity mat2
 *
 * @returns {mat2} a new 2x2 matrix
 */
mat2.create = function() {
  return new _mat2(1, 0, 0, 1);
};

/**
 * Create a new mat2 with the given values
 *
 * @param {Number} m00 Component in column 0, row 0 position (index 0)
 * @param {Number} m01 Component in column 0, row 1 position (index 1)
 * @param {Number} m10 Component in column 1, row 0 position (index 2)
 * @param {Number} m11 Component in column 1, row 1 position (index 3)
 * @returns {mat2} out A new 2x2 matrix
 */
mat2.new = function (m00, m01, m10, m11) {
  return new _mat2(m00, m01, m10, m11);
};

/**
 * Creates a new mat2 initialized with values from an existing matrix
 *
 * @param {mat2} a matrix to clone
 * @returns {mat2} a new 2x2 matrix
 */
mat2.clone = function (a) {
  return new _mat2(a.m00, a.m01, a.m02, a.m03);
};

/**
 * Copy the values from one mat2 to another
 *
 * @param {mat2} out the receiving matrix
 * @param {mat2} a the source matrix
 * @returns {mat2} out
 */
mat2.copy = function (out, a) {
  out.m00 = a.m00;
  out.m01 = a.m01;
  out.m02 = a.m02;
  out.m03 = a.m03;
  return out;
};

/**
 * Set a mat2 to the identity matrix
 *
 * @param {mat2} out the receiving matrix
 * @returns {mat2} out
 */
mat2.identity = function (out) {
  out.m00 = 1;
  out.m01 = 0;
  out.m02 = 0;
  out.m03 = 1;
  return out;
};

/**
 * Set the components of a mat2 to the given values
 *
 * @param {mat2} out the receiving matrix
 * @param {Number} m00 Component in column 0, row 0 position (index 0)
 * @param {Number} m01 Component in column 0, row 1 position (index 1)
 * @param {Number} m10 Component in column 1, row 0 position (index 2)
 * @param {Number} m11 Component in column 1, row 1 position (index 3)
 * @returns {mat2} out
 */
mat2.set = function (out, m00, m01, m10, m11) {
  out.m00 = m00;
  out.m01 = m01;
  out.m02 = m10;
  out.m03 = m11;
  return out;
};


/**
 * Transpose the values of a mat2
 *
 * @param {mat2} out the receiving matrix
 * @param {mat2} a the source matrix
 * @returns {mat2} out
 */
mat2.transpose = function (out, a) {
  // If we are transposing ourselves we can skip a few steps but have to cache some values
  if (out === a) {
    var a1 = a.m01;
    out.m01 = a.m02;
    out.m02 = a1;
  } else {
    out.m00 = a.m00;
    out.m01 = a.m02;
    out.m02 = a.m01;
    out.m03 = a.m03;
  }

  return out;
};

/**
 * Inverts a mat2
 *
 * @param {mat2} out the receiving matrix
 * @param {mat2} a the source matrix
 * @returns {mat2} out
 */
mat2.invert = function (out, a) {
  var a0 = a.m00, a1 = a.m01, a2 = a.m02, a3 = a.m03;

  // Calculate the determinant
  var det = a0 * a3 - a2 * a1;

  if (!det) {
    return null;
  }
  det = 1.0 / det;

  out.m00 = a3 * det;
  out.m01 = -a1 * det;
  out.m02 = -a2 * det;
  out.m03 = a0 * det;

  return out;
};

/**
 * Calculates the adjugate of a mat2
 *
 * @param {mat2} out the receiving matrix
 * @param {mat2} a the source matrix
 * @returns {mat2} out
 */
mat2.adjoint = function (out, a) {
  // Caching this value is nessecary if out == a
  var a0 = a.m00;
  out.m00 = a.m03;
  out.m01 = -a.m01;
  out.m02 = -a.m02;
  out.m03 = a0;

  return out;
};

/**
 * Calculates the determinant of a mat2
 *
 * @param {mat2} a the source matrix
 * @returns {Number} determinant of a
 */
mat2.determinant = function (a) {
  return a.m00 * a.m03 - a.m02 * a.m01;
};

/**
 * Multiplies two mat2's
 *
 * @param {mat2} out the receiving matrix
 * @param {mat2} a the first operand
 * @param {mat2} b the second operand
 * @returns {mat2} out
 */
mat2.multiply = function (out, a, b) {
  var a0 = a.m00, a1 = a.m01, a2 = a.m02, a3 = a.m03;
  var b0 = b.m00, b1 = b.m01, b2 = b.m02, b3 = b.m03;
  out.m00 = a0 * b0 + a2 * b1;
  out.m01 = a1 * b0 + a3 * b1;
  out.m02 = a0 * b2 + a2 * b3;
  out.m03 = a1 * b2 + a3 * b3;
  return out;
};

/**
 * Alias for {@link mat2.multiply}
 * @function
 */
mat2.mul = mat2.multiply;

/**
 * Rotates a mat2 by the given angle
 *
 * @param {mat2} out the receiving matrix
 * @param {mat2} a the matrix to rotate
 * @param {Number} rad the angle to rotate the matrix by
 * @returns {mat2} out
 */
mat2.rotate = function (out, a, rad) {
  var a0 = a.m00, a1 = a.m01, a2 = a.m02, a3 = a.m03,
      s = Math.sin(rad),
      c = Math.cos(rad);
  out.m00 = a0 * c + a2 * s;
  out.m01 = a1 * c + a3 * s;
  out.m02 = a0 * -s + a2 * c;
  out.m03 = a1 * -s + a3 * c;
  return out;
};

/**
 * Scales the mat2 by the dimensions in the given vec2
 *
 * @param {mat2} out the receiving matrix
 * @param {mat2} a the matrix to rotate
 * @param {vec2} v the vec2 to scale the matrix by
 * @returns {mat2} out
 **/
mat2.scale = function (out, a, v) {
  var a0 = a.m00, a1 = a.m01, a2 = a.m02, a3 = a.m03,
      v0 = v.x, v1 = v.y;
  out.m00 = a0 * v0;
  out.m01 = a1 * v0;
  out.m02 = a2 * v1;
  out.m03 = a3 * v1;
  return out;
};

/**
 * Creates a matrix from a given angle
 * This is equivalent to (but much faster than):
 *
 *     mat2.identity(dest);
 *     mat2.rotate(dest, dest, rad);
 *
 * @param {mat2} out mat2 receiving operation result
 * @param {Number} rad the angle to rotate the matrix by
 * @returns {mat2} out
 */
mat2.fromRotation = function (out, rad) {
  var s = Math.sin(rad),
      c = Math.cos(rad);
  out.m00 = c;
  out.m01 = s;
  out.m02 = -s;
  out.m03 = c;
  return out;
};

/**
 * Creates a matrix from a vector scaling
 * This is equivalent to (but much faster than):
 *
 *     mat2.identity(dest);
 *     mat2.scale(dest, dest, vec);
 *
 * @param {mat2} out mat2 receiving operation result
 * @param {vec2} v Scaling vector
 * @returns {mat2} out
 */
mat2.fromScaling = function (out, v) {
  out.m00 = v.x;
  out.m01 = 0;
  out.m02 = 0;
  out.m03 = v.y;
  return out;
};

/**
 * Returns a string representation of a mat2
 *
 * @param {mat2} a matrix to represent as a string
 * @returns {String} string representation of the matrix
 */
mat2.str = function (a) {
  return ("mat2(" + (a.m00) + ", " + (a.m01) + ", " + (a.m02) + ", " + (a.m03) + ")");
};

/**
 * Returns typed array
 *
 * @param {array} out
 * @param {mat2} m
 * @returns {array}
 */
mat2.array = function (out, m) {
  out[0] = m.m00;
  out[1] = m.m01;
  out[2] = m.m02;
  out[3] = m.m03;

  return out;
};

/**
 * Returns Frobenius norm of a mat2
 *
 * @param {mat2} a the matrix to calculate Frobenius norm of
 * @returns {Number} Frobenius norm
 */
mat2.frob = function (a) {
  return (Math.sqrt(Math.pow(a.m00, 2) + Math.pow(a.m01, 2) + Math.pow(a.m02, 2) + Math.pow(a.m03, 2)));
};

/**
 * Returns L, D and U matrices (Lower triangular, Diagonal and Upper triangular) by factorizing the input matrix
 * @param {mat2} L the lower triangular matrix
 * @param {mat2} D the diagonal matrix
 * @param {mat2} U the upper triangular matrix
 * @param {mat2} a the input matrix to factorize
 */

mat2.LDU = function (L, D, U, a) {
  L.m02 = a.m02 / a.m00;
  U.m00 = a.m00;
  U.m01 = a.m01;
  U.m03 = a.m03 - L.m02 * U.m01;
};

/**
 * Adds two mat2's
 *
 * @param {mat2} out the receiving matrix
 * @param {mat2} a the first operand
 * @param {mat2} b the second operand
 * @returns {mat2} out
 */
mat2.add = function (out, a, b) {
  out.m00 = a.m00 + b.m00;
  out.m01 = a.m01 + b.m01;
  out.m02 = a.m02 + b.m02;
  out.m03 = a.m03 + b.m03;
  return out;
};

/**
 * Subtracts matrix b from matrix a
 *
 * @param {mat2} out the receiving matrix
 * @param {mat2} a the first operand
 * @param {mat2} b the second operand
 * @returns {mat2} out
 */
mat2.subtract = function (out, a, b) {
  out.m00 = a.m00 - b.m00;
  out.m01 = a.m01 - b.m01;
  out.m02 = a.m02 - b.m02;
  out.m03 = a.m03 - b.m03;
  return out;
};

/**
 * Alias for {@link mat2.subtract}
 * @function
 */
mat2.sub = mat2.subtract;

/**
 * Returns whether or not the matrices have exactly the same elements in the same position (when compared with ===)
 *
 * @param {mat2} a The first matrix.
 * @param {mat2} b The second matrix.
 * @returns {Boolean} True if the matrices are equal, false otherwise.
 */
mat2.exactEquals = function (a, b) {
  return a.m00 === b.m00 && a.m01 === b.m01 && a.m02 === b.m02 && a.m03 === b.m03;
};

/**
 * Returns whether or not the matrices have approximately the same elements in the same position.
 *
 * @param {mat2} a The first matrix.
 * @param {mat2} b The second matrix.
 * @returns {Boolean} True if the matrices are equal, false otherwise.
 */
mat2.equals = function (a, b) {
  var a0 = a.m00, a1 = a.m01, a2 = a.m02, a3 = a.m03;
  var b0 = b.m00, b1 = b.m01, b2 = b.m02, b3 = b.m03;
  return (
    Math.abs(a0 - b0) <= EPSILON * Math.max(1.0, Math.abs(a0), Math.abs(b0)) &&
    Math.abs(a1 - b1) <= EPSILON * Math.max(1.0, Math.abs(a1), Math.abs(b1)) &&
    Math.abs(a2 - b2) <= EPSILON * Math.max(1.0, Math.abs(a2), Math.abs(b2)) &&
    Math.abs(a3 - b3) <= EPSILON * Math.max(1.0, Math.abs(a3), Math.abs(b3))
  );
};

/**
 * Multiply each element of the matrix by a scalar.
 *
 * @param {mat2} out the receiving matrix
 * @param {mat2} a the matrix to scale
 * @param {Number} b amount to scale the matrix's elements by
 * @returns {mat2} out
 */
mat2.multiplyScalar = function (out, a, b) {
  out.m00 = a.m00 * b;
  out.m01 = a.m01 * b;
  out.m02 = a.m02 * b;
  out.m03 = a.m03 * b;
  return out;
};

/**
 * Adds two mat2's after multiplying each element of the second operand by a scalar value.
 *
 * @param {mat2} out the receiving vector
 * @param {mat2} a the first operand
 * @param {mat2} b the second operand
 * @param {Number} scale the amount to scale b's elements by before adding
 * @returns {mat2} out
 */
mat2.multiplyScalarAndAdd = function (out, a, b, scale) {
  out.m00 = a.m00 + (b.m00 * scale);
  out.m01 = a.m01 + (b.m01 * scale);
  out.m02 = a.m02 + (b.m02 * scale);
  out.m03 = a.m03 + (b.m03 * scale);
  return out;
};

var _tmp$6 = new Array(6);

var _mat23 = function _mat23(m00, m01, m02, m03, m04, m05) {
  this.m00 = m00;
  this.m01 = m01;
  this.m02 = m02;
  this.m03 = m03;
  this.m04 = m04;
  this.m05 = m05;
};

_mat23.prototype.toJSON = function toJSON () {
  _tmp$6[0] = this.m00;
  _tmp$6[1] = this.m01;
  _tmp$6[2] = this.m02;
  _tmp$6[3] = this.m03;
  _tmp$6[4] = this.m04;
  _tmp$6[5] = this.m05;

  return _tmp$6;
};

/**
 * @class 2x3 Matrix
 * @name mat23
 *
 * @description
 * A mat23 contains six elements defined as:
 * <pre>
 * [a, c, tx,
 *  b, d, ty]
 * </pre>
 * This is a short form for the 3x3 matrix:
 * <pre>
 * [a, c, tx,
 *  b, d, ty,
 *  0, 0, 1]
 * </pre>
 * The last row is ignored so the array is shorter and operations are faster.
 */
var mat23 = {};

/**
 * Creates a new identity mat23
 *
 * @returns {mat23} a new 2x3 matrix
 */
mat23.create = function () {
  return new _mat23(
    1, 0,
    0, 1,
    0, 0
  );
};

/**
 * Create a new mat23 with the given values
 *
 * @param {Number} a Component A (index 0)
 * @param {Number} b Component B (index 1)
 * @param {Number} c Component C (index 2)
 * @param {Number} d Component D (index 3)
 * @param {Number} tx Component TX (index 4)
 * @param {Number} ty Component TY (index 5)
 * @returns {mat23} A new mat23
 */
mat23.new = function (a, b, c, d, tx, ty) {
  return new _mat23(
    a, b,
    c, d,
    tx, ty
  );
};

/**
 * Creates a new mat23 initialized with values from an existing matrix
 *
 * @param {mat23} a matrix to clone
 * @returns {mat23} a new 2x3 matrix
 */
mat23.clone = function (a) {
  return new _mat23(
    a.m00, a.m01,
    a.m02, a.m03,
    a.m04, a.m05
  );
};

/**
 * Copy the values from one mat23 to another
 *
 * @param {mat23} out the receiving matrix
 * @param {mat23} a the source matrix
 * @returns {mat23} out
 */
mat23.copy = function (out, a) {
  out.m00 = a.m00;
  out.m01 = a.m01;
  out.m02 = a.m02;
  out.m03 = a.m03;
  out.m04 = a.m04;
  out.m05 = a.m05;
  return out;
};

/**
 * Set a mat23 to the identity matrix
 *
 * @param {mat23} out the receiving matrix
 * @returns {mat23} out
 */
mat23.identity = function (out) {
  out.m00 = 1;
  out.m01 = 0;
  out.m02 = 0;
  out.m03 = 1;
  out.m04 = 0;
  out.m05 = 0;
  return out;
};

/**
 * Set the components of a mat23 to the given values
 *
 * @param {mat23} out the receiving matrix
 * @param {Number} a Component A (index 0)
 * @param {Number} b Component B (index 1)
 * @param {Number} c Component C (index 2)
 * @param {Number} d Component D (index 3)
 * @param {Number} tx Component TX (index 4)
 * @param {Number} ty Component TY (index 5)
 * @returns {mat23} out
 */
mat23.set = function (out, a, b, c, d, tx, ty) {
  out.m00 = a;
  out.m01 = b;
  out.m02 = c;
  out.m03 = d;
  out.m04 = tx;
  out.m05 = ty;
  return out;
};

/**
 * Inverts a mat23
 *
 * @param {mat23} out the receiving matrix
 * @param {mat23} a the source matrix
 * @returns {mat23} out
 */
mat23.invert = function (out, a) {
  var aa = a.m00, ab = a.m01, ac = a.m02, ad = a.m03,
    atx = a.m04, aty = a.m05;

  var det = aa * ad - ab * ac;
  if (!det) {
    return null;
  }
  det = 1.0 / det;

  out.m00 = ad * det;
  out.m01 = -ab * det;
  out.m02 = -ac * det;
  out.m03 = aa * det;
  out.m04 = (ac * aty - ad * atx) * det;
  out.m05 = (ab * atx - aa * aty) * det;
  return out;
};

/**
 * Calculates the determinant of a mat23
 *
 * @param {mat23} a the source matrix
 * @returns {Number} determinant of a
 */
mat23.determinant = function (a) {
  return a.m00 * a.m03 - a.m01 * a.m02;
};

/**
 * Multiplies two mat23's
 *
 * @param {mat23} out the receiving matrix
 * @param {mat23} a the first operand
 * @param {mat23} b the second operand
 * @returns {mat23} out
 */
mat23.multiply = function (out, a, b) {
  var a0 = a.m00, a1 = a.m01, a2 = a.m02, a3 = a.m03, a4 = a.m04, a5 = a.m05,
    b0 = b.m00, b1 = b.m01, b2 = b.m02, b3 = b.m03, b4 = b.m04, b5 = b.m05;
  out.m00 = a0 * b0 + a2 * b1;
  out.m01 = a1 * b0 + a3 * b1;
  out.m02 = a0 * b2 + a2 * b3;
  out.m03 = a1 * b2 + a3 * b3;
  out.m04 = a0 * b4 + a2 * b5 + a4;
  out.m05 = a1 * b4 + a3 * b5 + a5;
  return out;
};

/**
 * Alias for {@link mat23.multiply}
 * @function
 */
mat23.mul = mat23.multiply;

/**
 * Rotates a mat23 by the given angle
 *
 * @param {mat23} out the receiving matrix
 * @param {mat23} a the matrix to rotate
 * @param {Number} rad the angle to rotate the matrix by
 * @returns {mat23} out
 */
mat23.rotate = function (out, a, rad) {
  var a0 = a.m00, a1 = a.m01, a2 = a.m02, a3 = a.m03, a4 = a.m04, a5 = a.m05,
    s = Math.sin(rad),
    c = Math.cos(rad);
  out.m00 = a0 * c + a2 * s;
  out.m01 = a1 * c + a3 * s;
  out.m02 = a0 * -s + a2 * c;
  out.m03 = a1 * -s + a3 * c;
  out.m04 = a4;
  out.m05 = a5;
  return out;
};

/**
 * Scales the mat23 by the dimensions in the given vec2
 *
 * @param {mat23} out the receiving matrix
 * @param {mat23} a the matrix to translate
 * @param {vec2} v the vec2 to scale the matrix by
 * @returns {mat23} out
 **/
mat23.scale = function (out, a, v) {
  var a0 = a.m00, a1 = a.m01, a2 = a.m02, a3 = a.m03, a4 = a.m04, a5 = a.m05,
    v0 = v.x, v1 = v.y;
  out.m00 = a0 * v0;
  out.m01 = a1 * v0;
  out.m02 = a2 * v1;
  out.m03 = a3 * v1;
  out.m04 = a4;
  out.m05 = a5;
  return out;
};

/**
 * Translates the mat23 by the dimensions in the given vec2
 *
 * @param {mat23} out the receiving matrix
 * @param {mat23} a the matrix to translate
 * @param {vec2} v the vec2 to translate the matrix by
 * @returns {mat23} out
 **/
mat23.translate = function (out, a, v) {
  var a0 = a.m00, a1 = a.m01, a2 = a.m02, a3 = a.m03, a4 = a.m04, a5 = a.m05,
    v0 = v.x, v1 = v.y;
  out.m00 = a0;
  out.m01 = a1;
  out.m02 = a2;
  out.m03 = a3;
  out.m04 = a0 * v0 + a2 * v1 + a4;
  out.m05 = a1 * v0 + a3 * v1 + a5;
  return out;
};

/**
 * Creates a matrix from a given angle
 * This is equivalent to (but much faster than):
 *
 *     mat23.identity(dest);
 *     mat23.rotate(dest, dest, rad);
 *
 * @param {mat23} out mat23 receiving operation result
 * @param {Number} rad the angle to rotate the matrix by
 * @returns {mat23} out
 */
mat23.fromRotation = function (out, rad) {
  var s = Math.sin(rad), c = Math.cos(rad);
  out.m00 = c;
  out.m01 = s;
  out.m02 = -s;
  out.m03 = c;
  out.m04 = 0;
  out.m05 = 0;
  return out;
};

/**
 * Creates a matrix from a vector scaling
 * This is equivalent to (but much faster than):
 *
 *     mat23.identity(dest);
 *     mat23.scale(dest, dest, vec);
 *
 * @param {mat23} out mat23 receiving operation result
 * @param {vec2} v Scaling vector
 * @returns {mat23} out
 */
mat23.fromScaling = function (out, v) {
  out.m00 = v.m00;
  out.m01 = 0;
  out.m02 = 0;
  out.m03 = v.m01;
  out.m04 = 0;
  out.m05 = 0;
  return out;
};

/**
 * Creates a matrix from a vector translation
 * This is equivalent to (but much faster than):
 *
 *     mat23.identity(dest);
 *     mat23.translate(dest, dest, vec);
 *
 * @param {mat23} out mat23 receiving operation result
 * @param {vec2} v Translation vector
 * @returns {mat23} out
 */
mat23.fromTranslation = function (out, v) {
  out.m00 = 1;
  out.m01 = 0;
  out.m02 = 0;
  out.m03 = 1;
  out.m04 = v.x;
  out.m05 = v.y;
  return out;
};

/**
 * Returns a string representation of a mat23
 *
 * @param {mat23} a matrix to represent as a string
 * @returns {String} string representation of the matrix
 */
mat23.str = function (a) {
  return ("mat23(" + (a.m00) + ", " + (a.m01) + ", " + (a.m02) + ", " + (a.m03) + ", " + (a.m04) + ", " + (a.m05) + ")");
};

/**
 * Returns typed array
 *
 * @param {array} out
 * @param {mat23} m
 * @returns {array}
 */
mat23.array = function (out, m) {
  out[0] = m.m00;
  out[1] = m.m01;
  out[2] = m.m02;
  out[3] = m.m03;
  out[4] = m.m04;
  out[5] = m.m05;

  return out;
};

/**
 * Returns typed array to 16 float array
 *
 * @param {array} out
 * @param {mat23} m
 * @returns {array}
 */
mat23.array4x4 = function (out, m) {
  out[0] = m.m00;
  out[1] = m.m01;
  out[2] = 0;
  out[3] = 0;
  out[4] = m.m02;
  out[5] = m.m03;
  out[6] = 0;
  out[7] = 0;
  out[8] = 0;
  out[9] = 0;
  out[10] = 1;
  out[11] = 0;
  out[12] = m.m04;
  out[13] = m.m05;
  out[14] = 0;
  out[15] = 1;

  return out;
};

/**
 * Returns Frobenius norm of a mat23
 *
 * @param {mat23} a the matrix to calculate Frobenius norm of
 * @returns {Number} Frobenius norm
 */
mat23.frob = function (a) {
  return (Math.sqrt(Math.pow(a.m00, 2) + Math.pow(a.m01, 2) + Math.pow(a.m02, 2) + Math.pow(a.m03, 2) + Math.pow(a.m04, 2) + Math.pow(a.m05, 2) + 1));
};

/**
 * Adds two mat23's
 *
 * @param {mat23} out the receiving matrix
 * @param {mat23} a the first operand
 * @param {mat23} b the second operand
 * @returns {mat23} out
 */
mat23.add = function (out, a, b) {
  out.m00 = a.m00 + b.m00;
  out.m01 = a.m01 + b.m01;
  out.m02 = a.m02 + b.m02;
  out.m03 = a.m03 + b.m03;
  out.m04 = a.m04 + b.m04;
  out.m05 = a.m05 + b.m05;
  return out;
};

/**
 * Subtracts matrix b from matrix a
 *
 * @param {mat23} out the receiving matrix
 * @param {mat23} a the first operand
 * @param {mat23} b the second operand
 * @returns {mat23} out
 */
mat23.subtract = function (out, a, b) {
  out.m00 = a.m00 - b.m00;
  out.m01 = a.m01 - b.m01;
  out.m02 = a.m02 - b.m02;
  out.m03 = a.m03 - b.m03;
  out.m04 = a.m04 - b.m04;
  out.m05 = a.m05 - b.m05;
  return out;
};

/**
 * Alias for {@link mat23.subtract}
 * @function
 */
mat23.sub = mat23.subtract;

/**
 * Multiply each element of the matrix by a scalar.
 *
 * @param {mat23} out the receiving matrix
 * @param {mat23} a the matrix to scale
 * @param {Number} b amount to scale the matrix's elements by
 * @returns {mat23} out
 */
mat23.multiplyScalar = function (out, a, b) {
  out.m00 = a.m00 * b;
  out.m01 = a.m01 * b;
  out.m02 = a.m02 * b;
  out.m03 = a.m03 * b;
  out.m04 = a.m04 * b;
  out.m05 = a.m05 * b;
  return out;
};

/**
 * Adds two mat23's after multiplying each element of the second operand by a scalar value.
 *
 * @param {mat23} out the receiving vector
 * @param {mat23} a the first operand
 * @param {mat23} b the second operand
 * @param {Number} scale the amount to scale b's elements by before adding
 * @returns {mat23} out
 */
mat23.multiplyScalarAndAdd = function (out, a, b, scale) {
  out.m00 = a.m00 + (b.m00 * scale);
  out.m01 = a.m01 + (b.m01 * scale);
  out.m02 = a.m02 + (b.m02 * scale);
  out.m03 = a.m03 + (b.m03 * scale);
  out.m04 = a.m04 + (b.m04 * scale);
  out.m05 = a.m05 + (b.m05 * scale);
  return out;
};

/**
 * Returns whether or not the matrices have exactly the same elements in the same position (when compared with ===)
 *
 * @param {mat23} a The first matrix.
 * @param {mat23} b The second matrix.
 * @returns {Boolean} True if the matrices are equal, false otherwise.
 */
mat23.exactEquals = function (a, b) {
  return a.m00 === b.m00 && a.m01 === b.m01 && a.m02 === b.m02 && a.m03 === b.m03 && a.m04 === b.m04 && a.m05 === b.m05;
};

/**
 * Returns whether or not the matrices have approximately the same elements in the same position.
 *
 * @param {mat23} a The first matrix.
 * @param {mat23} b The second matrix.
 * @returns {Boolean} True if the matrices are equal, false otherwise.
 */
mat23.equals = function (a, b) {
  var a0 = a.m00, a1 = a.m01, a2 = a.m02, a3 = a.m03, a4 = a.m04, a5 = a.m05;
  var b0 = b.m00, b1 = b.m01, b2 = b.m02, b3 = b.m03, b4 = b.m04, b5 = b.m05;
  return (
    Math.abs(a0 - b0) <= EPSILON * Math.max(1.0, Math.abs(a0), Math.abs(b0)) &&
    Math.abs(a1 - b1) <= EPSILON * Math.max(1.0, Math.abs(a1), Math.abs(b1)) &&
    Math.abs(a2 - b2) <= EPSILON * Math.max(1.0, Math.abs(a2), Math.abs(b2)) &&
    Math.abs(a3 - b3) <= EPSILON * Math.max(1.0, Math.abs(a3), Math.abs(b3)) &&
    Math.abs(a4 - b4) <= EPSILON * Math.max(1.0, Math.abs(a4), Math.abs(b4)) &&
    Math.abs(a5 - b5) <= EPSILON * Math.max(1.0, Math.abs(a5), Math.abs(b5))
  );
};

var _tmp$7 = new Array(16);

var _mat4 = function _mat4(
  m00, m01, m02, m03,
  m04, m05, m06, m07,
  m08, m09, m10, m11,
  m12, m13, m14, m15
) {
  this.m00 = m00;
  this.m01 = m01;
  this.m02 = m02;
  this.m03 = m03;
  this.m04 = m04;
  this.m05 = m05;
  this.m06 = m06;
  this.m07 = m07;
  this.m08 = m08;
  this.m09 = m09;
  this.m10 = m10;
  this.m11 = m11;
  this.m12 = m12;
  this.m13 = m13;
  this.m14 = m14;
  this.m15 = m15;
};

_mat4.prototype.toJSON = function toJSON () {
  _tmp$7[0] = this.m00;
  _tmp$7[1] = this.m01;
  _tmp$7[2] = this.m02;
  _tmp$7[3] = this.m03;
  _tmp$7[4] = this.m04;
  _tmp$7[5] = this.m05;
  _tmp$7[6] = this.m06;
  _tmp$7[7] = this.m07;
  _tmp$7[8] = this.m08;
  _tmp$7[9] = this.m09;
  _tmp$7[10] = this.m10;
  _tmp$7[11] = this.m11;
  _tmp$7[12] = this.m12;
  _tmp$7[13] = this.m13;
  _tmp$7[14] = this.m14;
  _tmp$7[15] = this.m15;

  return _tmp$7;
};

/**
 * @class 4x4 Matrix
 * @name mat4
 *
 * NOTE: we use column-major matrix for all matrix calculation.
 *
 * This may lead to some confusion when referencing OpenGL documentation,
 * however, which represents out all matricies in column-major format.
 * This means that while in code a matrix may be typed out as:
 *
 * [1, 0, 0, 0,
 *  0, 1, 0, 0,
 *  0, 0, 1, 0,
 *  x, y, z, 0]
 *
 * The same matrix in the [OpenGL documentation](https://www.khronos.org/registry/OpenGL-Refpages/gl2.1/xhtml/glTranslate.xml)
 * is written as:
 *
 *  1 0 0 x
 *  0 1 0 y
 *  0 0 1 z
 *  0 0 0 0
 *
 * Please rest assured, however, that they are the same thing!
 * This is not unique to glMatrix, either, as OpenGL developers have long been confused by the
 * apparent lack of consistency between the memory layout and the documentation.
 */
var mat4 = {};

/**
 * Creates a new identity mat4
 *
 * @returns {mat4} a new 4x4 matrix
 */
mat4.create = function () {
  return new _mat4(
    1, 0, 0, 0,
    0, 1, 0, 0,
    0, 0, 1, 0,
    0, 0, 0, 1
  );
};

/**
 * Create a new mat4 with the given values
 *
 * @param {Number} m00 Component in column 0, row 0 position (index 0)
 * @param {Number} m01 Component in column 0, row 1 position (index 1)
 * @param {Number} m02 Component in column 0, row 2 position (index 2)
 * @param {Number} m03 Component in column 0, row 3 position (index 3)
 * @param {Number} m10 Component in column 1, row 0 position (index 4)
 * @param {Number} m11 Component in column 1, row 1 position (index 5)
 * @param {Number} m12 Component in column 1, row 2 position (index 6)
 * @param {Number} m13 Component in column 1, row 3 position (index 7)
 * @param {Number} m20 Component in column 2, row 0 position (index 8)
 * @param {Number} m21 Component in column 2, row 1 position (index 9)
 * @param {Number} m22 Component in column 2, row 2 position (index 10)
 * @param {Number} m23 Component in column 2, row 3 position (index 11)
 * @param {Number} m30 Component in column 3, row 0 position (index 12)
 * @param {Number} m31 Component in column 3, row 1 position (index 13)
 * @param {Number} m32 Component in column 3, row 2 position (index 14)
 * @param {Number} m33 Component in column 3, row 3 position (index 15)
 * @returns {mat4} A new mat4
 */
mat4.new = function (m00, m01, m02, m03, m10, m11, m12, m13, m20, m21, m22, m23, m30, m31, m32, m33) {
  return new _mat4(
    m00, m01, m02, m03,
    m10, m11, m12, m13,
    m20, m21, m22, m23,
    m30, m31, m32, m33
  );
};

/**
 * Creates a new mat4 initialized with values from an existing matrix
 *
 * @param {mat4} a matrix to clone
 * @returns {mat4} a new 4x4 matrix
 */
mat4.clone = function (a) {
  return new _mat4(
    a.m00, a.m01, a.m02, a.m03,
    a.m04, a.m05, a.m06, a.m07,
    a.m08, a.m09, a.m10, a.m11,
    a.m12, a.m13, a.m14, a.m15
  );
};

/**
 * Copy the values from one mat4 to another
 *
 * @param {mat4} out the receiving matrix
 * @param {mat4} a the source matrix
 * @returns {mat4} out
 */
mat4.copy = function (out, a) {
  out.m00 = a.m00;
  out.m01 = a.m01;
  out.m02 = a.m02;
  out.m03 = a.m03;
  out.m04 = a.m04;
  out.m05 = a.m05;
  out.m06 = a.m06;
  out.m07 = a.m07;
  out.m08 = a.m08;
  out.m09 = a.m09;
  out.m10 = a.m10;
  out.m11 = a.m11;
  out.m12 = a.m12;
  out.m13 = a.m13;
  out.m14 = a.m14;
  out.m15 = a.m15;
  return out;
};

/**
 * Set the components of a mat4 to the given values
 *
 * @param {mat4} out the receiving matrix
 * @param {Number} m00 Component in column 0, row 0 position (index 0)
 * @param {Number} m01 Component in column 0, row 1 position (index 1)
 * @param {Number} m02 Component in column 0, row 2 position (index 2)
 * @param {Number} m03 Component in column 0, row 3 position (index 3)
 * @param {Number} m10 Component in column 1, row 0 position (index 4)
 * @param {Number} m11 Component in column 1, row 1 position (index 5)
 * @param {Number} m12 Component in column 1, row 2 position (index 6)
 * @param {Number} m13 Component in column 1, row 3 position (index 7)
 * @param {Number} m20 Component in column 2, row 0 position (index 8)
 * @param {Number} m21 Component in column 2, row 1 position (index 9)
 * @param {Number} m22 Component in column 2, row 2 position (index 10)
 * @param {Number} m23 Component in column 2, row 3 position (index 11)
 * @param {Number} m30 Component in column 3, row 0 position (index 12)
 * @param {Number} m31 Component in column 3, row 1 position (index 13)
 * @param {Number} m32 Component in column 3, row 2 position (index 14)
 * @param {Number} m33 Component in column 3, row 3 position (index 15)
 * @returns {mat4} out
 */
mat4.set = function (out, m00, m01, m02, m03, m10, m11, m12, m13, m20, m21, m22, m23, m30, m31, m32, m33) {
  out.m00 = m00;
  out.m01 = m01;
  out.m02 = m02;
  out.m03 = m03;
  out.m04 = m10;
  out.m05 = m11;
  out.m06 = m12;
  out.m07 = m13;
  out.m08 = m20;
  out.m09 = m21;
  out.m10 = m22;
  out.m11 = m23;
  out.m12 = m30;
  out.m13 = m31;
  out.m14 = m32;
  out.m15 = m33;
  return out;
};


/**
 * Set a mat4 to the identity matrix
 *
 * @param {mat4} out the receiving matrix
 * @returns {mat4} out
 */
mat4.identity = function (out) {
  out.m00 = 1;
  out.m01 = 0;
  out.m02 = 0;
  out.m03 = 0;
  out.m04 = 0;
  out.m05 = 1;
  out.m06 = 0;
  out.m07 = 0;
  out.m08 = 0;
  out.m09 = 0;
  out.m10 = 1;
  out.m11 = 0;
  out.m12 = 0;
  out.m13 = 0;
  out.m14 = 0;
  out.m15 = 1;
  return out;
};

/**
 * Transpose the values of a mat4
 *
 * @param {mat4} out the receiving matrix
 * @param {mat4} a the source matrix
 * @returns {mat4} out
 */
mat4.transpose = function (out, a) {
  // If we are transposing ourselves we can skip a few steps but have to cache some values
  if (out === a) {
    var a01 = a.m01, a02 = a.m02, a03 = a.m03,
        a12 = a.m06, a13 = a.m07,
        a23 = a.m11;

    out.m01 = a.m04;
    out.m02 = a.m08;
    out.m03 = a.m12;
    out.m04 = a01;
    out.m06 = a.m09;
    out.m07 = a.m13;
    out.m08 = a02;
    out.m09 = a12;
    out.m11 = a.m14;
    out.m12 = a03;
    out.m13 = a13;
    out.m14 = a23;
  } else {
    out.m00 = a.m00;
    out.m01 = a.m04;
    out.m02 = a.m08;
    out.m03 = a.m12;
    out.m04 = a.m01;
    out.m05 = a.m05;
    out.m06 = a.m09;
    out.m07 = a.m13;
    out.m08 = a.m02;
    out.m09 = a.m06;
    out.m10 = a.m10;
    out.m11 = a.m14;
    out.m12 = a.m03;
    out.m13 = a.m07;
    out.m14 = a.m11;
    out.m15 = a.m15;
  }

  return out;
};

/**
 * Inverts a mat4
 *
 * @param {mat4} out the receiving matrix
 * @param {mat4} a the source matrix
 * @returns {mat4} out
 */
mat4.invert = function (out, a) {
  var a00 = a.m00, a01 = a.m01, a02 = a.m02, a03 = a.m03,
      a10 = a.m04, a11 = a.m05, a12 = a.m06, a13 = a.m07,
      a20 = a.m08, a21 = a.m09, a22 = a.m10, a23 = a.m11,
      a30 = a.m12, a31 = a.m13, a32 = a.m14, a33 = a.m15;

  var b00 = a00 * a11 - a01 * a10;
  var b01 = a00 * a12 - a02 * a10;
  var b02 = a00 * a13 - a03 * a10;
  var b03 = a01 * a12 - a02 * a11;
  var b04 = a01 * a13 - a03 * a11;
  var b05 = a02 * a13 - a03 * a12;
  var b06 = a20 * a31 - a21 * a30;
  var b07 = a20 * a32 - a22 * a30;
  var b08 = a20 * a33 - a23 * a30;
  var b09 = a21 * a32 - a22 * a31;
  var b10 = a21 * a33 - a23 * a31;
  var b11 = a22 * a33 - a23 * a32;

  // Calculate the determinant
  var det = b00 * b11 - b01 * b10 + b02 * b09 + b03 * b08 - b04 * b07 + b05 * b06;

  if (!det) {
    return null;
  }
  det = 1.0 / det;

  out.m00 = (a11 * b11 - a12 * b10 + a13 * b09) * det;
  out.m01 = (a02 * b10 - a01 * b11 - a03 * b09) * det;
  out.m02 = (a31 * b05 - a32 * b04 + a33 * b03) * det;
  out.m03 = (a22 * b04 - a21 * b05 - a23 * b03) * det;
  out.m04 = (a12 * b08 - a10 * b11 - a13 * b07) * det;
  out.m05 = (a00 * b11 - a02 * b08 + a03 * b07) * det;
  out.m06 = (a32 * b02 - a30 * b05 - a33 * b01) * det;
  out.m07 = (a20 * b05 - a22 * b02 + a23 * b01) * det;
  out.m08 = (a10 * b10 - a11 * b08 + a13 * b06) * det;
  out.m09 = (a01 * b08 - a00 * b10 - a03 * b06) * det;
  out.m10 = (a30 * b04 - a31 * b02 + a33 * b00) * det;
  out.m11 = (a21 * b02 - a20 * b04 - a23 * b00) * det;
  out.m12 = (a11 * b07 - a10 * b09 - a12 * b06) * det;
  out.m13 = (a00 * b09 - a01 * b07 + a02 * b06) * det;
  out.m14 = (a31 * b01 - a30 * b03 - a32 * b00) * det;
  out.m15 = (a20 * b03 - a21 * b01 + a22 * b00) * det;

  return out;
};

/**
 * Calculates the adjugate of a mat4
 *
 * @param {mat4} out the receiving matrix
 * @param {mat4} a the source matrix
 * @returns {mat4} out
 */
mat4.adjoint = function (out, a) {
  var a00 = a.m00, a01 = a.m01, a02 = a.m02, a03 = a.m03,
      a10 = a.m04, a11 = a.m05, a12 = a.m06, a13 = a.m07,
      a20 = a.m08, a21 = a.m09, a22 = a.m10, a23 = a.m11,
      a30 = a.m12, a31 = a.m13, a32 = a.m14, a33 = a.m15;

  out.m00 = (a11 * (a22 * a33 - a23 * a32) - a21 * (a12 * a33 - a13 * a32) + a31 * (a12 * a23 - a13 * a22));
  out.m01 = -(a01 * (a22 * a33 - a23 * a32) - a21 * (a02 * a33 - a03 * a32) + a31 * (a02 * a23 - a03 * a22));
  out.m02 = (a01 * (a12 * a33 - a13 * a32) - a11 * (a02 * a33 - a03 * a32) + a31 * (a02 * a13 - a03 * a12));
  out.m03 = -(a01 * (a12 * a23 - a13 * a22) - a11 * (a02 * a23 - a03 * a22) + a21 * (a02 * a13 - a03 * a12));
  out.m04 = -(a10 * (a22 * a33 - a23 * a32) - a20 * (a12 * a33 - a13 * a32) + a30 * (a12 * a23 - a13 * a22));
  out.m05 = (a00 * (a22 * a33 - a23 * a32) - a20 * (a02 * a33 - a03 * a32) + a30 * (a02 * a23 - a03 * a22));
  out.m06 = -(a00 * (a12 * a33 - a13 * a32) - a10 * (a02 * a33 - a03 * a32) + a30 * (a02 * a13 - a03 * a12));
  out.m07 = (a00 * (a12 * a23 - a13 * a22) - a10 * (a02 * a23 - a03 * a22) + a20 * (a02 * a13 - a03 * a12));
  out.m08 = (a10 * (a21 * a33 - a23 * a31) - a20 * (a11 * a33 - a13 * a31) + a30 * (a11 * a23 - a13 * a21));
  out.m09 = -(a00 * (a21 * a33 - a23 * a31) - a20 * (a01 * a33 - a03 * a31) + a30 * (a01 * a23 - a03 * a21));
  out.m10 = (a00 * (a11 * a33 - a13 * a31) - a10 * (a01 * a33 - a03 * a31) + a30 * (a01 * a13 - a03 * a11));
  out.m11 = -(a00 * (a11 * a23 - a13 * a21) - a10 * (a01 * a23 - a03 * a21) + a20 * (a01 * a13 - a03 * a11));
  out.m12 = -(a10 * (a21 * a32 - a22 * a31) - a20 * (a11 * a32 - a12 * a31) + a30 * (a11 * a22 - a12 * a21));
  out.m13 = (a00 * (a21 * a32 - a22 * a31) - a20 * (a01 * a32 - a02 * a31) + a30 * (a01 * a22 - a02 * a21));
  out.m14 = -(a00 * (a11 * a32 - a12 * a31) - a10 * (a01 * a32 - a02 * a31) + a30 * (a01 * a12 - a02 * a11));
  out.m15 = (a00 * (a11 * a22 - a12 * a21) - a10 * (a01 * a22 - a02 * a21) + a20 * (a01 * a12 - a02 * a11));
  return out;
};

/**
 * Calculates the determinant of a mat4
 *
 * @param {mat4} a the source matrix
 * @returns {Number} determinant of a
 */
mat4.determinant = function (a) {
  var a00 = a.m00, a01 = a.m01, a02 = a.m02, a03 = a.m03,
      a10 = a.m04, a11 = a.m05, a12 = a.m06, a13 = a.m07,
      a20 = a.m08, a21 = a.m09, a22 = a.m10, a23 = a.m11,
      a30 = a.m12, a31 = a.m13, a32 = a.m14, a33 = a.m15;

  var b00 = a00 * a11 - a01 * a10;
  var b01 = a00 * a12 - a02 * a10;
  var b02 = a00 * a13 - a03 * a10;
  var b03 = a01 * a12 - a02 * a11;
  var b04 = a01 * a13 - a03 * a11;
  var b05 = a02 * a13 - a03 * a12;
  var b06 = a20 * a31 - a21 * a30;
  var b07 = a20 * a32 - a22 * a30;
  var b08 = a20 * a33 - a23 * a30;
  var b09 = a21 * a32 - a22 * a31;
  var b10 = a21 * a33 - a23 * a31;
  var b11 = a22 * a33 - a23 * a32;

  // Calculate the determinant
  return b00 * b11 - b01 * b10 + b02 * b09 + b03 * b08 - b04 * b07 + b05 * b06;
};

/**
 * Multiplies two mat4's explicitly
 *
 * @param {mat4} out the receiving matrix
 * @param {mat4} a the first operand
 * @param {mat4} b the second operand
 * @returns {mat4} out
 */
mat4.multiply = function (out, a, b) {
  var a00 = a.m00, a01 = a.m01, a02 = a.m02, a03 = a.m03,
      a10 = a.m04, a11 = a.m05, a12 = a.m06, a13 = a.m07,
      a20 = a.m08, a21 = a.m09, a22 = a.m10, a23 = a.m11,
      a30 = a.m12, a31 = a.m13, a32 = a.m14, a33 = a.m15;

  // Cache only the current line of the second matrix
  var b0 = b.m00, b1 = b.m01, b2 = b.m02, b3 = b.m03;
  out.m00 = b0 * a00 + b1 * a10 + b2 * a20 + b3 * a30;
  out.m01 = b0 * a01 + b1 * a11 + b2 * a21 + b3 * a31;
  out.m02 = b0 * a02 + b1 * a12 + b2 * a22 + b3 * a32;
  out.m03 = b0 * a03 + b1 * a13 + b2 * a23 + b3 * a33;

  b0 = b.m04; b1 = b.m05; b2 = b.m06; b3 = b.m07;
  out.m04 = b0 * a00 + b1 * a10 + b2 * a20 + b3 * a30;
  out.m05 = b0 * a01 + b1 * a11 + b2 * a21 + b3 * a31;
  out.m06 = b0 * a02 + b1 * a12 + b2 * a22 + b3 * a32;
  out.m07 = b0 * a03 + b1 * a13 + b2 * a23 + b3 * a33;

  b0 = b.m08; b1 = b.m09; b2 = b.m10; b3 = b.m11;
  out.m08 = b0 * a00 + b1 * a10 + b2 * a20 + b3 * a30;
  out.m09 = b0 * a01 + b1 * a11 + b2 * a21 + b3 * a31;
  out.m10 = b0 * a02 + b1 * a12 + b2 * a22 + b3 * a32;
  out.m11 = b0 * a03 + b1 * a13 + b2 * a23 + b3 * a33;

  b0 = b.m12; b1 = b.m13; b2 = b.m14; b3 = b.m15;
  out.m12 = b0 * a00 + b1 * a10 + b2 * a20 + b3 * a30;
  out.m13 = b0 * a01 + b1 * a11 + b2 * a21 + b3 * a31;
  out.m14 = b0 * a02 + b1 * a12 + b2 * a22 + b3 * a32;
  out.m15 = b0 * a03 + b1 * a13 + b2 * a23 + b3 * a33;
  return out;
};

/**
 * Alias for {@link mat4.multiply}
 * @function
 */
mat4.mul = mat4.multiply;

/**
 * Translate a mat4 by the given vector
 *
 * @param {mat4} out the receiving matrix
 * @param {mat4} a the matrix to translate
 * @param {vec3} v vector to translate by
 * @returns {mat4} out
 */
mat4.translate = function (out, a, v) {
  var x = v.x, y = v.y, z = v.z,
      a00, a01, a02, a03,
      a10, a11, a12, a13,
      a20, a21, a22, a23;

  if (a === out) {
    out.m12 = a.m00 * x + a.m04 * y + a.m08 * z + a.m12;
    out.m13 = a.m01 * x + a.m05 * y + a.m09 * z + a.m13;
    out.m14 = a.m02 * x + a.m06 * y + a.m10 * z + a.m14;
    out.m15 = a.m03 * x + a.m07 * y + a.m11 * z + a.m15;
  } else {
    a00 = a.m00; a01 = a.m01; a02 = a.m02; a03 = a.m03;
    a10 = a.m04; a11 = a.m05; a12 = a.m06; a13 = a.m07;
    a20 = a.m08; a21 = a.m09; a22 = a.m10; a23 = a.m11;

    out.m00 = a00; out.m01 = a01; out.m02 = a02; out.m03 = a03;
    out.m04 = a10; out.m05 = a11; out.m06 = a12; out.m07 = a13;
    out.m08 = a20; out.m09 = a21; out.m10 = a22; out.m11 = a23;

    out.m12 = a00 * x + a10 * y + a20 * z + a.m12;
    out.m13 = a01 * x + a11 * y + a21 * z + a.m13;
    out.m14 = a02 * x + a12 * y + a22 * z + a.m14;
    out.m15 = a03 * x + a13 * y + a23 * z + a.m15;
  }

  return out;
};

/**
 * Scales the mat4 by the dimensions in the given vec3
 *
 * @param {mat4} out the receiving matrix
 * @param {mat4} a the matrix to scale
 * @param {vec3} v the vec3 to scale the matrix by
 * @returns {mat4} out
 **/
mat4.scale = function (out, a, v) {
  var x = v.x, y = v.y, z = v.z;

  out.m00 = a.m00 * x;
  out.m01 = a.m01 * x;
  out.m02 = a.m02 * x;
  out.m03 = a.m03 * x;
  out.m04 = a.m04 * y;
  out.m05 = a.m05 * y;
  out.m06 = a.m06 * y;
  out.m07 = a.m07 * y;
  out.m08 = a.m08 * z;
  out.m09 = a.m09 * z;
  out.m10 = a.m10 * z;
  out.m11 = a.m11 * z;
  out.m12 = a.m12;
  out.m13 = a.m13;
  out.m14 = a.m14;
  out.m15 = a.m15;
  return out;
};

/**
 * Rotates a mat4 by the given angle around the given axis
 *
 * @param {mat4} out the receiving matrix
 * @param {mat4} a the matrix to rotate
 * @param {Number} rad the angle to rotate the matrix by
 * @param {vec3} axis the axis to rotate around
 * @returns {mat4} out
 */
mat4.rotate = function (out, a, rad, axis) {
  var x = axis.x, y = axis.y, z = axis.z;
  var s, c, t,
      a00, a01, a02, a03,
      a10, a11, a12, a13,
      a20, a21, a22, a23,
      b00, b01, b02,
      b10, b11, b12,
      b20, b21, b22;

  var len = Math.sqrt(x * x + y * y + z * z);

  if (Math.abs(len) < EPSILON) {
    return null;
  }

  len = 1 / len;
  x *= len;
  y *= len;
  z *= len;

  s = Math.sin(rad);
  c = Math.cos(rad);
  t = 1 - c;

  a00 = a.m00; a01 = a.m01; a02 = a.m02; a03 = a.m03;
  a10 = a.m04; a11 = a.m05; a12 = a.m06; a13 = a.m07;
  a20 = a.m08; a21 = a.m09; a22 = a.m10; a23 = a.m11;

  // Construct the elements of the rotation matrix
  b00 = x * x * t + c; b01 = y * x * t + z * s; b02 = z * x * t - y * s;
  b10 = x * y * t - z * s; b11 = y * y * t + c; b12 = z * y * t + x * s;
  b20 = x * z * t + y * s; b21 = y * z * t - x * s; b22 = z * z * t + c;

  // Perform rotation-specific matrix multiplication
  out.m00 = a00 * b00 + a10 * b01 + a20 * b02;
  out.m01 = a01 * b00 + a11 * b01 + a21 * b02;
  out.m02 = a02 * b00 + a12 * b01 + a22 * b02;
  out.m03 = a03 * b00 + a13 * b01 + a23 * b02;
  out.m04 = a00 * b10 + a10 * b11 + a20 * b12;
  out.m05 = a01 * b10 + a11 * b11 + a21 * b12;
  out.m06 = a02 * b10 + a12 * b11 + a22 * b12;
  out.m07 = a03 * b10 + a13 * b11 + a23 * b12;
  out.m08 = a00 * b20 + a10 * b21 + a20 * b22;
  out.m09 = a01 * b20 + a11 * b21 + a21 * b22;
  out.m10 = a02 * b20 + a12 * b21 + a22 * b22;
  out.m11 = a03 * b20 + a13 * b21 + a23 * b22;

  // If the source and destination differ, copy the unchanged last row
  if (a !== out) {
    out.m12 = a.m12;
    out.m13 = a.m13;
    out.m14 = a.m14;
    out.m15 = a.m15;
  }

  return out;
};

/**
 * Rotates a matrix by the given angle around the X axis
 *
 * @param {mat4} out the receiving matrix
 * @param {mat4} a the matrix to rotate
 * @param {Number} rad the angle to rotate the matrix by
 * @returns {mat4} out
 */
mat4.rotateX = function (out, a, rad) {
  var s = Math.sin(rad),
      c = Math.cos(rad),
      a10 = a.m04,
      a11 = a.m05,
      a12 = a.m06,
      a13 = a.m07,
      a20 = a.m08,
      a21 = a.m09,
      a22 = a.m10,
      a23 = a.m11;

  if (a !== out) { // If the source and destination differ, copy the unchanged rows
    out.m00 = a.m00;
    out.m01 = a.m01;
    out.m02 = a.m02;
    out.m03 = a.m03;
    out.m12 = a.m12;
    out.m13 = a.m13;
    out.m14 = a.m14;
    out.m15 = a.m15;
  }

  // Perform axis-specific matrix multiplication
  out.m04 = a10 * c + a20 * s;
  out.m05 = a11 * c + a21 * s;
  out.m06 = a12 * c + a22 * s;
  out.m07 = a13 * c + a23 * s;
  out.m08 = a20 * c - a10 * s;
  out.m09 = a21 * c - a11 * s;
  out.m10 = a22 * c - a12 * s;
  out.m11 = a23 * c - a13 * s;

  return out;
};

/**
 * Rotates a matrix by the given angle around the Y axis
 *
 * @param {mat4} out the receiving matrix
 * @param {mat4} a the matrix to rotate
 * @param {Number} rad the angle to rotate the matrix by
 * @returns {mat4} out
 */
mat4.rotateY = function (out, a, rad) {
  var s = Math.sin(rad),
      c = Math.cos(rad),
      a00 = a.m00,
      a01 = a.m01,
      a02 = a.m02,
      a03 = a.m03,
      a20 = a.m08,
      a21 = a.m09,
      a22 = a.m10,
      a23 = a.m11;

  if (a !== out) { // If the source and destination differ, copy the unchanged rows
    out.m04 = a.m04;
    out.m05 = a.m05;
    out.m06 = a.m06;
    out.m07 = a.m07;
    out.m12 = a.m12;
    out.m13 = a.m13;
    out.m14 = a.m14;
    out.m15 = a.m15;
  }

  // Perform axis-specific matrix multiplication
  out.m00 = a00 * c - a20 * s;
  out.m01 = a01 * c - a21 * s;
  out.m02 = a02 * c - a22 * s;
  out.m03 = a03 * c - a23 * s;
  out.m08 = a00 * s + a20 * c;
  out.m09 = a01 * s + a21 * c;
  out.m10 = a02 * s + a22 * c;
  out.m11 = a03 * s + a23 * c;

  return out;
};

/**
 * Rotates a matrix by the given angle around the Z axis
 *
 * @param {mat4} out the receiving matrix
 * @param {mat4} a the matrix to rotate
 * @param {Number} rad the angle to rotate the matrix by
 * @returns {mat4} out
 */
mat4.rotateZ = function (out, a, rad) {
  var s = Math.sin(rad),
      c = Math.cos(rad),
      a00 = a.m00,
      a01 = a.m01,
      a02 = a.m02,
      a03 = a.m03,
      a10 = a.m04,
      a11 = a.m05,
      a12 = a.m06,
      a13 = a.m07;

  // If the source and destination differ, copy the unchanged last row
  if (a !== out) {
    out.m08 = a.m08;
    out.m09 = a.m09;
    out.m10 = a.m10;
    out.m11 = a.m11;
    out.m12 = a.m12;
    out.m13 = a.m13;
    out.m14 = a.m14;
    out.m15 = a.m15;
  }

  // Perform axis-specific matrix multiplication
  out.m00 = a00 * c + a10 * s;
  out.m01 = a01 * c + a11 * s;
  out.m02 = a02 * c + a12 * s;
  out.m03 = a03 * c + a13 * s;
  out.m04 = a10 * c - a00 * s;
  out.m05 = a11 * c - a01 * s;
  out.m06 = a12 * c - a02 * s;
  out.m07 = a13 * c - a03 * s;

  return out;
};

/**
 * Creates a matrix from a vector translation
 * This is equivalent to (but much faster than):
 *
 *     mat4.identity(dest);
 *     mat4.translate(dest, dest, vec);
 *
 * @param {mat4} out mat4 receiving operation result
 * @param {vec3} v Translation vector
 * @returns {mat4} out
 */
mat4.fromTranslation = function (out, v) {
  out.m00 = 1;
  out.m01 = 0;
  out.m02 = 0;
  out.m03 = 0;
  out.m04 = 0;
  out.m05 = 1;
  out.m06 = 0;
  out.m07 = 0;
  out.m08 = 0;
  out.m09 = 0;
  out.m10 = 1;
  out.m11 = 0;
  out.m12 = v.x;
  out.m13 = v.y;
  out.m14 = v.z;
  out.m15 = 1;
  return out;
};

/**
 * Creates a matrix from a vector scaling
 * This is equivalent to (but much faster than):
 *
 *     mat4.identity(dest);
 *     mat4.scale(dest, dest, vec);
 *
 * @param {mat4} out mat4 receiving operation result
 * @param {vec3} v Scaling vector
 * @returns {mat4} out
 */
mat4.fromScaling = function (out, v) {
  out.m00 = v.x;
  out.m01 = 0;
  out.m02 = 0;
  out.m03 = 0;
  out.m04 = 0;
  out.m05 = v.y;
  out.m06 = 0;
  out.m07 = 0;
  out.m08 = 0;
  out.m09 = 0;
  out.m10 = v.z;
  out.m11 = 0;
  out.m12 = 0;
  out.m13 = 0;
  out.m14 = 0;
  out.m15 = 1;
  return out;
};

/**
 * Creates a matrix from a given angle around a given axis
 * This is equivalent to (but much faster than):
 *
 *     mat4.identity(dest);
 *     mat4.rotate(dest, dest, rad, axis);
 *
 * @param {mat4} out mat4 receiving operation result
 * @param {Number} rad the angle to rotate the matrix by
 * @param {vec3} axis the axis to rotate around
 * @returns {mat4} out
 */
mat4.fromRotation = function (out, rad, axis) {
  var x = axis.x, y = axis.y, z = axis.z;
  var len = Math.sqrt(x * x + y * y + z * z);
  var s, c, t;

  if (Math.abs(len) < EPSILON) {
    return null;
  }

  len = 1 / len;
  x *= len;
  y *= len;
  z *= len;

  s = Math.sin(rad);
  c = Math.cos(rad);
  t = 1 - c;

  // Perform rotation-specific matrix multiplication
  out.m00 = x * x * t + c;
  out.m01 = y * x * t + z * s;
  out.m02 = z * x * t - y * s;
  out.m03 = 0;
  out.m04 = x * y * t - z * s;
  out.m05 = y * y * t + c;
  out.m06 = z * y * t + x * s;
  out.m07 = 0;
  out.m08 = x * z * t + y * s;
  out.m09 = y * z * t - x * s;
  out.m10 = z * z * t + c;
  out.m11 = 0;
  out.m12 = 0;
  out.m13 = 0;
  out.m14 = 0;
  out.m15 = 1;
  return out;
};

/**
 * Creates a matrix from the given angle around the X axis
 * This is equivalent to (but much faster than):
 *
 *     mat4.identity(dest);
 *     mat4.rotateX(dest, dest, rad);
 *
 * @param {mat4} out mat4 receiving operation result
 * @param {Number} rad the angle to rotate the matrix by
 * @returns {mat4} out
 */
mat4.fromXRotation = function (out, rad) {
  var s = Math.sin(rad),
      c = Math.cos(rad);

  // Perform axis-specific matrix multiplication
  out.m00 = 1;
  out.m01 = 0;
  out.m02 = 0;
  out.m03 = 0;
  out.m04 = 0;
  out.m05 = c;
  out.m06 = s;
  out.m07 = 0;
  out.m08 = 0;
  out.m09 = -s;
  out.m10 = c;
  out.m11 = 0;
  out.m12 = 0;
  out.m13 = 0;
  out.m14 = 0;
  out.m15 = 1;
  return out;
};

/**
 * Creates a matrix from the given angle around the Y axis
 * This is equivalent to (but much faster than):
 *
 *     mat4.identity(dest);
 *     mat4.rotateY(dest, dest, rad);
 *
 * @param {mat4} out mat4 receiving operation result
 * @param {Number} rad the angle to rotate the matrix by
 * @returns {mat4} out
 */
mat4.fromYRotation = function (out, rad) {
  var s = Math.sin(rad),
      c = Math.cos(rad);

  // Perform axis-specific matrix multiplication
  out.m00 = c;
  out.m01 = 0;
  out.m02 = -s;
  out.m03 = 0;
  out.m04 = 0;
  out.m05 = 1;
  out.m06 = 0;
  out.m07 = 0;
  out.m08 = s;
  out.m09 = 0;
  out.m10 = c;
  out.m11 = 0;
  out.m12 = 0;
  out.m13 = 0;
  out.m14 = 0;
  out.m15 = 1;
  return out;
};

/**
 * Creates a matrix from the given angle around the Z axis
 * This is equivalent to (but much faster than):
 *
 *     mat4.identity(dest);
 *     mat4.rotateZ(dest, dest, rad);
 *
 * @param {mat4} out mat4 receiving operation result
 * @param {Number} rad the angle to rotate the matrix by
 * @returns {mat4} out
 */
mat4.fromZRotation = function (out, rad) {
  var s = Math.sin(rad),
      c = Math.cos(rad);

  // Perform axis-specific matrix multiplication
  out.m00 = c;
  out.m01 = s;
  out.m02 = 0;
  out.m03 = 0;
  out.m04 = -s;
  out.m05 = c;
  out.m06 = 0;
  out.m07 = 0;
  out.m08 = 0;
  out.m09 = 0;
  out.m10 = 1;
  out.m11 = 0;
  out.m12 = 0;
  out.m13 = 0;
  out.m14 = 0;
  out.m15 = 1;
  return out;
};

/**
 * Creates a matrix from a quaternion rotation and vector translation
 * This is equivalent to (but much faster than):
 *
 *     mat4.identity(dest);
 *     mat4.translate(dest, vec);
 *     let quatMat = mat4.create();
 *     quat.toMat4(quat, quatMat);
 *     mat4.multiply(dest, quatMat);
 *
 * @param {mat4} out mat4 receiving operation result
 * @param {quat} q Rotation quaternion
 * @param {vec3} v Translation vector
 * @returns {mat4} out
 */
mat4.fromRT = function (out, q, v) {
  // Quaternion math
  var x = q.x, y = q.y, z = q.z, w = q.w;
  var x2 = x + x;
  var y2 = y + y;
  var z2 = z + z;

  var xx = x * x2;
  var xy = x * y2;
  var xz = x * z2;
  var yy = y * y2;
  var yz = y * z2;
  var zz = z * z2;
  var wx = w * x2;
  var wy = w * y2;
  var wz = w * z2;

  out.m00 = 1 - (yy + zz);
  out.m01 = xy + wz;
  out.m02 = xz - wy;
  out.m03 = 0;
  out.m04 = xy - wz;
  out.m05 = 1 - (xx + zz);
  out.m06 = yz + wx;
  out.m07 = 0;
  out.m08 = xz + wy;
  out.m09 = yz - wx;
  out.m10 = 1 - (xx + yy);
  out.m11 = 0;
  out.m12 = v.x;
  out.m13 = v.y;
  out.m14 = v.z;
  out.m15 = 1;

  return out;
};

/**
 * Returns the translation vector component of a transformation
 *  matrix. If a matrix is built with fromRT,
 *  the returned vector will be the same as the translation vector
 *  originally supplied.
 * @param  {vec3} out Vector to receive translation component
 * @param  {mat4} mat Matrix to be decomposed (input)
 * @return {vec3} out
 */
mat4.getTranslation = function (out, mat) {
  out.x = mat.m12;
  out.y = mat.m13;
  out.z = mat.m14;

  return out;
};

/**
 * Returns the scaling factor component of a transformation
 *  matrix. If a matrix is built with fromRTS
 *  with a normalized Quaternion paramter, the returned vector will be
 *  the same as the scaling vector
 *  originally supplied.
 * @param  {vec3} out Vector to receive scaling factor component
 * @param  {mat4} mat Matrix to be decomposed (input)
 * @return {vec3} out
 */
mat4.getScaling = function (out, mat) {
  var m11 = mat.m00,
      m12 = mat.m01,
      m13 = mat.m02,
      m21 = mat.m04,
      m22 = mat.m05,
      m23 = mat.m06,
      m31 = mat.m08,
      m32 = mat.m09,
      m33 = mat.m10;

  out.x = Math.sqrt(m11 * m11 + m12 * m12 + m13 * m13);
  out.y = Math.sqrt(m21 * m21 + m22 * m22 + m23 * m23);
  out.z = Math.sqrt(m31 * m31 + m32 * m32 + m33 * m33);

  return out;
};

/**
 * Returns a quaternion representing the rotational component
 *  of a transformation matrix. If a matrix is built with
 *  fromRT, the returned quaternion will be the
 *  same as the quaternion originally supplied.
 * @param {quat} out Quaternion to receive the rotation component
 * @param {mat4} mat Matrix to be decomposed (input)
 * @return {quat} out
 */
mat4.getRotation = function (out, mat) {
  // Algorithm taken from http://www.euclideanspace.com/maths/geometry/rotations/conversions/matrixToQuaternion/index.htm
  var trace = mat.m00 + mat.m05 + mat.m10;
  var S = 0;

  if (trace > 0) {
    S = Math.sqrt(trace + 1.0) * 2;
    out.w = 0.25 * S;
    out.x = (mat.m06 - mat.m09) / S;
    out.y = (mat.m08 - mat.m02) / S;
    out.z = (mat.m01 - mat.m04) / S;
  } else if ((mat.m00 > mat.m05) & (mat.m00 > mat.m10)) {
    S = Math.sqrt(1.0 + mat.m00 - mat.m05 - mat.m10) * 2;
    out.w = (mat.m06 - mat.m09) / S;
    out.x = 0.25 * S;
    out.y = (mat.m01 + mat.m04) / S;
    out.z = (mat.m08 + mat.m02) / S;
  } else if (mat.m05 > mat.m10) {
    S = Math.sqrt(1.0 + mat.m05 - mat.m00 - mat.m10) * 2;
    out.w = (mat.m08 - mat.m02) / S;
    out.x = (mat.m01 + mat.m04) / S;
    out.y = 0.25 * S;
    out.z = (mat.m06 + mat.m09) / S;
  } else {
    S = Math.sqrt(1.0 + mat.m10 - mat.m00 - mat.m05) * 2;
    out.w = (mat.m01 - mat.m04) / S;
    out.x = (mat.m08 + mat.m02) / S;
    out.y = (mat.m06 + mat.m09) / S;
    out.z = 0.25 * S;
  }

  return out;
};

/**
 * Creates a matrix from a quaternion rotation, vector translation and vector scale
 * This is equivalent to (but much faster than):
 *
 *     mat4.identity(dest);
 *     mat4.translate(dest, vec);
 *     let quatMat = mat4.create();
 *     quat.toMat4(quat, quatMat);
 *     mat4.multiply(dest, quatMat);
 *     mat4.scale(dest, scale)
 *
 * @param {mat4} out mat4 receiving operation result
 * @param {quat} q Rotation quaternion
 * @param {vec3} v Translation vector
 * @param {vec3} s Scaling vector
 * @returns {mat4} out
 */
mat4.fromRTS = function (out, q, v, s) {
  // Quaternion math
  var x = q.x, y = q.y, z = q.z, w = q.w;
  var x2 = x + x;
  var y2 = y + y;
  var z2 = z + z;

  var xx = x * x2;
  var xy = x * y2;
  var xz = x * z2;
  var yy = y * y2;
  var yz = y * z2;
  var zz = z * z2;
  var wx = w * x2;
  var wy = w * y2;
  var wz = w * z2;
  var sx = s.x;
  var sy = s.y;
  var sz = s.z;

  out.m00 = (1 - (yy + zz)) * sx;
  out.m01 = (xy + wz) * sx;
  out.m02 = (xz - wy) * sx;
  out.m03 = 0;
  out.m04 = (xy - wz) * sy;
  out.m05 = (1 - (xx + zz)) * sy;
  out.m06 = (yz + wx) * sy;
  out.m07 = 0;
  out.m08 = (xz + wy) * sz;
  out.m09 = (yz - wx) * sz;
  out.m10 = (1 - (xx + yy)) * sz;
  out.m11 = 0;
  out.m12 = v.x;
  out.m13 = v.y;
  out.m14 = v.z;
  out.m15 = 1;

  return out;
};

/**
 * Creates a matrix from a quaternion rotation, vector translation and vector scale, rotating and scaling around the given origin
 * This is equivalent to (but much faster than):
 *
 *     mat4.identity(dest);
 *     mat4.translate(dest, vec);
 *     mat4.translate(dest, origin);
 *     let quatMat = mat4.create();
 *     quat.toMat4(quat, quatMat);
 *     mat4.multiply(dest, quatMat);
 *     mat4.scale(dest, scale)
 *     mat4.translate(dest, negativeOrigin);
 *
 * @param {mat4} out mat4 receiving operation result
 * @param {quat} q Rotation quaternion
 * @param {vec3} v Translation vector
 * @param {vec3} s Scaling vector
 * @param {vec3} o The origin vector around which to scale and rotate
 * @returns {mat4} out
 */
mat4.fromRTSOrigin = function (out, q, v, s, o) {
  // Quaternion math
  var x = q.x, y = q.y, z = q.z, w = q.w;
  var x2 = x + x;
  var y2 = y + y;
  var z2 = z + z;

  var xx = x * x2;
  var xy = x * y2;
  var xz = x * z2;
  var yy = y * y2;
  var yz = y * z2;
  var zz = z * z2;
  var wx = w * x2;
  var wy = w * y2;
  var wz = w * z2;

  var sx = s.x;
  var sy = s.y;
  var sz = s.z;

  var ox = o.x;
  var oy = o.y;
  var oz = o.z;

  out.m00 = (1 - (yy + zz)) * sx;
  out.m01 = (xy + wz) * sx;
  out.m02 = (xz - wy) * sx;
  out.m03 = 0;
  out.m04 = (xy - wz) * sy;
  out.m05 = (1 - (xx + zz)) * sy;
  out.m06 = (yz + wx) * sy;
  out.m07 = 0;
  out.m08 = (xz + wy) * sz;
  out.m09 = (yz - wx) * sz;
  out.m10 = (1 - (xx + yy)) * sz;
  out.m11 = 0;
  out.m12 = v.x + ox - (out.m00 * ox + out.m04 * oy + out.m08 * oz);
  out.m13 = v.y + oy - (out.m01 * ox + out.m05 * oy + out.m09 * oz);
  out.m14 = v.z + oz - (out.m02 * ox + out.m06 * oy + out.m10 * oz);
  out.m15 = 1;

  return out;
};

/**
 * Calculates a 4x4 matrix from the given quaternion
 *
 * @param {mat4} out mat4 receiving operation result
 * @param {quat} q Quaternion to create matrix from
 *
 * @returns {mat4} out
 */
mat4.fromQuat = function (out, q) {
  var x = q.x, y = q.y, z = q.z, w = q.w;
  var x2 = x + x;
  var y2 = y + y;
  var z2 = z + z;

  var xx = x * x2;
  var yx = y * x2;
  var yy = y * y2;
  var zx = z * x2;
  var zy = z * y2;
  var zz = z * z2;
  var wx = w * x2;
  var wy = w * y2;
  var wz = w * z2;

  out.m00 = 1 - yy - zz;
  out.m01 = yx + wz;
  out.m02 = zx - wy;
  out.m03 = 0;

  out.m04 = yx - wz;
  out.m05 = 1 - xx - zz;
  out.m06 = zy + wx;
  out.m07 = 0;

  out.m08 = zx + wy;
  out.m09 = zy - wx;
  out.m10 = 1 - xx - yy;
  out.m11 = 0;

  out.m12 = 0;
  out.m13 = 0;
  out.m14 = 0;
  out.m15 = 1;

  return out;
};

/**
 * Generates a frustum matrix with the given bounds
 *
 * @param {mat4} out mat4 frustum matrix will be written into
 * @param {Number} left Left bound of the frustum
 * @param {Number} right Right bound of the frustum
 * @param {Number} bottom Bottom bound of the frustum
 * @param {Number} top Top bound of the frustum
 * @param {Number} near Near bound of the frustum
 * @param {Number} far Far bound of the frustum
 * @returns {mat4} out
 */
mat4.frustum = function (out, left, right, bottom, top, near, far) {
  var rl = 1 / (right - left);
  var tb = 1 / (top - bottom);
  var nf = 1 / (near - far);

  out.m00 = (near * 2) * rl;
  out.m01 = 0;
  out.m02 = 0;
  out.m03 = 0;
  out.m04 = 0;
  out.m05 = (near * 2) * tb;
  out.m06 = 0;
  out.m07 = 0;
  out.m08 = (right + left) * rl;
  out.m09 = (top + bottom) * tb;
  out.m10 = (far + near) * nf;
  out.m11 = -1;
  out.m12 = 0;
  out.m13 = 0;
  out.m14 = (far * near * 2) * nf;
  out.m15 = 0;
  return out;
};

/**
 * Generates a perspective projection matrix with the given bounds
 *
 * @param {mat4} out mat4 frustum matrix will be written into
 * @param {number} fovy Vertical field of view in radians
 * @param {number} aspect Aspect ratio. typically viewport width/height
 * @param {number} near Near bound of the frustum
 * @param {number} far Far bound of the frustum
 * @returns {mat4} out
 */
mat4.perspective = function (out, fovy, aspect, near, far) {
  var f = 1.0 / Math.tan(fovy / 2);
  var nf = 1 / (near - far);

  out.m00 = f / aspect;
  out.m01 = 0;
  out.m02 = 0;
  out.m03 = 0;
  out.m04 = 0;
  out.m05 = f;
  out.m06 = 0;
  out.m07 = 0;
  out.m08 = 0;
  out.m09 = 0;
  out.m10 = (far + near) * nf;
  out.m11 = -1;
  out.m12 = 0;
  out.m13 = 0;
  out.m14 = (2 * far * near) * nf;
  out.m15 = 0;
  return out;
};

/**
 * Generates a perspective projection matrix with the given field of view.
 * This is primarily useful for generating projection matrices to be used
 * with the still experiemental WebVR API.
 *
 * @param {mat4} out mat4 frustum matrix will be written into
 * @param {Object} fov Object containing the following values: upDegrees, downDegrees, leftDegrees, rightDegrees
 * @param {number} near Near bound of the frustum
 * @param {number} far Far bound of the frustum
 * @returns {mat4} out
 */
mat4.perspectiveFromFieldOfView = function (out, fov, near, far) {
  var upTan = Math.tan(fov.upDegrees * Math.PI / 180.0);
  var downTan = Math.tan(fov.downDegrees * Math.PI / 180.0);
  var leftTan = Math.tan(fov.leftDegrees * Math.PI / 180.0);
  var rightTan = Math.tan(fov.rightDegrees * Math.PI / 180.0);
  var xScale = 2.0 / (leftTan + rightTan);
  var yScale = 2.0 / (upTan + downTan);

  out.m00 = xScale;
  out.m01 = 0.0;
  out.m02 = 0.0;
  out.m03 = 0.0;
  out.m04 = 0.0;
  out.m05 = yScale;
  out.m06 = 0.0;
  out.m07 = 0.0;
  out.m08 = -((leftTan - rightTan) * xScale * 0.5);
  out.m09 = ((upTan - downTan) * yScale * 0.5);
  out.m10 = far / (near - far);
  out.m11 = -1.0;
  out.m12 = 0.0;
  out.m13 = 0.0;
  out.m14 = (far * near) / (near - far);
  out.m15 = 0.0;
  return out;
};

/**
 * Generates a orthogonal projection matrix with the given bounds
 *
 * @param {mat4} out mat4 frustum matrix will be written into
 * @param {number} left Left bound of the frustum
 * @param {number} right Right bound of the frustum
 * @param {number} bottom Bottom bound of the frustum
 * @param {number} top Top bound of the frustum
 * @param {number} near Near bound of the frustum
 * @param {number} far Far bound of the frustum
 * @returns {mat4} out
 */
mat4.ortho = function (out, left, right, bottom, top, near, far) {
  var lr = 1 / (left - right);
  var bt = 1 / (bottom - top);
  var nf = 1 / (near - far);
  out.m00 = -2 * lr;
  out.m01 = 0;
  out.m02 = 0;
  out.m03 = 0;
  out.m04 = 0;
  out.m05 = -2 * bt;
  out.m06 = 0;
  out.m07 = 0;
  out.m08 = 0;
  out.m09 = 0;
  out.m10 = 2 * nf;
  out.m11 = 0;
  out.m12 = (left + right) * lr;
  out.m13 = (top + bottom) * bt;
  out.m14 = (far + near) * nf;
  out.m15 = 1;
  return out;
};

/**
 * Generates a look-at matrix with the given eye position, focal point, and up axis
 *
 * @param {mat4} out mat4 frustum matrix will be written into
 * @param {vec3} eye Position of the viewer
 * @param {vec3} center Point the viewer is looking at
 * @param {vec3} up vec3 pointing up
 * @returns {mat4} out
 */
mat4.lookAt = function (out, eye, center, up) {
  var x0, x1, x2, y0, y1, y2, z0, z1, z2, len;
  var eyex = eye.x;
  var eyey = eye.y;
  var eyez = eye.z;
  var upx = up.x;
  var upy = up.y;
  var upz = up.z;
  var centerx = center.x;
  var centery = center.y;
  var centerz = center.z;

  if (
    Math.abs(eyex - centerx) < EPSILON &&
    Math.abs(eyey - centery) < EPSILON &&
    Math.abs(eyez - centerz) < EPSILON
  ) {
    return mat4.identity(out);
  }

  z0 = eyex - centerx;
  z1 = eyey - centery;
  z2 = eyez - centerz;

  len = 1 / Math.sqrt(z0 * z0 + z1 * z1 + z2 * z2);
  z0 *= len;
  z1 *= len;
  z2 *= len;

  x0 = upy * z2 - upz * z1;
  x1 = upz * z0 - upx * z2;
  x2 = upx * z1 - upy * z0;
  len = Math.sqrt(x0 * x0 + x1 * x1 + x2 * x2);
  if (!len) {
    x0 = 0;
    x1 = 0;
    x2 = 0;
  } else {
    len = 1 / len;
    x0 *= len;
    x1 *= len;
    x2 *= len;
  }

  y0 = z1 * x2 - z2 * x1;
  y1 = z2 * x0 - z0 * x2;
  y2 = z0 * x1 - z1 * x0;

  len = Math.sqrt(y0 * y0 + y1 * y1 + y2 * y2);
  if (!len) {
    y0 = 0;
    y1 = 0;
    y2 = 0;
  } else {
    len = 1 / len;
    y0 *= len;
    y1 *= len;
    y2 *= len;
  }

  out.m00 = x0;
  out.m01 = y0;
  out.m02 = z0;
  out.m03 = 0;
  out.m04 = x1;
  out.m05 = y1;
  out.m06 = z1;
  out.m07 = 0;
  out.m08 = x2;
  out.m09 = y2;
  out.m10 = z2;
  out.m11 = 0;
  out.m12 = -(x0 * eyex + x1 * eyey + x2 * eyez);
  out.m13 = -(y0 * eyex + y1 * eyey + y2 * eyez);
  out.m14 = -(z0 * eyex + z1 * eyey + z2 * eyez);
  out.m15 = 1;

  return out;
};

/**
 * Returns a string representation of a mat4
 *
 * @param {mat4} a matrix to represent as a string
 * @returns {String} string representation of the matrix
 */
mat4.str = function (a) {
  return ("mat4(" + (a.m00) + ", " + (a.m01) + ", " + (a.m02) + ", " + (a.m03) + ", " + (a.m04) + ", " + (a.m05) + ", " + (a.m06) + ", " + (a.m07) + ", " + (a.m08) + ", " + (a.m09) + ", " + (a.m10) + ", " + (a.m11) + ", " + (a.m12) + ", " + (a.m13) + ", " + (a.m14) + ", " + (a.m15) + ")");
};

/**
 * Returns typed array
 *
 * @param {array} out
 * @param {mat4} m
 * @returns {array}
 */
mat4.array = function (out, m) {
  out[0]  = m.m00;
  out[1]  = m.m01;
  out[2]  = m.m02;
  out[3]  = m.m03;
  out[4]  = m.m04;
  out[5]  = m.m05;
  out[6]  = m.m06;
  out[7]  = m.m07;
  out[8]  = m.m08;
  out[9]  = m.m09;
  out[10] = m.m10;
  out[11] = m.m11;
  out[12] = m.m12;
  out[13] = m.m13;
  out[14] = m.m14;
  out[15] = m.m15;

  return out;
};

/**
 * Returns Frobenius norm of a mat4
 *
 * @param {mat4} a the matrix to calculate Frobenius norm of
 * @returns {Number} Frobenius norm
 */
mat4.frob = function (a) {
  return (Math.sqrt(Math.pow(a.m00, 2) + Math.pow(a.m01, 2) + Math.pow(a.m02, 2) + Math.pow(a.m03, 2) + Math.pow(a.m04, 2) + Math.pow(a.m05, 2) + Math.pow(a.m06, 2) + Math.pow(a.m07, 2) + Math.pow(a.m08, 2) + Math.pow(a.m09, 2) + Math.pow(a.m10, 2) + Math.pow(a.m11, 2) + Math.pow(a.m12, 2) + Math.pow(a.m13, 2) + Math.pow(a.m14, 2) + Math.pow(a.m15, 2)))
};

/**
 * Adds two mat4's
 *
 * @param {mat4} out the receiving matrix
 * @param {mat4} a the first operand
 * @param {mat4} b the second operand
 * @returns {mat4} out
 */
mat4.add = function (out, a, b) {
  out.m00 = a.m00 + b.m00;
  out.m01 = a.m01 + b.m01;
  out.m02 = a.m02 + b.m02;
  out.m03 = a.m03 + b.m03;
  out.m04 = a.m04 + b.m04;
  out.m05 = a.m05 + b.m05;
  out.m06 = a.m06 + b.m06;
  out.m07 = a.m07 + b.m07;
  out.m08 = a.m08 + b.m08;
  out.m09 = a.m09 + b.m09;
  out.m10 = a.m10 + b.m10;
  out.m11 = a.m11 + b.m11;
  out.m12 = a.m12 + b.m12;
  out.m13 = a.m13 + b.m13;
  out.m14 = a.m14 + b.m14;
  out.m15 = a.m15 + b.m15;
  return out;
};

/**
 * Subtracts matrix b from matrix a
 *
 * @param {mat4} out the receiving matrix
 * @param {mat4} a the first operand
 * @param {mat4} b the second operand
 * @returns {mat4} out
 */
mat4.subtract = function (out, a, b) {
  out.m00 = a.m00 - b.m00;
  out.m01 = a.m01 - b.m01;
  out.m02 = a.m02 - b.m02;
  out.m03 = a.m03 - b.m03;
  out.m04 = a.m04 - b.m04;
  out.m05 = a.m05 - b.m05;
  out.m06 = a.m06 - b.m06;
  out.m07 = a.m07 - b.m07;
  out.m08 = a.m08 - b.m08;
  out.m09 = a.m09 - b.m09;
  out.m10 = a.m10 - b.m10;
  out.m11 = a.m11 - b.m11;
  out.m12 = a.m12 - b.m12;
  out.m13 = a.m13 - b.m13;
  out.m14 = a.m14 - b.m14;
  out.m15 = a.m15 - b.m15;
  return out;
};

/**
 * Alias for {@link mat4.subtract}
 * @function
 */
mat4.sub = mat4.subtract;

/**
 * Multiply each element of the matrix by a scalar.
 *
 * @param {mat4} out the receiving matrix
 * @param {mat4} a the matrix to scale
 * @param {Number} b amount to scale the matrix's elements by
 * @returns {mat4} out
 */
mat4.multiplyScalar = function (out, a, b) {
  out.m00 = a.m00 * b;
  out.m01 = a.m01 * b;
  out.m02 = a.m02 * b;
  out.m03 = a.m03 * b;
  out.m04 = a.m04 * b;
  out.m05 = a.m05 * b;
  out.m06 = a.m06 * b;
  out.m07 = a.m07 * b;
  out.m08 = a.m08 * b;
  out.m09 = a.m09 * b;
  out.m10 = a.m10 * b;
  out.m11 = a.m11 * b;
  out.m12 = a.m12 * b;
  out.m13 = a.m13 * b;
  out.m14 = a.m14 * b;
  out.m15 = a.m15 * b;
  return out;
};

/**
 * Adds two mat4's after multiplying each element of the second operand by a scalar value.
 *
 * @param {mat4} out the receiving vector
 * @param {mat4} a the first operand
 * @param {mat4} b the second operand
 * @param {Number} scale the amount to scale b's elements by before adding
 * @returns {mat4} out
 */
mat4.multiplyScalarAndAdd = function (out, a, b, scale) {
  out.m00 = a.m00 + (b.m00 * scale);
  out.m01 = a.m01 + (b.m01 * scale);
  out.m02 = a.m02 + (b.m02 * scale);
  out.m03 = a.m03 + (b.m03 * scale);
  out.m04 = a.m04 + (b.m04 * scale);
  out.m05 = a.m05 + (b.m05 * scale);
  out.m06 = a.m06 + (b.m06 * scale);
  out.m07 = a.m07 + (b.m07 * scale);
  out.m08 = a.m08 + (b.m08 * scale);
  out.m09 = a.m09 + (b.m09 * scale);
  out.m10 = a.m10 + (b.m10 * scale);
  out.m11 = a.m11 + (b.m11 * scale);
  out.m12 = a.m12 + (b.m12 * scale);
  out.m13 = a.m13 + (b.m13 * scale);
  out.m14 = a.m14 + (b.m14 * scale);
  out.m15 = a.m15 + (b.m15 * scale);
  return out;
};

/**
 * Returns whether or not the matrices have exactly the same elements in the same position (when compared with ===)
 *
 * @param {mat4} a The first matrix.
 * @param {mat4} b The second matrix.
 * @returns {Boolean} True if the matrices are equal, false otherwise.
 */
mat4.exactEquals = function (a, b) {
  return a.m00 === b.m00 && a.m01 === b.m01 && a.m02 === b.m02 && a.m03 === b.m03 &&
    a.m04 === b.m04 && a.m05 === b.m05 && a.m06 === b.m06 && a.m07 === b.m07 &&
    a.m08 === b.m08 && a.m09 === b.m09 && a.m10 === b.m10 && a.m11 === b.m11 &&
    a.m12 === b.m12 && a.m13 === b.m13 && a.m14 === b.m14 && a.m15 === b.m15;
};

/**
 * Returns whether or not the matrices have approximately the same elements in the same position.
 *
 * @param {mat4} a The first matrix.
 * @param {mat4} b The second matrix.
 * @returns {Boolean} True if the matrices are equal, false otherwise.
 */
mat4.equals = function (a, b) {
  var a0 = a.m00, a1 = a.m01, a2 = a.m02, a3 = a.m03,
      a4 = a.m04, a5 = a.m05, a6 = a.m06, a7 = a.m07,
      a8 = a.m08, a9 = a.m09, a10 = a.m10, a11 = a.m11,
      a12 = a.m12, a13 = a.m13, a14 = a.m14, a15 = a.m15;

  var b0 = b.m00, b1 = b.m01, b2 = b.m02, b3 = b.m03,
      b4 = b.m04, b5 = b.m05, b6 = b.m06, b7 = b.m07,
      b8 = b.m08, b9 = b.m09, b10 = b.m10, b11 = b.m11,
      b12 = b.m12, b13 = b.m13, b14 = b.m14, b15 = b.m15;

  return (
    Math.abs(a0 - b0) <= EPSILON * Math.max(1.0, Math.abs(a0), Math.abs(b0)) &&
    Math.abs(a1 - b1) <= EPSILON * Math.max(1.0, Math.abs(a1), Math.abs(b1)) &&
    Math.abs(a2 - b2) <= EPSILON * Math.max(1.0, Math.abs(a2), Math.abs(b2)) &&
    Math.abs(a3 - b3) <= EPSILON * Math.max(1.0, Math.abs(a3), Math.abs(b3)) &&
    Math.abs(a4 - b4) <= EPSILON * Math.max(1.0, Math.abs(a4), Math.abs(b4)) &&
    Math.abs(a5 - b5) <= EPSILON * Math.max(1.0, Math.abs(a5), Math.abs(b5)) &&
    Math.abs(a6 - b6) <= EPSILON * Math.max(1.0, Math.abs(a6), Math.abs(b6)) &&
    Math.abs(a7 - b7) <= EPSILON * Math.max(1.0, Math.abs(a7), Math.abs(b7)) &&
    Math.abs(a8 - b8) <= EPSILON * Math.max(1.0, Math.abs(a8), Math.abs(b8)) &&
    Math.abs(a9 - b9) <= EPSILON * Math.max(1.0, Math.abs(a9), Math.abs(b9)) &&
    Math.abs(a10 - b10) <= EPSILON * Math.max(1.0, Math.abs(a10), Math.abs(b10)) &&
    Math.abs(a11 - b11) <= EPSILON * Math.max(1.0, Math.abs(a11), Math.abs(b11)) &&
    Math.abs(a12 - b12) <= EPSILON * Math.max(1.0, Math.abs(a12), Math.abs(b12)) &&
    Math.abs(a13 - b13) <= EPSILON * Math.max(1.0, Math.abs(a13), Math.abs(b13)) &&
    Math.abs(a14 - b14) <= EPSILON * Math.max(1.0, Math.abs(a14), Math.abs(b14)) &&
    Math.abs(a15 - b15) <= EPSILON * Math.max(1.0, Math.abs(a15), Math.abs(b15))
  );
};

var _tmp$8 = new Array(3);

var _color3 = function _color3(r, g, b) {
  this.r = r;
  this.g = g;
  this.b = b;
};

_color3.prototype.toJSON = function toJSON () {
  _tmp$8[0] = this.r;
  _tmp$8[1] = this.g;
  _tmp$8[2] = this.b;

  return _tmp$8;
};

/**
 * @class Color
 * @name color3
 */
var color3 = {};

/**
 * Creates a new color
 *
 * @returns {color3} a new color
 */
color3.create = function () {
  return new _color3(1, 1, 1);
};

/**
 * Creates a new color initialized with the given values
 *
 * @param {Number} r red component
 * @param {Number} g green component
 * @param {Number} b blue component
 * @returns {color3} a new color
 * @function
 */
color3.new = function (r, g, b) {
  return new _color3(r, g, b);
};

/**
 * Creates a new color initialized with values from an existing quaternion
 *
 * @param {color3} a color to clone
 * @returns {color3} a new color
 * @function
 */
color3.clone = function (a) {
  return new _color3(a.r, a.g, a.b, a.a);
};

/**
 * Copy the values from one color to another
 *
 * @param {color3} out the receiving color
 * @param {color3} a the source color
 * @returns {color3} out
 * @function
 */
color3.copy = function (out, a) {
  out.r = a.r;
  out.g = a.g;
  out.b = a.b;
  return out;
};

/**
 * Set the components of a color to the given values
 *
 * @param {color3} out the receiving color
 * @param {Number} r red component
 * @param {Number} g green component
 * @param {Number} b blue component
 * @returns {color3} out
 * @function
 */
color3.set = function (out, r, g, b) {
  out.r = r;
  out.g = g;
  out.b = b;
  return out;
};

/**
 * Set from hex
 *
 * @param {color3} out the receiving color
 * @param {Number} hex
 * @returns {color3} out
 * @function
 */
color3.fromHex = function (out, hex) {
  var r = ((hex >> 16)) / 255.0;
  var g = ((hex >> 8) & 0xff) / 255.0;
  var b = ((hex) & 0xff) / 255.0;

  out.r = r;
  out.g = g;
  out.b = b;
  return out;
};

/**
 * Adds two color's
 *
 * @param {color3} out the receiving color
 * @param {color3} a the first operand
 * @param {color3} b the second operand
 * @returns {color3} out
 * @function
 */
color3.add = function (out, a, b) {
  out.r = a.r + b.r;
  out.g = a.g + b.g;
  out.b = a.b + b.b;
  return out;
};

/**
 * Subtracts color b from color a
 *
 * @param {color3} out the receiving color
 * @param {color3} a the first operand
 * @param {color3} b the second operand
 * @returns {color3} out
 */
color3.subtract = function (out, a, b) {
  out.r = a.r - b.r;
  out.g = a.g - b.g;
  out.b = a.b - b.b;
  return out;
};

/**
 * Alias for {@link color3.subtract}
 * @function
 */
color3.sub = color3.subtract;

/**
 * Multiplies two color's
 *
 * @param {color3} out the receiving color
 * @param {color3} a the first operand
 * @param {color3} b the second operand
 * @returns {color3} out
 * @function
 */
color3.multiply = function (out, a, b) {
  out.r = a.r * b.r;
  out.g = a.g * b.g;
  out.b = a.b * b.b;
  return out;
};

/**
 * Alias for {@link color3.multiply}
 * @function
 */
color3.mul = color3.multiply;

/**
 * Divides two color's
 *
 * @param {color3} out the receiving vector
 * @param {color3} a the first operand
 * @param {color3} b the second operand
 * @returns {color3} out
 */
color3.divide = function (out, a, b) {
  out.r = a.r / b.r;
  out.g = a.g / b.g;
  out.b = a.b / b.b;
  return out;
};

/**
 * Alias for {@link color3.divide}
 * @function
 */
color3.div = color3.divide;


/**
 * Scales a color by a scalar number
 *
 * @param {color3} out the receiving vector
 * @param {color3} a the vector to scale
 * @param {Number} b amount to scale the vector by
 * @returns {color3} out
 * @function
 */
color3.scale = function (out, a, b) {
  out.r = a.r * b;
  out.g = a.g * b;
  out.b = a.b * b;
  return out;
};

/**
 * Performs a linear interpolation between two color's
 *
 * @param {color3} out the receiving color
 * @param {color3} a the first operand
 * @param {color3} b the second operand
 * @param {Number} t interpolation amount between the two inputs
 * @returns {color3} out
 * @function
 */
color3.lerp = function (out, a, b, t) {
  var ar = a.r,
      ag = a.g,
      ab = a.b;
  out.r = ar + t * (b.r - ar);
  out.g = ag + t * (b.g - ag);
  out.b = ab + t * (b.b - ab);
  return out;
};

/**
 * Returns a string representation of a color
 *
 * @param {color3} a vector to represent as a string
 * @returns {String} string representation of the vector
 */
color3.str = function (a) {
  return ("color3(" + (a.r) + ", " + (a.g) + ", " + (a.b) + ")");
};

/**
 * Returns typed array
 *
 * @param {array} out
 * @param {color3} a
 * @returns {array}
 */
color3.array = function (out, a) {
  out[0] = a.r;
  out[1] = a.g;
  out[2] = a.b;

  return out;
};

/**
 * Returns whether or not the color have exactly the same elements in the same position (when compared with ===)
 *
 * @param {color3} a The first color3.
 * @param {color3} b The second color3.
 * @returns {Boolean} True if the colors are equal, false otherwise.
 */
color3.exactEquals = function (a, b) {
  return a.r === b.r && a.g === b.g && a.b === b.b;
};

/**
 * Returns whether or not the colors have approximately the same elements in the same position.
 *
 * @param {color3} a The first color3.
 * @param {color3} b The second color3.
 * @returns {Boolean} True if the colors are equal, false otherwise.
 */
color3.equals = function (a, b) {
  var a0 = a.r, a1 = a.g, a2 = a.b;
  var b0 = b.r, b1 = b.g, b2 = b.b;
  return (Math.abs(a0 - b0) <= EPSILON * Math.max(1.0, Math.abs(a0), Math.abs(b0)) &&
    Math.abs(a1 - b1) <= EPSILON * Math.max(1.0, Math.abs(a1), Math.abs(b1)) &&
    Math.abs(a2 - b2) <= EPSILON * Math.max(1.0, Math.abs(a2), Math.abs(b2)));
};

/**
 * Returns the hex value
 *
 * @param {color3} a The color
 * @returns {Number}
 */
color3.hex = function (a) {
  return (a.r * 255) << 16 | (a.g * 255) << 8 | (a.b * 255);
};

var _tmp$9 = new Array(4);

var _color4 = function _color4(r, g, b, a) {
  this.r = r;
  this.g = g;
  this.b = b;
  this.a = a;
};

_color4.prototype.toJSON = function toJSON () {
  _tmp$9[0] = this.r;
  _tmp$9[1] = this.g;
  _tmp$9[2] = this.b;
  _tmp$9[3] = this.a;

  return _tmp$9;
};

/**
 * @class Color
 * @name color4
 */
var color4 = {};

/**
 * Creates a new color
 *
 * @returns {color4} a new color
 */
color4.create = function () {
  return new _color4(1, 1, 1, 1);
};

/**
 * Creates a new color initialized with the given values
 *
 * @param {Number} r red component
 * @param {Number} g green component
 * @param {Number} b blue component
 * @param {Number} a alpha component
 * @returns {color4} a new color
 * @function
 */
color4.new = function (r, g, b, a) {
  return new _color4(r, g, b, a);
};

/**
 * Creates a new color initialized with values from an existing quaternion
 *
 * @param {color4} a color to clone
 * @returns {color4} a new color
 * @function
 */
color4.clone = function (a) {
  return new _color4(a.r, a.g, a.b, a.a);
};

/**
 * Copy the values from one color to another
 *
 * @param {color4} out the receiving color
 * @param {color4} a the source color
 * @returns {color4} out
 * @function
 */
color4.copy = function (out, a) {
  out.r = a.r;
  out.g = a.g;
  out.b = a.b;
  out.a = a.a;
  return out;
};

/**
 * Set the components of a color to the given values
 *
 * @param {color4} out the receiving color
 * @param {Number} r red component
 * @param {Number} g green component
 * @param {Number} b blue component
 * @param {Number} a alpha component
 * @returns {color4} out
 * @function
 */
color4.set = function (out, r, g, b, a) {
  out.r = r;
  out.g = g;
  out.b = b;
  out.a = a;
  return out;
};

/**
 * Set from hex
 *
 * @param {color4} out the receiving color
 * @param {Number} hex
 * @returns {color4} out
 * @function
 */
color4.fromHex = function (out, hex) {
  var r = ((hex >> 24)) / 255.0;
  var g = ((hex >> 16) & 0xff) / 255.0;
  var b = ((hex >> 8) & 0xff) / 255.0;
  var a = ((hex) & 0xff) / 255.0;

  out.r = r;
  out.g = g;
  out.b = b;
  out.a = a;
  return out;
};

/**
 * Adds two color's
 *
 * @param {color4} out the receiving color
 * @param {color4} a the first operand
 * @param {color4} b the second operand
 * @returns {color4} out
 * @function
 */
color4.add = function (out, a, b) {
  out.r = a.r + b.r;
  out.g = a.g + b.g;
  out.b = a.b + b.b;
  out.a = a.a + b.a;
  return out;
};

/**
 * Subtracts color b from color a
 *
 * @param {color4} out the receiving color
 * @param {color4} a the first operand
 * @param {color4} b the second operand
 * @returns {color4} out
 */
color4.subtract = function (out, a, b) {
  out.r = a.r - b.r;
  out.g = a.g - b.g;
  out.b = a.b - b.b;
  out.a = a.a - b.a;
  return out;
};

/**
 * Alias for {@link color4.subtract}
 * @function
 */
color4.sub = color4.subtract;

/**
 * Multiplies two color's
 *
 * @param {color4} out the receiving color
 * @param {color4} a the first operand
 * @param {color4} b the second operand
 * @returns {color4} out
 * @function
 */
color4.multiply = function (out, a, b) {
  out.r = a.r * b.r;
  out.g = a.g * b.g;
  out.b = a.b * b.b;
  out.a = a.a * b.a;
  return out;
};

/**
 * Alias for {@link color4.multiply}
 * @function
 */
color4.mul = color4.multiply;

/**
 * Divides two color's
 *
 * @param {color4} out the receiving vector
 * @param {color4} a the first operand
 * @param {color4} b the second operand
 * @returns {color4} out
 */
color4.divide = function (out, a, b) {
  out.r = a.r / b.r;
  out.g = a.g / b.g;
  out.b = a.b / b.b;
  out.a = a.a / b.a;
  return out;
};

/**
 * Alias for {@link color4.divide}
 * @function
 */
color4.div = color4.divide;


/**
 * Scales a color by a scalar number
 *
 * @param {color4} out the receiving vector
 * @param {color4} a the vector to scale
 * @param {Number} b amount to scale the vector by
 * @returns {color4} out
 * @function
 */
color4.scale = function (out, a, b) {
  out.r = a.r * b;
  out.g = a.g * b;
  out.b = a.b * b;
  out.a = a.a * b;
  return out;
};

/**
 * Performs a linear interpolation between two color's
 *
 * @param {color4} out the receiving color
 * @param {color4} a the first operand
 * @param {color4} b the second operand
 * @param {Number} t interpolation amount between the two inputs
 * @returns {color4} out
 * @function
 */
color4.lerp = function (out, a, b, t) {
  var ar = a.r,
      ag = a.g,
      ab = a.b,
      aa = a.a;
  out.r = ar + t * (b.r - ar);
  out.g = ag + t * (b.g - ag);
  out.b = ab + t * (b.b - ab);
  out.a = aa + t * (b.a - aa);
  return out;
};

/**
 * Returns a string representation of a color
 *
 * @param {color4} a vector to represent as a string
 * @returns {String} string representation of the vector
 */
color4.str = function (a) {
  return ("color4(" + (a.r) + ", " + (a.g) + ", " + (a.b) + ", " + (a.a) + ")");
};

/**
 * Returns typed array
 *
 * @param {array} out
 * @param {color4} a
 * @returns {array}
 */
color4.array = function (out, a) {
  out[0] = a.r;
  out[1] = a.g;
  out[2] = a.b;
  out[3] = a.a;

  return out;
};

/**
 * Returns whether or not the color have exactly the same elements in the same position (when compared with ===)
 *
 * @param {color4} a The first color4.
 * @param {color4} b The second color4.
 * @returns {Boolean} True if the colors are equal, false otherwise.
 */
color4.exactEquals = function (a, b) {
  return a.r === b.r && a.g === b.g && a.b === b.b && a.a === b.a;
};

/**
 * Returns whether or not the colors have approximately the same elements in the same position.
 *
 * @param {color4} a The first color4.
 * @param {color4} b The second color4.
 * @returns {Boolean} True if the colors are equal, false otherwise.
 */
color4.equals = function (a, b) {
  var a0 = a.r, a1 = a.g, a2 = a.b, a3 = a.a;
  var b0 = b.r, b1 = b.g, b2 = b.b, b3 = b.a;
  return (Math.abs(a0 - b0) <= EPSILON * Math.max(1.0, Math.abs(a0), Math.abs(b0)) &&
    Math.abs(a1 - b1) <= EPSILON * Math.max(1.0, Math.abs(a1), Math.abs(b1)) &&
    Math.abs(a2 - b2) <= EPSILON * Math.max(1.0, Math.abs(a2), Math.abs(b2)) &&
    Math.abs(a3 - b3) <= EPSILON * Math.max(1.0, Math.abs(a3), Math.abs(b3)));
};

/**
 * Returns the hex value
 *
 * @param {color4} a The color
 * @returns {Number}
 */
color4.hex = function (a) {
  return ((a.r * 255) << 24 | (a.g * 255) << 16 | (a.b * 255) << 8 | a.a * 255) >>> 0;
};

// NOTE: there is no syntax for: export {* as bits} from './lib/bits';
var bits = bits_;



var math = Object.freeze({
	bits: bits,
	vec2: vec2,
	vec3: vec3,
	vec4: vec4,
	quat: quat,
	mat2: mat2,
	mat23: mat23,
	mat3: mat3,
	mat4: mat4,
	color3: color3,
	color4: color4,
	EPSILON: EPSILON,
	equals: equals,
	approx: approx,
	clamp: clamp,
	clamp01: clamp01,
	lerp: lerp,
	toRadian: toRadian,
	toDegree: toDegree,
	random: random,
	randomRange: randomRange,
	randomRangeInt: randomRangeInt,
	nextPow2: nextPow2
});

// Copyright (c) 2017-2018 Xiamen Yaji Software Co., Ltd. 

var enums = {
  // projection
  PROJ_PERSPECTIVE: 0,
  PROJ_ORTHO: 1,

  // lights
  LIGHT_DIRECTIONAL: 0,
  LIGHT_POINT: 1,
  LIGHT_SPOT: 2,

  // shadows
  SHADOW_NONE: 0,
  SHADOW_HARD: 1,
  SHADOW_SOFT: 2,

  // parameter type
  PARAM_INT:             0,
  PARAM_INT2:            1,
  PARAM_INT3:            2,
  PARAM_INT4:            3,
  PARAM_FLOAT:           4,
  PARAM_FLOAT2:          5,
  PARAM_FLOAT3:          6,
  PARAM_FLOAT4:          7,
  PARAM_COLOR3:          8,
  PARAM_COLOR4:          9,
  PARAM_MAT2:           10,
  PARAM_MAT3:           11,
  PARAM_MAT4:           12,
  PARAM_TEXTURE_2D:     13,
  PARAM_TEXTURE_CUBE:   14,

  // clear flags
  CLEAR_COLOR: 1,
  CLEAR_DEPTH: 2,
  CLEAR_STENCIL: 4,
};

var GL_NEAREST = 9728;                // gl.NEAREST
var GL_LINEAR = 9729;                 // gl.LINEAR
var GL_NEAREST_MIPMAP_NEAREST = 9984; // gl.NEAREST_MIPMAP_NEAREST
var GL_LINEAR_MIPMAP_NEAREST = 9985;  // gl.LINEAR_MIPMAP_NEAREST
var GL_NEAREST_MIPMAP_LINEAR = 9986;  // gl.NEAREST_MIPMAP_LINEAR
var GL_LINEAR_MIPMAP_LINEAR = 9987;   // gl.LINEAR_MIPMAP_LINEAR

// const GL_BYTE = 5120;                  // gl.BYTE
var GL_UNSIGNED_BYTE = 5121;            // gl.UNSIGNED_BYTE
// const GL_SHORT = 5122;                 // gl.SHORT
var GL_UNSIGNED_SHORT = 5123;           // gl.UNSIGNED_SHORT
var GL_UNSIGNED_INT = 5125;             // gl.UNSIGNED_INT
var GL_FLOAT = 5126;                    // gl.FLOAT
var GL_UNSIGNED_SHORT_5_6_5 = 33635;    // gl.UNSIGNED_SHORT_5_6_5
var GL_UNSIGNED_SHORT_4_4_4_4 = 32819;  // gl.UNSIGNED_SHORT_4_4_4_4
var GL_UNSIGNED_SHORT_5_5_5_1 = 32820;  // gl.UNSIGNED_SHORT_5_5_5_1
var GL_HALF_FLOAT_OES = 36193;          // gl.HALF_FLOAT_OES

var GL_DEPTH_COMPONENT = 6402; // gl.DEPTH_COMPONENT

var GL_ALPHA = 6406;            // gl.ALPHA
var GL_RGB = 6407;              // gl.RGB
var GL_RGBA = 6408;             // gl.RGBA
var GL_LUMINANCE = 6409;        // gl.LUMINANCE
var GL_LUMINANCE_ALPHA = 6410;  // gl.LUMINANCE_ALPHA

var GL_COMPRESSED_RGB_S3TC_DXT1_EXT = 0x83F0;   // ext.COMPRESSED_RGB_S3TC_DXT1_EXT
var GL_COMPRESSED_RGBA_S3TC_DXT1_EXT = 0x83F1;  // ext.COMPRESSED_RGBA_S3TC_DXT1_EXT
var GL_COMPRESSED_RGBA_S3TC_DXT3_EXT = 0x83F2;  // ext.COMPRESSED_RGBA_S3TC_DXT3_EXT
var GL_COMPRESSED_RGBA_S3TC_DXT5_EXT = 0x83F3;  // ext.COMPRESSED_RGBA_S3TC_DXT5_EXT

var GL_COMPRESSED_RGB_PVRTC_4BPPV1_IMG = 0x8C00;  // ext.COMPRESSED_RGB_PVRTC_4BPPV1_IMG
var GL_COMPRESSED_RGB_PVRTC_2BPPV1_IMG = 0x8C01;  // ext.COMPRESSED_RGB_PVRTC_2BPPV1_IMG
var GL_COMPRESSED_RGBA_PVRTC_4BPPV1_IMG = 0x8C02; // ext.COMPRESSED_RGBA_PVRTC_4BPPV1_IMG
var GL_COMPRESSED_RGBA_PVRTC_2BPPV1_IMG = 0x8C03; // ext.COMPRESSED_RGBA_PVRTC_2BPPV1_IMG

var GL_COMPRESSED_RGB_ETC1_WEBGL = 0x8D64; // ext.COMPRESSED_RGB_ETC1_WEBGL

var _filterGL = [
  [ GL_NEAREST,  GL_NEAREST_MIPMAP_NEAREST, GL_NEAREST_MIPMAP_LINEAR ],
  [ GL_LINEAR,  GL_LINEAR_MIPMAP_NEAREST, GL_LINEAR_MIPMAP_LINEAR ] ];

var _textureFmtGL = [
  // TEXTURE_FMT_RGB_DXT1: 0
  { format: GL_RGB, internalFormat: GL_COMPRESSED_RGB_S3TC_DXT1_EXT, pixelType: null },

  // TEXTURE_FMT_RGBA_DXT1: 1
  { format: GL_RGBA, internalFormat: GL_COMPRESSED_RGBA_S3TC_DXT1_EXT, pixelType: null },

  // TEXTURE_FMT_RGBA_DXT3: 2
  { format: GL_RGBA, internalFormat: GL_COMPRESSED_RGBA_S3TC_DXT3_EXT, pixelType: null },

  // TEXTURE_FMT_RGBA_DXT5: 3
  { format: GL_RGBA, internalFormat: GL_COMPRESSED_RGBA_S3TC_DXT5_EXT, pixelType: null },

  // TEXTURE_FMT_RGB_ETC1: 4
  { format: GL_RGB, internalFormat: GL_COMPRESSED_RGB_ETC1_WEBGL, pixelType: null },

  // TEXTURE_FMT_RGB_PVRTC_2BPPV1: 5
  { format: GL_RGB, internalFormat: GL_COMPRESSED_RGB_PVRTC_2BPPV1_IMG, pixelType: null },

  // TEXTURE_FMT_RGBA_PVRTC_2BPPV1: 6
  { format: GL_RGBA, internalFormat: GL_COMPRESSED_RGBA_PVRTC_2BPPV1_IMG, pixelType: null },

  // TEXTURE_FMT_RGB_PVRTC_4BPPV1: 7
  { format: GL_RGB, internalFormat: GL_COMPRESSED_RGB_PVRTC_4BPPV1_IMG, pixelType: null },

  // TEXTURE_FMT_RGBA_PVRTC_4BPPV1: 8
  { format: GL_RGBA, internalFormat: GL_COMPRESSED_RGBA_PVRTC_4BPPV1_IMG, pixelType: null },

  // TEXTURE_FMT_A8: 9
  { format: GL_ALPHA, internalFormat: GL_ALPHA, pixelType: GL_UNSIGNED_BYTE },

  // TEXTURE_FMT_L8: 10
  { format: GL_LUMINANCE, internalFormat: GL_LUMINANCE, pixelType: GL_UNSIGNED_BYTE },

  // TEXTURE_FMT_L8_A8: 11
  { format: GL_LUMINANCE_ALPHA, internalFormat: GL_LUMINANCE_ALPHA, pixelType: GL_UNSIGNED_BYTE },

  // TEXTURE_FMT_R5_G6_B5: 12
  { format: GL_RGB, internalFormat: GL_RGB, pixelType: GL_UNSIGNED_SHORT_5_6_5 },

  // TEXTURE_FMT_R5_G5_B5_A1: 13
  { format: GL_RGBA, internalFormat: GL_RGBA, pixelType: GL_UNSIGNED_SHORT_5_5_5_1 },

  // TEXTURE_FMT_R4_G4_B4_A4: 14
  { format: GL_RGBA, internalFormat: GL_RGBA, pixelType: GL_UNSIGNED_SHORT_4_4_4_4 },

  // TEXTURE_FMT_RGB8: 15
  { format: GL_RGB, internalFormat: GL_RGB, pixelType: GL_UNSIGNED_BYTE },

  // TEXTURE_FMT_RGBA8: 16
  { format: GL_RGBA, internalFormat: GL_RGBA, pixelType: GL_UNSIGNED_BYTE },

  // TEXTURE_FMT_RGB16F: 17
  { format: GL_RGB, internalFormat: GL_RGB, pixelType: GL_HALF_FLOAT_OES },

  // TEXTURE_FMT_RGBA16F: 18
  { format: GL_RGBA, internalFormat: GL_RGBA, pixelType: GL_HALF_FLOAT_OES },

  // TEXTURE_FMT_RGB32F: 19
  { format: GL_RGB, internalFormat: GL_RGB, pixelType: GL_FLOAT },

  // TEXTURE_FMT_RGBA32F: 20
  { format: GL_RGBA, internalFormat: GL_RGBA, pixelType: GL_FLOAT },

  // TEXTURE_FMT_R32F: 21
  { format: null, internalFormat: null, pixelType: null },

  // TEXTURE_FMT_111110F: 22
  { format: null, internalFormat: null, pixelType: null },

  // TEXTURE_FMT_SRGB: 23
  { format: null, internalFormat: null, pixelType: null },

  // TEXTURE_FMT_SRGBA: 24
  { format: null, internalFormat: null, pixelType: null },

  // TEXTURE_FMT_D16: 25
  { format: GL_DEPTH_COMPONENT, internalFormat: GL_DEPTH_COMPONENT, pixelType: GL_UNSIGNED_SHORT },

  // TEXTURE_FMT_D32: 26
  { format: GL_DEPTH_COMPONENT, internalFormat: GL_DEPTH_COMPONENT, pixelType: GL_UNSIGNED_INT },

  // TEXTURE_FMT_D24S8: 27
  { format: null, internalFormat: null, pixelType: null } ];

/**
 * enums
 */
var enums$1 = {
  // buffer usage
  USAGE_STATIC: 35044,  // gl.STATIC_DRAW
  USAGE_DYNAMIC: 35048, // gl.DYNAMIC_DRAW
  USAGE_STREAM: 35040,  // gl.STREAM_DRAW

  // index buffer format
  INDEX_FMT_UINT8: 5121,  // gl.UNSIGNED_BYTE
  INDEX_FMT_UINT16: 5123, // gl.UNSIGNED_SHORT
  INDEX_FMT_UINT32: 5125, // gl.UNSIGNED_INT (OES_element_index_uint)

  // vertex attribute semantic
  ATTR_POSITION: 'a_position',
  ATTR_NORMAL: 'a_normal',
  ATTR_TANGENT: 'a_tangent',
  ATTR_BITANGENT: 'a_bitangent',
  ATTR_WEIGHTS: 'a_weights',
  ATTR_JOINTS: 'a_joints',
  ATTR_COLOR: 'a_color',
  ATTR_COLOR0: 'a_color0',
  ATTR_COLOR1: 'a_color1',
  ATTR_UV: 'a_uv',
  ATTR_UV0: 'a_uv0',
  ATTR_UV1: 'a_uv1',
  ATTR_UV2: 'a_uv2',
  ATTR_UV3: 'a_uv3',
  ATTR_UV4: 'a_uv4',
  ATTR_UV5: 'a_uv5',
  ATTR_UV6: 'a_uv6',
  ATTR_UV7: 'a_uv7',

  // vertex attribute type
  ATTR_TYPE_INT8: 5120,    // gl.BYTE
  ATTR_TYPE_UINT8: 5121,   // gl.UNSIGNED_BYTE
  ATTR_TYPE_INT16: 5122,   // gl.SHORT
  ATTR_TYPE_UINT16: 5123,  // gl.UNSIGNED_SHORT
  ATTR_TYPE_INT32: 5124,   // gl.INT
  ATTR_TYPE_UINT32: 5125,  // gl.UNSIGNED_INT
  ATTR_TYPE_FLOAT32: 5126, // gl.FLOAT

  // texture filter
  FILTER_NEAREST: 0,
  FILTER_LINEAR: 1,

  // texture wrap mode
  WRAP_REPEAT: 10497, // gl.REPEAT
  WRAP_CLAMP: 33071,  // gl.CLAMP_TO_EDGE
  WRAP_MIRROR: 33648, // gl.MIRRORED_REPEAT

  // texture format
  // compress formats
  TEXTURE_FMT_RGB_DXT1: 0,
  TEXTURE_FMT_RGBA_DXT1: 1,
  TEXTURE_FMT_RGBA_DXT3: 2,
  TEXTURE_FMT_RGBA_DXT5: 3,
  TEXTURE_FMT_RGB_ETC1: 4,
  TEXTURE_FMT_RGB_PVRTC_2BPPV1: 5,
  TEXTURE_FMT_RGBA_PVRTC_2BPPV1: 6,
  TEXTURE_FMT_RGB_PVRTC_4BPPV1: 7,
  TEXTURE_FMT_RGBA_PVRTC_4BPPV1: 8,

  // normal formats
  TEXTURE_FMT_A8: 9,
  TEXTURE_FMT_L8: 10,
  TEXTURE_FMT_L8_A8: 11,
  TEXTURE_FMT_R5_G6_B5: 12,
  TEXTURE_FMT_R5_G5_B5_A1: 13,
  TEXTURE_FMT_R4_G4_B4_A4: 14,
  TEXTURE_FMT_RGB8: 15,
  TEXTURE_FMT_RGBA8: 16,
  TEXTURE_FMT_RGB16F: 17,
  TEXTURE_FMT_RGBA16F: 18,
  TEXTURE_FMT_RGB32F: 19,
  TEXTURE_FMT_RGBA32F: 20,
  TEXTURE_FMT_R32F: 21,
  TEXTURE_FMT_111110F: 22,
  TEXTURE_FMT_SRGB: 23,
  TEXTURE_FMT_SRGBA: 24,

  // depth formats
  TEXTURE_FMT_D16: 25,
  TEXTURE_FMT_D32: 26,
  TEXTURE_FMT_D24S8: 27,

  // depth and stencil function
  DS_FUNC_NEVER: 512,    // gl.NEVER
  DS_FUNC_LESS: 513,     // gl.LESS
  DS_FUNC_EQUAL: 514,    // gl.EQUAL
  DS_FUNC_LEQUAL: 515,   // gl.LEQUAL
  DS_FUNC_GREATER: 516,  // gl.GREATER
  DS_FUNC_NOTEQUAL: 517, // gl.NOTEQUAL
  DS_FUNC_GEQUAL: 518,   // gl.GEQUAL
  DS_FUNC_ALWAYS: 519,   // gl.ALWAYS

  // render-buffer format
  RB_FMT_RGBA4: 32854,    // gl.RGBA4
  RB_FMT_RGB5_A1: 32855,  // gl.RGB5_A1
  RB_FMT_RGB565: 36194,   // gl.RGB565
  RB_FMT_D16: 33189,      // gl.DEPTH_COMPONENT16
  RB_FMT_S8: 36168,       // gl.STENCIL_INDEX8
  RB_FMT_D24S8: 34041,    // gl.DEPTH_STENCIL

  // blend-equation
  BLEND_FUNC_ADD: 32774,              // gl.FUNC_ADD
  BLEND_FUNC_SUBTRACT: 32778,         // gl.FUNC_SUBTRACT
  BLEND_FUNC_REVERSE_SUBTRACT: 32779, // gl.FUNC_REVERSE_SUBTRACT

  // blend
  BLEND_ZERO: 0,                          // gl.ZERO
  BLEND_ONE: 1,                           // gl.ONE
  BLEND_SRC_COLOR: 768,                   // gl.SRC_COLOR
  BLEND_ONE_MINUS_SRC_COLOR: 769,         // gl.ONE_MINUS_SRC_COLOR
  BLEND_DST_COLOR: 774,                   // gl.DST_COLOR
  BLEND_ONE_MINUS_DST_COLOR: 775,         // gl.ONE_MINUS_DST_COLOR
  BLEND_SRC_ALPHA: 770,                   // gl.SRC_ALPHA
  BLEND_ONE_MINUS_SRC_ALPHA: 771,         // gl.ONE_MINUS_SRC_ALPHA
  BLEND_DST_ALPHA: 772,                   // gl.DST_ALPHA
  BLEND_ONE_MINUS_DST_ALPHA: 773,         // gl.ONE_MINUS_DST_ALPHA
  BLEND_CONSTANT_COLOR: 32769,            // gl.CONSTANT_COLOR
  BLEND_ONE_MINUS_CONSTANT_COLOR: 32770,  // gl.ONE_MINUS_CONSTANT_COLOR
  BLEND_CONSTANT_ALPHA: 32771,            // gl.CONSTANT_ALPHA
  BLEND_ONE_MINUS_CONSTANT_ALPHA: 32772,  // gl.ONE_MINUS_CONSTANT_ALPHA
  BLEND_SRC_ALPHA_SATURATE: 776,          // gl.SRC_ALPHA_SATURATE

  // stencil operation
  STENCIL_OP_KEEP: 7680,          // gl.KEEP
  STENCIL_OP_ZERO: 0,             // gl.ZERO
  STENCIL_OP_REPLACE: 7681,       // gl.REPLACE
  STENCIL_OP_INCR: 7682,          // gl.INCR
  STENCIL_OP_INCR_WRAP: 34055,    // gl.INCR_WRAP
  STENCIL_OP_DECR: 7683,          // gl.DECR
  STENCIL_OP_DECR_WRAP: 34056,    // gl.DECR_WRAP
  STENCIL_OP_INVERT: 5386,        // gl.INVERT

  // cull
  CULL_NONE: 0,
  CULL_FRONT: 1028,
  CULL_BACK: 1029,
  CULL_FRONT_AND_BACK: 1032,

  // primitive type
  PT_POINTS: 0,         // gl.POINTS
  PT_LINES: 1,          // gl.LINES
  PT_LINE_LOOP: 2,      // gl.LINE_LOOP
  PT_LINE_STRIP: 3,     // gl.LINE_STRIP
  PT_TRIANGLES: 4,      // gl.TRIANGLES
  PT_TRIANGLE_STRIP: 5, // gl.TRIANGLE_STRIP
  PT_TRIANGLE_FAN: 6,   // gl.TRIANGLE_FAN
};

/**
 * @method attrTypeBytes
 * @param {ATTR_TYPE_*} attrType
 */
function attrTypeBytes(attrType) {
  if (attrType === enums$1.ATTR_TYPE_INT8) {
    return 1;
  } else if (attrType === enums$1.ATTR_TYPE_UINT8) {
    return 1;
  } else if (attrType === enums$1.ATTR_TYPE_INT16) {
    return 2;
  } else if (attrType === enums$1.ATTR_TYPE_UINT16) {
    return 2;
  } else if (attrType === enums$1.ATTR_TYPE_INT32) {
    return 4;
  } else if (attrType === enums$1.ATTR_TYPE_UINT32) {
    return 4;
  } else if (attrType === enums$1.ATTR_TYPE_FLOAT32) {
    return 4;
  }

  console.warn(("Unknown ATTR_TYPE: " + attrType));
  return 0;
}

/**
 * @method glFilter
 * @param {WebGLContext} gl
 * @param {FILTER_*} filter
 * @param {FILTER_*} mipFilter
 */
function glFilter(gl, filter, mipFilter) {
  if ( mipFilter === void 0 ) mipFilter = -1;

  var result = _filterGL[filter][mipFilter+1];
  if (result === undefined) {
    console.warn(("Unknown FILTER: " + filter));
    return mipFilter === -1 ? gl.LINEAR : gl.LINEAR_MIPMAP_LINEAR;
  }

  return result;
}

/**
 * @method glTextureFmt
 * @param {TEXTURE_FMT_*} fmt
 */
function glTextureFmt(fmt) {
  var result = _textureFmtGL[fmt];
  if (result === undefined) {
    console.warn(("Unknown TEXTURE_FMT: " + fmt));
    return _textureFmtGL[enums$1.TEXTURE_FMT_RGBA8];
  }

  return result;
}

// ====================
// exports
// ====================

var VertexFormat = function VertexFormat(infos) {
  var this$1 = this;

  this._attr2el = {};
  this._elements = [];
  this._bytes = 0;

  var offset = 0;
  for (var i = 0, len = infos.length; i < len; ++i) {
    var info = infos[i];
    var el = {
      name: info.name,
      offset: offset,
      stride: 0,
      stream: -1,
      type: info.type,
      num: info.num,
      normalize: (info.normalize === undefined) ? false : info.normalize,
      bytes: info.num * attrTypeBytes(info.type),
    };

    this$1._attr2el[el.name] = el;
    this$1._elements.push(el);

    this$1._bytes += el.bytes;
    offset += el.bytes;
  }

  for (var i$1 = 0, len$1 = this._elements.length; i$1 < len$1; ++i$1) {
    var el$1 = this$1._elements[i$1];
    el$1.stride = this$1._bytes;
  }
};

/**
 * @method element
 * @param {string} attrName
 */
VertexFormat.prototype.element = function element (attrName) {
  return this._attr2el[attrName];
};

var IndexBuffer = function IndexBuffer(device, format, usage, data, numIndices) {
  this._device = device;
  this._format = format;
  this._usage = usage;
  this._numIndices = numIndices;
  this._bytesPerIndex = 0;

  // calculate bytes
  if (format === enums$1.INDEX_FMT_UINT8) {
    this._bytesPerIndex = 1;
  } else if (format === enums$1.INDEX_FMT_UINT16) {
    this._bytesPerIndex = 2;
  } else if (format === enums$1.INDEX_FMT_UINT32) {
    this._bytesPerIndex = 4;
  }
  this._bytes = this._bytesPerIndex * numIndices;

  // update
  this._glID = device._gl.createBuffer();
  this.update(0, data);

  // stats
  device._stats.ib += this._bytes;
};

var prototypeAccessors = { count: { configurable: true } };

/**
 * @method destroy
 */
IndexBuffer.prototype.destroy = function destroy () {
  if (this._glID === -1) {
    console.error('The buffer already destroyed');
    return;
  }

  var gl = this._device._gl;
  gl.deleteBuffer(this._glID);
  this._device._stats.ib -= this.bytes;

  this._glID = -1;
};

/**
 * @method update
 * @param {Number} offset
 * @param {ArrayBuffer} data
 */
IndexBuffer.prototype.update = function update (offset, data) {
  if (this._glID === -1) {
    console.error('The buffer is destroyed');
    return;
  }

  if (data && data.byteLength + offset > this._bytes) {
    console.error('Failed to update data, bytes exceed.');
    return;
  }

  var gl = this._device._gl;
  var glUsage = this._usage;

  gl.bindBuffer(gl.ELEMENT_ARRAY_BUFFER, this._glID);
  if (!data) {
    if (this._bytes) {
      gl.bufferData(gl.ELEMENT_ARRAY_BUFFER, this._bytes, glUsage);
    } else {
      console.warn('bufferData should not submit 0 bytes data');
    }
  } else {
    if (offset) {
      gl.bufferSubData(gl.ELEMENT_ARRAY_BUFFER, offset, data);
    } else {
      gl.bufferData(gl.ELEMENT_ARRAY_BUFFER, data, glUsage);
    }
  }
  this._device._restoreIndexBuffer();
};

prototypeAccessors.count.get = function () {
  return this._numIndices;
};

Object.defineProperties( IndexBuffer.prototype, prototypeAccessors );

var VertexBuffer = function VertexBuffer(device, format, usage, data, numVertices) {
  this._device = device;
  this._format = format;
  this._usage = usage;
  this._numVertices = numVertices;

  // calculate bytes
  this._bytes = this._format._bytes * numVertices;

  // update
  this._glID = device._gl.createBuffer();
  this.update(0, data);

  // stats
  device._stats.vb += this._bytes;
};

var prototypeAccessors$1 = { count: { configurable: true } };

/**
 * @method destroy
 */
VertexBuffer.prototype.destroy = function destroy () {
  if (this._glID === -1) {
    console.error('The buffer already destroyed');
    return;
  }

  var gl = this._device._gl;
  gl.deleteBuffer(this._glID);
  this._device._stats.vb -= this.bytes;

  this._glID = -1;
};

/**
 * @method update
 * @param {Number} offset
 * @param {ArrayBuffer} data
 */
VertexBuffer.prototype.update = function update (offset, data) {
  if (this._glID === -1) {
    console.error('The buffer is destroyed');
    return;
  }

  if (data && data.byteLength + offset > this._bytes) {
    console.error('Failed to update data, bytes exceed.');
    return;
  }

  var gl = this._device._gl;
  var glUsage = this._usage;

  gl.bindBuffer(gl.ARRAY_BUFFER, this._glID);
  if (!data) {
    if (this._bytes) {
      gl.bufferData(gl.ARRAY_BUFFER, this._bytes, glUsage);
    } else {
      console.warn('bufferData should not submit 0 bytes data');
    }
  } else {
    if (offset) {
      gl.bufferSubData(gl.ARRAY_BUFFER, offset, data);
    } else {
      gl.bufferData(gl.ARRAY_BUFFER, data, glUsage);
    }
  }
  gl.bindBuffer(gl.ARRAY_BUFFER, null);
};

prototypeAccessors$1.count.get = function () {
  return this._numVertices;
};

Object.defineProperties( VertexBuffer.prototype, prototypeAccessors$1 );

var _genID = 0;

function _parseError(out, type, errorLog) {
  errorLog.split('\n').forEach(function (msg) {
    if (msg.length < 5) {
      return;
    }

    var parts = /^ERROR\:\s+(\d+)\:(\d+)\:\s*(.*)$/.exec(msg);
    if (parts) {
      out.push({
        type: type,
        fileID: parts[1] | 0,
        line: parts[2] | 0,
        message: parts[3].trim()
      });
    } else if (msg.length > 0) {
      out.push({
        type: type,
        fileID: -1,
        line: 0,
        message: msg
      });
    }
  });
}

var Program = function Program(device, options) {
  this._device = device;

  // stores gl information: { location, type }
  this._attributes = [];
  this._uniforms = [];
  this._samplers = [];
  this._errors = [];
  this._linked = false;
  this._vertSource = options.vert;
  this._fragSource = options.frag;
  this._glID = null;
  this._id = _genID++;
};

var prototypeAccessors$2 = { id: { configurable: true } };

prototypeAccessors$2.id.get = function () {
  return this._id;
};

Program.prototype.link = function link () {
    var this$1 = this;

  if (this._linked) {
    return;
  }

  var gl = this._device._gl;

  var vertShader = _createShader(gl, gl.VERTEX_SHADER, this._vertSource);
  var fragShader = _createShader(gl, gl.FRAGMENT_SHADER, this._fragSource);

  var program = gl.createProgram();
  gl.attachShader(program, vertShader);
  gl.attachShader(program, fragShader);
  gl.linkProgram(program);

  var failed = false;
  var errors = this._errors;

  if (!gl.getShaderParameter(vertShader, gl.COMPILE_STATUS)) {
    _parseError(errors, 'vs', gl.getShaderInfoLog(vertShader));
    failed = true;
  }

  if (!gl.getShaderParameter(fragShader, gl.COMPILE_STATUS)) {
    _parseError(errors, 'fs', gl.getShaderInfoLog(fragShader));
    failed = true;
  }

  gl.deleteShader(vertShader);
  gl.deleteShader(fragShader);

  if (failed) {
    errors.forEach(function (err) {
      console.error(("Failed to compile " + (err.type) + " " + (err.fileID) + " (ln " + (err.line) + "): " + (err.message)));
    });
    return;
  }

  if (!gl.getProgramParameter(program, gl.LINK_STATUS)) {
    console.error(("Failed to link shader program: " + (gl.getProgramInfoLog(program))));
    failed = true;
  }

  if (failed) {
    return;
  }

  this._glID = program;

  // parse attribute
  var numAttributes = gl.getProgramParameter(program, gl.ACTIVE_ATTRIBUTES);
  for (var i = 0; i < numAttributes; ++i) {
    var info = gl.getActiveAttrib(program, i);
    var location = gl.getAttribLocation(program, info.name);

    this$1._attributes.push({
      name: info.name,
      location: location,
      type: info.type,
    });
  }

  // parse uniform
  var numUniforms = gl.getProgramParameter(program, gl.ACTIVE_UNIFORMS);
  for (var i$1 = 0; i$1 < numUniforms; ++i$1) {
    var info$1 = gl.getActiveUniform(program, i$1);
    var name = info$1.name;
    var location$1 = gl.getUniformLocation(program, name);
    var isArray = name.substr(name.length - 3) === '[0]';
    if (isArray) {
      name = name.substr(0, name.length - 3);
    }

    this$1._uniforms.push({
      name: name,
      location: location$1,
      type: info$1.type,
      size: isArray ? info$1.size : undefined, // used when uniform is an array
    });
  }

  this._linked = true;
};

Program.prototype.destroy = function destroy () {
  var gl = this._device._gl;
  gl.deleteProgram(this._glID);

  this._linked = false;
  this._glID = null;
  this._attributes = [];
  this._uniforms = [];
  this._samplers = [];
};

Object.defineProperties( Program.prototype, prototypeAccessors$2 );

// ====================
// internal
// ====================

function _createShader(gl, type, src) {
  var shader = gl.createShader(type);
  gl.shaderSource(shader, src);
  gl.compileShader(shader);

  return shader;
}

var Texture = function Texture(device) {
  this._device = device;

  this._width = 4;
  this._height = 4;
  this._hasMipmap = false;
  this._compressed = false;

  this._anisotropy = 1;
  this._minFilter = enums$1.FILTER_LINEAR;
  this._magFilter = enums$1.FILTER_LINEAR;
  this._mipFilter = enums$1.FILTER_LINEAR;
  this._wrapS = enums$1.WRAP_REPEAT;
  this._wrapT = enums$1.WRAP_REPEAT;
  // wrapR available in webgl2
  // this._wrapR = enums.WRAP_REPEAT;
  this._format = enums$1.TEXTURE_FMT_RGBA8;

  this._target = -1;
};

/**
 * @method destroy
 */
Texture.prototype.destroy = function destroy () {
  if (this._glID === -1) {
    console.error('The texture already destroyed');
    return;
  }

  var gl = this._device._gl;
  gl.deleteTexture(this._glID);

  this._device._stats.tex -= this.bytes;
  this._glID = -1;
};

function isPow2$1(v) {
  return !(v & (v - 1)) && (!!v);
}

var Texture2D = (function (Texture$$1) {
  function Texture2D(device, options) {
    Texture$$1.call(this, device);

    var gl = this._device._gl;
    this._target = gl.TEXTURE_2D;
    this._glID = gl.createTexture();

    // always alloc texture in GPU when we create it.
    options.images = options.images || [null];
    this.update(options);
  }

  if ( Texture$$1 ) Texture2D.__proto__ = Texture$$1;
  Texture2D.prototype = Object.create( Texture$$1 && Texture$$1.prototype );
  Texture2D.prototype.constructor = Texture2D;

  /**
   * @method update
   * @param {Object} options
   * @param {Array} options.images
   * @param {Boolean} options.mipmap
   * @param {Number} options.width
   * @param {Number} options.height
   * @param {TEXTURE_FMT_*} options.format
   * @param {Number} options.anisotropy
   * @param {FILTER_*} options.minFilter
   * @param {FILTER_*} options.magFilter
   * @param {FILTER_*} options.mipFilter
   * @param {WRAP_*} options.wrapS
   * @param {WRAP_*} options.wrapT
   * @param {Boolean} options.flipY
   * @param {Boolean} options.premultiplyAlpha
   */
  Texture2D.prototype.update = function update (options) {
    var gl = this._device._gl;
    var genMipmap = this._hasMipmap;

    if (options) {
      if (options.width !== undefined) {
        this._width = options.width;
      }
      if (options.height !== undefined) {
        this._height = options.height;
      }
      if (options.anisotropy !== undefined) {
        this._anisotropy = options.anisotropy;
      }
      if (options.minFilter !== undefined) {
        this._minFilter = options.minFilter;
      }
      if (options.magFilter !== undefined) {
        this._magFilter = options.magFilter;
      }
      if (options.mipFilter !== undefined) {
        this._mipFilter = options.mipFilter;
      }
      if (options.wrapS !== undefined) {
        this._wrapS = options.wrapS;
      }
      if (options.wrapT !== undefined) {
        this._wrapT = options.wrapT;
      }
      if (options.format !== undefined) {
        this._format = options.format;
        this._compressed = (
          this._format >= enums$1.TEXTURE_FMT_RGB_DXT1 &&
          this._format <= enums$1.TEXTURE_FMT_RGBA_PVRTC_4BPPV1
        );
      }

      // check if generate mipmap
      if (options.mipmap !== undefined) {
        this._hasMipmap = options.mipmap;
        genMipmap = options.mipmap;
      }

      if (options.images !== undefined) {
        if (options.images.length > 1) {
          genMipmap = false;
          var maxLength = options.width > options.height ? options.width : options.height;
          if (maxLength >> (options.images.length - 1) !== 1) {
            console.error('texture-2d mipmap is invalid, should have a 1x1 mipmap.');
          }
        }
      }
    }

    // NOTE: get pot after this._width, this._height has been assigned.
    var pot = isPow2$1(this._width) && isPow2$1(this._height);
    if (!pot) {
      genMipmap = false;
    }

    gl.activeTexture(gl.TEXTURE0);
    gl.bindTexture(gl.TEXTURE_2D, this._glID);
    if (options.images !== undefined && options.images.length > 0) {
      this._setMipmap(options.images, options.flipY, options.premultiplyAlpha);
    }

    this._setTexInfo();

    if (genMipmap) {
      gl.hint(gl.GENERATE_MIPMAP_HINT, gl.NICEST);
      gl.generateMipmap(gl.TEXTURE_2D);
    }
    this._device._restoreTexture(0);
  };

  /**
   * @method updateSubImage
   * @param {Object} options
   * @param {Number} options.x
   * @param {Number} options.y
   * @param {Number} options.width
   * @param {Number} options.height
   * @param {Number} options.level
   * @param {HTMLCanvasElement | HTMLImageElement | HTMLVideoElement | ArrayBufferView} options.image
   * @param {Boolean} options.flipY
   * @param {Boolean} options.premultiplyAlpha
   */
  Texture2D.prototype.updateSubImage = function updateSubImage (options) {
    var gl = this._device._gl;
    var glFmt = glTextureFmt(this._format);

    gl.activeTexture(gl.TEXTURE0);
    gl.bindTexture(gl.TEXTURE_2D, this._glID);
    this._setSubImage(glFmt, options);
    this._device._restoreTexture(0);
  };

  /**
   * @method updateImage
   * @param {Object} options
   * @param {Number} options.width
   * @param {Number} options.height
   * @param {Number} options.level
   * @param {HTMLCanvasElement | HTMLImageElement | HTMLVideoElement | ArrayBufferView} options.image
   * @param {Boolean} options.flipY
   * @param {Boolean} options.premultiplyAlpha
   */
  Texture2D.prototype.updateImage = function updateImage (options) {
    var gl = this._device._gl;
    var glFmt = glTextureFmt(this._format);

    gl.activeTexture(gl.TEXTURE0);
    gl.bindTexture(gl.TEXTURE_2D, this._glID);
    this._setImage(glFmt, options);
    this._device._restoreTexture(0);
  };

  Texture2D.prototype._setSubImage = function _setSubImage (glFmt, options) {
    var gl = this._device._gl;
    var flipY = options.flipY;
    var premultiplyAlpha = options.premultiplyAlpha;
    var img = options.image;

    if (
      img instanceof HTMLCanvasElement ||
      img instanceof HTMLImageElement ||
      img instanceof HTMLVideoElement
    ) {
      if (flipY === undefined) {
        gl.pixelStorei(gl.UNPACK_FLIP_Y_WEBGL, true);
      } else {
        gl.pixelStorei(gl.UNPACK_FLIP_Y_WEBGL, flipY);
      }

      if (premultiplyAlpha === undefined) {
        gl.pixelStorei(gl.UNPACK_PREMULTIPLY_ALPHA_WEBGL, false);
      } else {
        gl.pixelStorei(gl.UNPACK_PREMULTIPLY_ALPHA_WEBGL, premultiplyAlpha);
      }

      gl.texSubImage2D(gl.TEXTURE_2D, options.level, options.x, options.y, glFmt.format, glFmt.pixelType, img);
    } else {
      if (flipY === undefined) {
        gl.pixelStorei(gl.UNPACK_FLIP_Y_WEBGL, false);
      } else {
        gl.pixelStorei(gl.UNPACK_FLIP_Y_WEBGL, flipY);
      }

      if (premultiplyAlpha === undefined) {
        gl.pixelStorei(gl.UNPACK_PREMULTIPLY_ALPHA_WEBGL, false);
      } else {
        gl.pixelStorei(gl.UNPACK_PREMULTIPLY_ALPHA_WEBGL, premultiplyAlpha);
      }

      if (this._compressed) {
        gl.compressedTexSubImage2D(gl.TEXTURE_2D,
          options.level,
          options.x,
          options.y,
          options.width,
          options.height,
          glFmt.format,
          img
        );
      } else {
        gl.texSubImage2D(
          gl.TEXTURE_2D,
          options.level,
          options.x,
          options.y,
          options.width,
          options.height,
          glFmt.format,
          glFmt.pixelType,
          img
        );
      }
    }
  };

  Texture2D.prototype._setImage = function _setImage (glFmt, options) {
    var gl = this._device._gl;
    var flipY = options.flipY;
    var premultiplyAlpha = options.premultiplyAlpha;
    var img = options.image;

    if (
      img instanceof HTMLCanvasElement ||
      img instanceof HTMLImageElement ||
      img instanceof HTMLVideoElement
    ) {
      if (flipY === undefined) {
        gl.pixelStorei(gl.UNPACK_FLIP_Y_WEBGL, true);
      } else {
        gl.pixelStorei(gl.UNPACK_FLIP_Y_WEBGL, flipY);
      }

      if (premultiplyAlpha === undefined) {
        gl.pixelStorei(gl.UNPACK_PREMULTIPLY_ALPHA_WEBGL, false);
      } else {
        gl.pixelStorei(gl.UNPACK_PREMULTIPLY_ALPHA_WEBGL, premultiplyAlpha);
      }

      gl.texImage2D(
        gl.TEXTURE_2D,
        options.level,
        glFmt.internalFormat,
        glFmt.format,
        glFmt.pixelType,
        img
      );
    } else {
      if (flipY === undefined) {
        gl.pixelStorei(gl.UNPACK_FLIP_Y_WEBGL, false);
      } else {
        gl.pixelStorei(gl.UNPACK_FLIP_Y_WEBGL, flipY);
      }

      if (premultiplyAlpha === undefined) {
        gl.pixelStorei(gl.UNPACK_PREMULTIPLY_ALPHA_WEBGL, false);
      } else {
        gl.pixelStorei(gl.UNPACK_PREMULTIPLY_ALPHA_WEBGL, premultiplyAlpha);
      }

      if (this._compressed) {
        gl.compressedTexImage2D(
          gl.TEXTURE_2D,
          options.level,
          glFmt.internalFormat,
          options.width,
          options.height,
          0,
          img
        );
      } else {
        gl.texImage2D(
          gl.TEXTURE_2D,
          options.level,
          glFmt.internalFormat,
          options.width,
          options.height,
          0,
          glFmt.format,
          glFmt.pixelType,
          img
        );
      }
    }
  };

  Texture2D.prototype._setMipmap = function _setMipmap (images, flipY, premultiplyAlpha) {
    var this$1 = this;

    var glFmt = glTextureFmt(this._format);
    var options = {
      width: this._width,
      height: this._height,
      flipY: flipY,
      premultiplyAlpha: premultiplyAlpha,
      level: 0,
      image: null
    };

    for (var i = 0; i < images.length; ++i) {
      options.level = i;
      options.width = this$1._width >> i;
      options.height = this$1._height >> i;
      options.image = images[i];
      this$1._setImage(glFmt, options);
    }
  };

  Texture2D.prototype._setTexInfo = function _setTexInfo () {
    var gl = this._device._gl;
    var pot = isPow2$1(this._width) && isPow2$1(this._height);

    // WebGL1 doesn't support all wrap modes with NPOT textures
    if (!pot && (this._wrapS !== enums$1.WRAP_CLAMP || this._wrapT !== enums$1.WRAP_CLAMP)) {
      console.warn('WebGL1 doesn\'t support all wrap modes with NPOT textures');
      this._wrapS = enums$1.WRAP_CLAMP;
      this._wrapT = enums$1.WRAP_CLAMP;
    }

    var mipFilter = this._hasMipmap ? this._mipFilter : -1;
    if (!pot && mipFilter !== -1) {
      console.warn('NPOT textures do not support mipmap filter');
      mipFilter = -1;
    }

    gl.texParameteri(gl.TEXTURE_2D, gl.TEXTURE_MIN_FILTER, glFilter(gl, this._minFilter, mipFilter));
    gl.texParameteri(gl.TEXTURE_2D, gl.TEXTURE_MAG_FILTER, glFilter(gl, this._magFilter, -1));
    gl.texParameteri(gl.TEXTURE_2D, gl.TEXTURE_WRAP_S, this._wrapS);
    gl.texParameteri(gl.TEXTURE_2D, gl.TEXTURE_WRAP_T, this._wrapT);

    var ext = this._device.ext('EXT_texture_filter_anisotropic');
    if (ext) {
      gl.texParameteri(gl.TEXTURE_2D, ext.TEXTURE_MAX_ANISOTROPY_EXT, this._anisotropy);
    }
  };

  return Texture2D;
}(Texture));

var TextureCube = (function (Texture$$1) {
  function TextureCube(device, options) {
    Texture$$1.call(this, device);
    var gl = this._device._gl;
    this._target = gl.TEXTURE_CUBE_MAP;
    this._glID = gl.createTexture();
    this.update(options);
  }

  if ( Texture$$1 ) TextureCube.__proto__ = Texture$$1;
  TextureCube.prototype = Object.create( Texture$$1 && Texture$$1.prototype );
  TextureCube.prototype.constructor = TextureCube;

  /**
   * @method update
   * @param {Object} options
   * @param {Array} options.images
   * @param {Boolean} options.mipmap
   * @param {Number} options.width
   * @param {Number} options.height
   * @param {TEXTURE_FMT_*} options.format
   * @param {Number} options.anisotropy
   * @param {FILTER_*} options.minFilter
   * @param {FILTER_*} options.magFilter
   * @param {FILTER_*} options.mipFilter
   * @param {WRAP_*} options.wrapS
   * @param {WRAP_*} options.wrapT
   * @param {WRAP_*} options.wrapR
   * @param {Boolean} options.flipY
   * @param {Boolean} options.premultiplyAlpha
   */
  TextureCube.prototype.update = function update (options) {
    var gl = this._device._gl;
    var genMipmap = this._hasMipmap;

    if (options) {
      if (options.width !== undefined) {
        this._width = options.width;
      }
      if (options.height !== undefined) {
        this._height = options.height;
      }
      if (options.anisotropy !== undefined) {
        this._anisotropy = options.anisotropy;
      }
      if (options.minFilter !== undefined) {
        this._minFilter = options.minFilter;
      }
      if (options.magFilter !== undefined) {
        this._magFilter = options.magFilter;
      }
      if (options.mipFilter !== undefined) {
        this._mipFilter = options.mipFilter;
      }
      if (options.wrapS !== undefined) {
        this._wrapS = options.wrapS;
      }
      if (options.wrapT !== undefined) {
        this._wrapT = options.wrapT;
      }
      // wrapR available in webgl2
      // if (options.wrapR !== undefined) {
      //   this._wrapR = options.wrapR;
      // }
      if (options.format !== undefined) {
        this._format = options.format;
        this._compressed = (
          this._format >= enums$1.TEXTURE_FMT_RGB_DXT1 &&
          this._format <= enums$1.TEXTURE_FMT_RGBA_PVRTC_4BPPV1
        );
      }

      // check if generate mipmap
      if (options.mipmap !== undefined) {
        this._hasMipmap = options.mipmap;
        genMipmap = options.mipmap;
      }

      if (options.images !== undefined) {
        if (options.images.length > 1) {
          genMipmap = false;
          if (options.width !== options.height) {
            console.warn('texture-cube width and height should be identical.');
          }
          if (options.width >> (options.images.length - 1) !== 1) {
            console.error('texture-cube mipmap is invalid. please set mipmap as 1x1, 2x2, 4x4 ... nxn');
          }
        }
      }
    }

    // NOTE: get pot after this._width, this._height has been assigned.
    var pot = isPow2$1(this._width) && isPow2$1(this._height);
    if (!pot) {
      genMipmap = false;
    }

    gl.activeTexture(gl.TEXTURE0);
    gl.bindTexture(gl.TEXTURE_CUBE_MAP, this._glID);
    if (options.images !== undefined && options.images.length > 0) {
      this._setMipmap(options.images, options.flipY, options.premultiplyAlpha);
    }

    this._setTexInfo();

    if (genMipmap) {
      gl.hint(gl.GENERATE_MIPMAP_HINT, gl.NICEST);
      gl.generateMipmap(gl.TEXTURE_CUBE_MAP);
    }
    this._device._restoreTexture(0);
  };

  /**
   * @method updateSubImage
   * @param {Object} options
   * @param {Number} options.x
   * @param {Number} options.y
   * @param {Number} options.width
   * @param {Number} options.height
   * @param {Number} options.level
   * @param {Number} options.faceIndex
   * @param {HTMLCanvasElement | HTMLImageElement | HTMLVideoElement | ArrayBufferView} options.image
   * @param {Boolean} options.flipY
   * @param {Boolean} options.premultiplyAlpha
   */
  TextureCube.prototype.updateSubImage = function updateSubImage (options) {
    var gl = this._device._gl;
    var glFmt = glTextureFmt(this._format);

    gl.activeTexture(gl.TEXTURE0);
    gl.bindTexture(gl.TEXTURE_CUBE_MAP, this._glID);
    this._setSubImage(glFmt, options);

    this._device._restoreTexture(0);
  };

  /**
   * @method updateImage
   * @param {Object} options
   * @param {Number} options.width
   * @param {Number} options.height
   * @param {Number} options.level
   * @param {Number} options.faceIndex
   * @param {HTMLCanvasElement | HTMLImageElement | HTMLVideoElement | ArrayBufferView} options.image
   * @param {Boolean} options.flipY
   * @param {Boolean} options.premultiplyAlpha
   */
  TextureCube.prototype.updateImage = function updateImage (options) {
    var gl = this._device._gl;
    var glFmt = glTextureFmt(this._format);

    gl.activeTexture(gl.TEXTURE0);
    gl.bindTexture(gl.TEXTURE_CUBE_MAP, this._glID);
    this._setImage(glFmt, options);
    this._device._restoreTexture(0);
  };

  TextureCube.prototype._setSubImage = function _setSubImage (glFmt, options) {
    var gl = this._device._gl;
    var flipY = options.flipY;
    var premultiplyAlpha = options.premultiplyAlpha;
    var faceIndex = options.faceIndex;
    var img = options.image;

    if (flipY === undefined) {
      gl.pixelStorei(gl.UNPACK_FLIP_Y_WEBGL, false);
    } else {
      gl.pixelStorei(gl.UNPACK_FLIP_Y_WEBGL, flipY);
    }

    if (premultiplyAlpha === undefined) {
      gl.pixelStorei(gl.UNPACK_PREMULTIPLY_ALPHA_WEBGL, false);
    } else {
      gl.pixelStorei(gl.UNPACK_PREMULTIPLY_ALPHA_WEBGL, premultiplyAlpha);
    }

    if (
      img instanceof HTMLCanvasElement ||
      img instanceof HTMLImageElement ||
      img instanceof HTMLVideoElement
    ) {
      gl.texSubImage2D(gl.TEXTURE_CUBE_MAP_POSITIVE_X + faceIndex, options.level, options.x, options.y, glFmt.format, glFmt.pixelType, img);
    } else {
      if (this._compressed) {
        gl.compressedTexSubImage2D(gl.TEXTURE_CUBE_MAP_POSITIVE_X + faceIndex,
          options.level,
          options.x,
          options.y,
          options.width,
          options.height,
          glFmt.format,
          img
        );
      } else {
        gl.texSubImage2D(
          gl.TEXTURE_CUBE_MAP_POSITIVE_X + faceIndex,
          options.level,
          options.x,
          options.y,
          options.width,
          options.height,
          glFmt.format,
          glFmt.pixelType,
          img
        );
      }
    }
  };

  TextureCube.prototype._setImage = function _setImage (glFmt, options) {
    var gl = this._device._gl;
    var flipY = options.flipY;
    var premultiplyAlpha = options.premultiplyAlpha;
    var faceIndex = options.faceIndex;
    var img = options.image;

    if (flipY === undefined) {
      gl.pixelStorei(gl.UNPACK_FLIP_Y_WEBGL, false);
    } else {
      gl.pixelStorei(gl.UNPACK_FLIP_Y_WEBGL, flipY);
    }

    if (premultiplyAlpha === undefined) {
      gl.pixelStorei(gl.UNPACK_PREMULTIPLY_ALPHA_WEBGL, false);
    } else {
      gl.pixelStorei(gl.UNPACK_PREMULTIPLY_ALPHA_WEBGL, premultiplyAlpha);
    }
    if (
      img instanceof HTMLCanvasElement ||
      img instanceof HTMLImageElement ||
      img instanceof HTMLVideoElement
    ) {
      gl.texImage2D(
        gl.TEXTURE_CUBE_MAP_POSITIVE_X + faceIndex,
        options.level,
        glFmt.internalFormat,
        glFmt.format,
        glFmt.pixelType,
        img
      );
    } else {
      if (this._compressed) {
        gl.compressedTexImage2D(
          gl.TEXTURE_CUBE_MAP_POSITIVE_X + faceIndex,
          options.level,
          glFmt.internalFormat,
          options.width,
          options.height,
          0,
          img
        );
      } else {
        gl.texImage2D(
          gl.TEXTURE_CUBE_MAP_POSITIVE_X + faceIndex,
          options.level,
          glFmt.internalFormat,
          options.width,
          options.height,
          0,
          glFmt.format,
          glFmt.pixelType,
          img
        );
      }
    }
  };

  // levelImages = [imagePosX, imageNegX, imagePosY, imageNegY, imagePosZ, imageNegz]
  // images = [levelImages0, levelImages1, ...]
  TextureCube.prototype._setMipmap = function _setMipmap (images, flipY, premultiplyAlpha) {
    var this$1 = this;

    var glFmt = glTextureFmt(this._format);
    var options = {
      width: this._width,
      height: this._height,
      faceIndex: 0,
      flipY: flipY,
      premultiplyAlpha: premultiplyAlpha,
      level: 0,
      image: null
    };

    for (var i = 0; i < images.length; ++i) {
      var levelImages = images[i];
      options.level = i;
      options.width = this$1._width >> i;
      options.height = this$1._height >> i;

      for (var face = 0; face < 6; ++face) {
        options.faceIndex = face;
        options.image = levelImages[face];
        this$1._setImage(glFmt, options);
      }
    }
  };

  TextureCube.prototype._setTexInfo = function _setTexInfo () {
    var gl = this._device._gl;
    var pot = isPow2$1(this._width) && isPow2$1(this._height);

    // WebGL1 doesn't support all wrap modes with NPOT textures
    if (!pot && (this._wrapS !== enums$1.WRAP_CLAMP || this._wrapT !== enums$1.WRAP_CLAMP)) {
      console.warn('WebGL1 doesn\'t support all wrap modes with NPOT textures');
      this._wrapS = enums$1.WRAP_CLAMP;
      this._wrapT = enums$1.WRAP_CLAMP;
    }

    var mipFilter = this._hasMipmap ? this._mipFilter : -1;
    if (!pot && mipFilter !== -1) {
      console.warn('NPOT textures do not support mipmap filter');
      mipFilter = -1;
    }

    gl.texParameteri(gl.TEXTURE_CUBE_MAP, gl.TEXTURE_MIN_FILTER, glFilter(gl, this._minFilter, mipFilter));
    gl.texParameteri(gl.TEXTURE_CUBE_MAP, gl.TEXTURE_MAG_FILTER, glFilter(gl, this._magFilter, -1));
    gl.texParameteri(gl.TEXTURE_CUBE_MAP, gl.TEXTURE_WRAP_S, this._wrapS);
    gl.texParameteri(gl.TEXTURE_CUBE_MAP, gl.TEXTURE_WRAP_T, this._wrapT);
    // wrapR available in webgl2
    // gl.texParameteri(gl.TEXTURE_CUBE_MAP, gl.TEXTURE_WRAP_R, this._wrapR);

    var ext = this._device.ext('EXT_texture_filter_anisotropic');
    if (ext) {
      gl.texParameteri(gl.TEXTURE_CUBE_MAP, ext.TEXTURE_MAX_ANISOTROPY_EXT, this._anisotropy);
    }
  };

  return TextureCube;
}(Texture));

var RenderBuffer = function RenderBuffer(device, format, width, height) {
  this._device = device;
  this._format = format;
  this._width = width;
  this._height = height;

  var gl = device._gl;
  this._glID = gl.createRenderbuffer();

  gl.bindRenderbuffer(gl.RENDERBUFFER, this._glID);
  gl.renderbufferStorage(gl.RENDERBUFFER, format, width, height);
  gl.bindRenderbuffer(gl.RENDERBUFFER, null);
};

/**
 * @method destroy
 */
RenderBuffer.prototype.destroy = function destroy () {
  if (this._glID === null) {
    console.error('The render-buffer already destroyed');
    return;
  }

  var gl = this._device._gl;

  gl.bindRenderbuffer(gl.RENDERBUFFER, null);
  gl.deleteRenderbuffer(this._glID);

  this._glID = null;
};

var FrameBuffer = function FrameBuffer(device, width, height, options) {
  this._device = device;
  this._width = width;
  this._height = height;

  this._colors = options.colors || [];
  this._depth = options.depth || null;
  this._stencil = options.stencil || null;
  this._depthStencil = options.depthStencil || null;

  this._glID = device._gl.createFramebuffer();
};

/**
 * @method destroy
 */
FrameBuffer.prototype.destroy = function destroy () {
  if (this._glID === null) {
    console.error('The frame-buffer already destroyed');
    return;
  }

  var gl = this._device._gl;

  gl.deleteFramebuffer(this._glID);

  this._glID = null;
};

var _default = {
  // blend
  blend: false,
  blendSep: false,
  blendColor: 0xffffffff,
  blendEq: enums$1.BLEND_FUNC_ADD,
  blendAlphaEq: enums$1.BLEND_FUNC_ADD,
  blendSrc: enums$1.BLEND_ONE,
  blendDst: enums$1.BLEND_ZERO,
  blendSrcAlpha: enums$1.BLEND_ONE,
  blendDstAlpha: enums$1.BLEND_ZERO,

  // depth
  depthTest: false,
  depthWrite: false,
  depthFunc: enums$1.DS_FUNC_LESS,

  // stencil
  stencilTest: false,
  stencilSep: false,
  stencilFuncFront: enums$1.DS_FUNC_ALWAYS,
  stencilRefFront: 0,
  stencilMaskFront: 0xff,
  stencilFailOpFront: enums$1.STENCIL_OP_KEEP,
  stencilZFailOpFront: enums$1.STENCIL_OP_KEEP,
  stencilZPassOpFront: enums$1.STENCIL_OP_KEEP,
  stencilWriteMaskFront: 0xff,
  stencilFuncBack: enums$1.DS_FUNC_ALWAYS,
  stencilRefBack: 0,
  stencilMaskBack: 0xff,
  stencilFailOpBack: enums$1.STENCIL_OP_KEEP,
  stencilZFailOpBack: enums$1.STENCIL_OP_KEEP,
  stencilZPassOpBack: enums$1.STENCIL_OP_KEEP,
  stencilWriteMaskBack: 0xff,

  // cull-mode
  cullMode: enums$1.CULL_BACK,

  // primitive-type
  primitiveType: enums$1.PT_TRIANGLES,

  // bindings
  maxStream: -1,
  vertexBuffers: [],
  vertexBufferOffsets: [],
  indexBuffer: null,
  maxTextureSlot: -1,
  textureUnits: [],
  program: null,
};

var State = function State(device) {
  // bindings
  this.vertexBuffers = new Array(device._caps.maxVertexStreams);
  this.vertexBufferOffsets = new Array(device._caps.maxVertexStreams);
  this.textureUnits = new Array(device._caps.maxTextureUnits);

  this.set(_default);
};

State.initDefault = function initDefault (device) {
  _default.vertexBuffers = new Array(device._caps.maxVertexStreams);
  _default.vertexBufferOffsets = new Array(device._caps.maxVertexStreams);
  _default.textureUnits = new Array(device._caps.maxTextureUnits);
};

State.prototype.reset = function reset () {
  this.set(_default);
};

State.prototype.set = function set (cpy) {
    var this$1 = this;

  // blending
  this.blend = cpy.blend;
  this.blendSep = cpy.blendSep;
  this.blendColor = cpy.blendColor;
  this.blendEq = cpy.blendEq;
  this.blendAlphaEq = cpy.blendAlphaEq;
  this.blendSrc = cpy.blendSrc;
  this.blendDst = cpy.blendDst;
  this.blendSrcAlpha = cpy.blendSrcAlpha;
  this.blendDstAlpha = cpy.blendDstAlpha;

  // depth
  this.depthTest = cpy.depthTest;
  this.depthWrite = cpy.depthWrite;
  this.depthFunc = cpy.depthFunc;

  // stencil
  this.stencilTest = cpy.stencilTest;
  this.stencilSep = cpy.stencilSep;
  this.stencilFuncFront = cpy.stencilFuncFront;
  this.stencilRefFront = cpy.stencilRefFront;
  this.stencilMaskFront = cpy.stencilMaskFront;
  this.stencilFailOpFront = cpy.stencilFailOpFront;
  this.stencilZFailOpFront = cpy.stencilZFailOpFront;
  this.stencilZPassOpFront = cpy.stencilZPassOpFront;
  this.stencilWriteMaskFront = cpy.stencilWriteMaskFront;
  this.stencilFuncBack = cpy.stencilFuncBack;
  this.stencilRefBack = cpy.stencilRefBack;
  this.stencilMaskBack = cpy.stencilMaskBack;
  this.stencilFailOpBack = cpy.stencilFailOpBack;
  this.stencilZFailOpBack = cpy.stencilZFailOpBack;
  this.stencilZPassOpBack = cpy.stencilZPassOpBack;
  this.stencilWriteMaskBack = cpy.stencilWriteMaskBack;

  // cull-mode
  this.cullMode = cpy.cullMode;

  // primitive-type
  this.primitiveType = cpy.primitiveType;

  // buffer bindings
  this.maxStream = cpy.maxStream;
  for (var i = 0; i < cpy.vertexBuffers.length; ++i) {
    this$1.vertexBuffers[i] = cpy.vertexBuffers[i];
  }
  for (var i$1 = 0; i$1 < cpy.vertexBufferOffsets.length; ++i$1) {
    this$1.vertexBufferOffsets[i$1] = cpy.vertexBufferOffsets[i$1];
  }
  this.indexBuffer = cpy.indexBuffer;

  // texture bindings
  this.maxTextureSlot = cpy.maxTextureSlot;
  for (var i$2 = 0; i$2 < cpy.textureUnits.length; ++i$2) {
    this$1.textureUnits[i$2] = cpy.textureUnits[i$2];
  }

  this.program = cpy.program;
};

var GL_INT = 5124;
var GL_FLOAT$1 = 5126;
var GL_FLOAT_VEC2 = 35664;
var GL_FLOAT_VEC3 = 35665;
var GL_FLOAT_VEC4 = 35666;
var GL_INT_VEC2 = 35667;
var GL_INT_VEC3 = 35668;
var GL_INT_VEC4 = 35669;
var GL_BOOL = 35670;
var GL_BOOL_VEC2 = 35671;
var GL_BOOL_VEC3 = 35672;
var GL_BOOL_VEC4 = 35673;
var GL_FLOAT_MAT2 = 35674;
var GL_FLOAT_MAT3 = 35675;
var GL_FLOAT_MAT4 = 35676;
var GL_SAMPLER_2D = 35678;
var GL_SAMPLER_CUBE = 35680;

/**
 * _type2uniformCommit
 */
var _type2uniformCommit = {};
_type2uniformCommit[GL_INT] = function (gl, id, value) {
    gl.uniform1i(id, value);
  };
_type2uniformCommit[GL_FLOAT$1] = function (gl, id, value) {
    gl.uniform1f(id, value);
  };
_type2uniformCommit[GL_FLOAT_VEC2] = function (gl, id, value) {
    gl.uniform2fv(id, value);
  };
_type2uniformCommit[GL_FLOAT_VEC3] = function (gl, id, value) {
    gl.uniform3fv(id, value);
  };
_type2uniformCommit[GL_FLOAT_VEC4] = function (gl, id, value) {
    gl.uniform4fv(id, value);
  };
_type2uniformCommit[GL_INT_VEC2] = function (gl, id, value) {
    gl.uniform2iv(id, value);
  };
_type2uniformCommit[GL_INT_VEC3] = function (gl, id, value) {
    gl.uniform3iv(id, value);
  };
_type2uniformCommit[GL_INT_VEC4] = function (gl, id, value) {
    gl.uniform4iv(id, value);
  };
_type2uniformCommit[GL_BOOL] = function (gl, id, value) {
    gl.uniform1i(id, value);
  };
_type2uniformCommit[GL_BOOL_VEC2] = function (gl, id, value) {
    gl.uniform2iv(id, value);
  };
_type2uniformCommit[GL_BOOL_VEC3] = function (gl, id, value) {
    gl.uniform3iv(id, value);
  };
_type2uniformCommit[GL_BOOL_VEC4] = function (gl, id, value) {
    gl.uniform4iv(id, value);
  };
_type2uniformCommit[GL_FLOAT_MAT2] = function (gl, id, value) {
    gl.uniformMatrix2fv(id, false, value);
  };
_type2uniformCommit[GL_FLOAT_MAT3] = function (gl, id, value) {
    gl.uniformMatrix3fv(id, false, value);
  };
_type2uniformCommit[GL_FLOAT_MAT4] = function (gl, id, value) {
    gl.uniformMatrix4fv(id, false, value);
  };
_type2uniformCommit[GL_SAMPLER_2D] = function (gl, id, value) {
    gl.uniform1i(id, value);
  };
_type2uniformCommit[GL_SAMPLER_CUBE] = function (gl, id, value) {
    gl.uniform1i(id, value);
  };

/**
 * _type2uniformArrayCommit
 */
var _type2uniformArrayCommit = {};
_type2uniformArrayCommit[GL_INT] = function (gl, id, value) {
    gl.uniform1iv(id, value);
  };
_type2uniformArrayCommit[GL_FLOAT$1] = function (gl, id, value) {
    gl.uniform1fv(id, value);
  };
_type2uniformArrayCommit[GL_FLOAT_VEC2] = function (gl, id, value) {
    gl.uniform2fv(id, value);
  };
_type2uniformArrayCommit[GL_FLOAT_VEC3] = function (gl, id, value) {
    gl.uniform3fv(id, value);
  };
_type2uniformArrayCommit[GL_FLOAT_VEC4] = function (gl, id, value) {
    gl.uniform4fv(id, value);
  };
_type2uniformArrayCommit[GL_INT_VEC2] = function (gl, id, value) {
    gl.uniform2iv(id, value);
  };
_type2uniformArrayCommit[GL_INT_VEC3] = function (gl, id, value) {
    gl.uniform3iv(id, value);
  };
_type2uniformArrayCommit[GL_INT_VEC4] = function (gl, id, value) {
    gl.uniform4iv(id, value);
  };
_type2uniformArrayCommit[GL_BOOL] = function (gl, id, value) {
    gl.uniform1iv(id, value);
  };
_type2uniformArrayCommit[GL_BOOL_VEC2] = function (gl, id, value) {
    gl.uniform2iv(id, value);
  };
_type2uniformArrayCommit[GL_BOOL_VEC3] = function (gl, id, value) {
    gl.uniform3iv(id, value);
  };
_type2uniformArrayCommit[GL_BOOL_VEC4] = function (gl, id, value) {
    gl.uniform4iv(id, value);
  };
_type2uniformArrayCommit[GL_FLOAT_MAT2] = function (gl, id, value) {
    gl.uniformMatrix2fv(id, false, value);
  };
_type2uniformArrayCommit[GL_FLOAT_MAT3] = function (gl, id, value) {
    gl.uniformMatrix3fv(id, false, value);
  };
_type2uniformArrayCommit[GL_FLOAT_MAT4] = function (gl, id, value) {
    gl.uniformMatrix4fv(id, false, value);
  };
_type2uniformArrayCommit[GL_SAMPLER_2D] = function (gl, id, value) {
    gl.uniform1iv(id, value);
  };
_type2uniformArrayCommit[GL_SAMPLER_CUBE] = function (gl, id, value) {
    gl.uniform1iv(id, value);
  };

/**
 * _commitBlendStates
 */
function _commitBlendStates(gl, cur, next) {
  // enable/disable blend
  if (cur.blend !== next.blend) {
    if (!next.blend) {
      gl.disable(gl.BLEND);
      return;
    }

    gl.enable(gl.BLEND);

    if (
      next.blendSrc === enums$1.BLEND_CONSTANT_COLOR ||
      next.blendSrc === enums$1.BLEND_ONE_MINUS_CONSTANT_COLOR ||
      next.blendDst === enums$1.BLEND_CONSTANT_COLOR ||
      next.blendDst === enums$1.BLEND_ONE_MINUS_CONSTANT_COLOR
    ) {
      gl.blendColor(
        (next.blendColor >> 24) / 255,
        (next.blendColor >> 16 & 0xff) / 255,
        (next.blendColor >> 8 & 0xff) / 255,
        (next.blendColor & 0xff) / 255
      );
    }

    if (next.blendSep) {
      gl.blendFuncSeparate(next.blendSrc, next.blendDst, next.blendSrcAlpha, next.blendDstAlpha);
      gl.blendEquationSeparate(next.blendEq, next.blendAlphaEq);
    } else {
      gl.blendFunc(next.blendSrc, next.blendDst);
      gl.blendEquation(next.blendEq);
    }

    return;
  }

  // nothing to update
  if (next.blend === false) {
    return;
  }

  // blend-color
  if (cur.blendColor !== next.blendColor) {
    gl.blendColor(
      (next.blendColor >> 24) / 255,
      (next.blendColor >> 16 & 0xff) / 255,
      (next.blendColor >> 8 & 0xff) / 255,
      (next.blendColor & 0xff) / 255
    );
  }

  // separate diff, reset all
  if (cur.blendSep !== next.blendSep) {
    if (next.blendSep) {
      gl.blendFuncSeparate(next.blendSrc, next.blendDst, next.blendSrcAlpha, next.blendDstAlpha);
      gl.blendEquationSeparate(next.blendEq, next.blendAlphaEq);
    } else {
      gl.blendFunc(next.blendSrc, next.blendDst);
      gl.blendEquation(next.blendEq);
    }

    return;
  }

  if (next.blendSep) {
    // blend-func-separate
    if (
      cur.blendSrc !== next.blendSrc ||
      cur.blendDst !== next.blendDst ||
      cur.blendSrcAlpha !== next.blendSrcAlpha ||
      cur.blendDstAlpha !== next.blendDstAlpha
    ) {
      gl.blendFuncSeparate(next.blendSrc, next.blendDst, next.blendSrcAlpha, next.blendDstAlpha);
    }

    // blend-equation-separate
    if (
      cur.blendEq !== next.blendEq ||
      cur.blendAlphaEq !== next.blendAlphaEq
    ) {
      gl.blendEquationSeparate(next.blendEq, next.blendAlphaEq);
    }
  } else {
    // blend-func
    if (
      cur.blendSrc !== next.blendSrc ||
      cur.blendDst !== next.blendDst
    ) {
      gl.blendFunc(next.blendSrc, next.blendDst);
    }

    // blend-equation
    if (cur.blendEq !== next.blendEq) {
      gl.blendEquation(next.blendEq);
    }
  }
}

/**
 * _commitDepthStates
 */
function _commitDepthStates(gl, cur, next) {
  // enable/disable depth-test
  if (cur.depthTest !== next.depthTest) {
    if (!next.depthTest) {
      gl.disable(gl.DEPTH_TEST);
      return;
    }

    gl.enable(gl.DEPTH_TEST);
    gl.depthFunc(next.depthFunc);
    gl.depthMask(next.depthWrite);

    return;
  }

  // commit depth-write
  if (cur.depthWrite !== next.depthWrite) {
    gl.depthMask(next.depthWrite);
  }

  // check if depth-write enabled
  if (next.depthTest === false) {
    if (next.depthWrite) {
      next.depthTest = true;
      next.depthFunc = enums$1.DS_FUNC_ALWAYS;

      gl.enable(gl.DEPTH_TEST);
      gl.depthFunc(next.depthFunc);
    }

    return;
  }

  // depth-func
  if (cur.depthFunc !== next.depthFunc) {
    gl.depthFunc(next.depthFunc);
  }
}

/**
 * _commitStencilStates
 */
function _commitStencilStates(gl, cur, next) {
  if (next.stencilTest !== cur.stencilTest) {
    if (!next.stencilTest) {
      gl.disable(gl.STENCIL_TEST);
      return;
    }

    gl.enable(gl.STENCIL_TEST);

    if (next.stencilSep) {
      gl.stencilFuncSeparate(gl.FRONT, next.stencilFuncFront, next.stencilRefFront, next.stencilMaskFront);
      gl.stencilMaskSeparate(gl.FRONT, next.stencilWriteMaskFront);
      gl.stencilOpSeparate(gl.FRONT, next.stencilFailOpFront, next.stencilZFailOpFront, next.stencilZPassOpFront);
      gl.stencilFuncSeparate(gl.BACK, next.stencilFuncBack, next.stencilRefBack, next.stencilMaskBack);
      gl.stencilMaskSeparate(gl.BACK, next.stencilWriteMaskBack);
      gl.stencilOpSeparate(gl.BACK, next.stencilFailOpBack, next.stencilZFailOpBack, next.stencilZPassOpBack);
    } else {
      gl.stencilFunc(next.stencilFuncFront, next.stencilRefFront, next.stencilMaskFront);
      gl.stencilMask(next.stencilWriteMaskFront);
      gl.stencilOp(next.stencilFailOpFront, next.stencilZFailOpFront, next.stencilZPassOpFront);
    }

    return;
  }

  // fast return
  if (!next.stencilTest) {
    return;
  }

  if (cur.stencilSep !== next.stencilSep) {
    if (next.stencilSep) {
      gl.stencilFuncSeparate(gl.FRONT, next.stencilFuncFront, next.stencilRefFront, next.stencilMaskFront);
      gl.stencilMaskSeparate(gl.FRONT, next.stencilWriteMaskFront);
      gl.stencilOpSeparate(gl.FRONT, next.stencilFailOpFront, next.stencilZFailOpFront, next.stencilZPassOpFront);
      gl.stencilFuncSeparate(gl.BACK, next.stencilFuncBack, next.stencilRefBack, next.stencilMaskBack);
      gl.stencilMaskSeparate(gl.BACK, next.stencilWriteMaskBack);
      gl.stencilOpSeparate(gl.BACK, next.stencilFailOpBack, next.stencilZFailOpBack, next.stencilZPassOpBack);
    } else {
      gl.stencilFunc(next.stencilFuncFront, next.stencilRefFront, next.stencilMaskFront);
      gl.stencilMask(next.stencilWriteMaskFront);
      gl.stencilOp(next.stencilFailOpFront, next.stencilZFailOpFront, next.stencilZPassOpFront);
    }
    return;
  }

  if (next.stencilSep) {
    // front
    if (
      cur.stencilFuncFront !== next.stencilFuncFront ||
      cur.stencilRefFront !== next.stencilRefFront ||
      cur.stencilMaskFront !== next.stencilMaskFront
    ) {
      gl.stencilFuncSeparate(gl.FRONT, next.stencilFuncFront, next.stencilRefFront, next.stencilMaskFront);
    }
    if (cur.stencilWriteMaskFront !== next.stencilWriteMaskFront) {
      gl.stencilMaskSeparate(gl.FRONT, next.stencilWriteMaskFront);
    }
    if (
      cur.stencilFailOpFront !== next.stencilFailOpFront ||
      cur.stencilZFailOpFront !== next.stencilZFailOpFront ||
      cur.stencilZPassOpFront !== next.stencilZPassOpFront
    ) {
      gl.stencilOpSeparate(gl.FRONT, next.stencilFailOpFront, next.stencilZFailOpFront, next.stencilZPassOpFront);
    }

    // back
    if (
      cur.stencilFuncBack !== next.stencilFuncBack ||
      cur.stencilRefBack !== next.stencilRefBack ||
      cur.stencilMaskBack !== next.stencilMaskBack
    ) {
      gl.stencilFuncSeparate(gl.BACK, next.stencilFuncBack, next.stencilRefBack, next.stencilMaskBack);
    }
    if (cur.stencilWriteMaskBack !== next.stencilWriteMaskBack) {
      gl.stencilMaskSeparate(gl.BACK, next.stencilWriteMaskBack);
    }
    if (
      cur.stencilFailOpBack !== next.stencilFailOpBack ||
      cur.stencilZFailOpBack !== next.stencilZFailOpBack ||
      cur.stencilZPassOpBack !== next.stencilZPassOpBack
    ) {
      gl.stencilOpSeparate(gl.BACK, next.stencilFailOpBack, next.stencilZFailOpBack, next.stencilZPassOpBack);
    }
  } else {
    if (
      cur.stencilFuncFront !== next.stencilFuncFront ||
      cur.stencilRefFront !== next.stencilRefFront ||
      cur.stencilMaskFront !== next.stencilMaskFront
    ) {
      gl.stencilFunc(next.stencilFuncFront, next.stencilRefFront, next.stencilMaskFront);
    }
    if (cur.stencilWriteMaskFront !== next.stencilWriteMaskFront) {
      gl.stencilMask(next.stencilWriteMaskFront);
    }
    if (
      cur.stencilFailOpFront !== next.stencilFailOpFront ||
      cur.stencilZFailOpFront !== next.stencilZFailOpFront ||
      cur.stencilZPassOpFront !== next.stencilZPassOpFront
    ) {
      gl.stencilOp(next.stencilFailOpFront, next.stencilZFailOpFront, next.stencilZPassOpFront);
    }
  }

}

/**
 * _commitCullMode
 */
function _commitCullMode(gl, cur, next) {
  if (cur.cullMode === next.cullMode) {
    return;
  }

  if (next.cullMode === enums$1.CULL_NONE) {
    gl.disable(gl.CULL_FACE);
    return;
  }

  gl.enable(gl.CULL_FACE);
  gl.cullFace(next.cullMode);
}

/**
 * _commitVertexBuffers
 */
function _commitVertexBuffers(device, gl, cur, next) {
  var attrsDirty = false;

  // nothing changed for vertex buffer
  if (next.maxStream === -1) {
    console.warn('VertexBuffer not assigned, please call setVertexBuffer before every draw.');
    return;
  }

  if (cur.maxStream !== next.maxStream) {
    attrsDirty = true;
  } else if (cur.program !== next.program) {
    attrsDirty = true;
  } else {
    for (var i = 0; i < next.maxStream + 1; ++i) {
      if (
        cur.vertexBuffers[i] !== next.vertexBuffers[i] ||
        cur.vertexBufferOffsets[i] !== next.vertexBufferOffsets[i]
      ) {
        attrsDirty = true;
        break;
      }
    }
  }

  if (attrsDirty) {
    for (var i$1 = 0; i$1 < device._caps.maxVertexAttribs; ++i$1) {
      device._newAttributes[i$1] = 0;
    }

    for (var i$2 = 0; i$2 < next.maxStream + 1; ++i$2) {
      var vb = next.vertexBuffers[i$2];
      var vbOffset = next.vertexBufferOffsets[i$2];
      if (!vb) {
        continue;
      }

      gl.bindBuffer(gl.ARRAY_BUFFER, vb._glID);

      for (var j = 0; j < next.program._attributes.length; ++j) {
        var attr = next.program._attributes[j];

        var el = vb._format.element(attr.name);
        if (!el) {
          console.warn(("Can not find vertex attribute: " + (attr.name)));
          continue;
        }

        if (device._enabledAttributes[attr.location] === 0) {
          gl.enableVertexAttribArray(attr.location);
          device._enabledAttributes[attr.location] = 1;
        }
        device._newAttributes[attr.location] = 1;

        gl.vertexAttribPointer(
          attr.location,
          el.num,
          el.type,
          el.normalize,
          el.stride,
          el.offset + vbOffset * el.stride
        );
      }
    }

    // disable unused attributes
    for (var i$3 = 0; i$3 < device._caps.maxVertexAttribs; ++i$3) {
      if (device._enabledAttributes[i$3] !== device._newAttributes[i$3]) {
        gl.disableVertexAttribArray(i$3);
        device._enabledAttributes[i$3] = 0;
      }
    }
  }
}

/**
 * _commitTextures
 */
function _commitTextures(gl, cur, next) {
  for (var i = 0; i < next.maxTextureSlot + 1; ++i) {
    if (cur.textureUnits[i] !== next.textureUnits[i]) {
      var texture = next.textureUnits[i];
      if (texture && texture._glID !== -1) {
        gl.activeTexture(gl.TEXTURE0 + i);
        gl.bindTexture(texture._target, texture._glID);
      }
    }
  }
}

/**
 * _attach
 */
function _attach(gl, location, attachment, face) {
  if ( face === void 0 ) face = 0;

  if (attachment instanceof Texture2D) {
    gl.framebufferTexture2D(
      gl.FRAMEBUFFER,
      location,
      gl.TEXTURE_2D,
      attachment._glID,
      0
    );
  } else if (attachment instanceof TextureCube) {
    gl.framebufferTexture2D(
      gl.FRAMEBUFFER,
      location,
      gl.TEXTURE_CUBE_MAP_POSITIVE_X + face,
      attachment._glID,
      0
    );
  } else {
    gl.framebufferRenderbuffer(
      gl.FRAMEBUFFER,
      location,
      gl.RENDERBUFFER,
      attachment._glID
    );
  }
}

var Device = function Device(canvasEL, opts) {
  var this$1 = this;

  var gl;

  // default options
  opts = opts || {};
  if (opts.alpha === undefined) {
    opts.alpha = false;
  }
  if (opts.stencil === undefined) {
    opts.stencil = true;
  }
  if (opts.depth === undefined) {
    opts.depth = true;
  }
  if (opts.antialias === undefined) {
    opts.antialias = false;
  }
  // NOTE: it is said the performance improved in mobile device with this flag off.
  if (opts.preserveDrawingBuffer === undefined) {
    opts.preserveDrawingBuffer = false;
  }

  try {
    gl = canvasEL.getContext('webgl', opts)
      || canvasEL.getContext('experimental-webgl', opts)
      || canvasEL.getContext('webkit-3d', opts)
      || canvasEL.getContext('moz-webgl', opts);
  } catch (err) {
    console.error(err);
    return;
  }

  // statics
  this._gl = gl;
  this._extensions = {};
  this._caps = {}; // capability
  this._stats = {
    texture: 0,
    vb: 0,
    ib: 0,
    drawcalls: 0,
  };

  this._initExtensions([
    'EXT_texture_filter_anisotropic',
    'EXT_shader_texture_lod',
    'OES_standard_derivatives',
    'OES_texture_float',
    'OES_texture_float_linear',
    'OES_texture_half_float',
    'OES_texture_half_float_linear',
    'OES_vertex_array_object',
    'WEBGL_compressed_texture_atc',
    'WEBGL_compressed_texture_etc1',
    'WEBGL_compressed_texture_pvrtc',
    'WEBGL_compressed_texture_s3tc',
    'WEBGL_depth_texture',
    'WEBGL_draw_buffers' ]);
  this._initCaps();
  this._initStates();

  // runtime
  State.initDefault(this);
  this._current = new State(this);
  this._next = new State(this);
  this._uniforms = {}; // name: { value, num, dirty }
  this._vx = this._vy = this._vw = this._vh = 0;
  this._sx = this._sy = this._sw = this._sh = 0;
  this._framebuffer = null;

  //
  this._enabledAttributes = new Array(this._caps.maxVertexAttribs);
  this._newAttributes = new Array(this._caps.maxVertexAttribs);

  for (var i = 0; i < this._caps.maxVertexAttribs; ++i) {
    this$1._enabledAttributes[i] = 0;
    this$1._newAttributes[i] = 0;
  }
};

Device.prototype._initExtensions = function _initExtensions (extensions) {
    var this$1 = this;

  var gl = this._gl;

  for (var i = 0; i < extensions.length; ++i) {
    var name = extensions[i];

    var vendorPrefixes = ["", "WEBKIT_", "MOZ_"];
    for (var j = 0; j < vendorPrefixes.length; j++) {
      try {
        var ext = gl.getExtension(vendorPrefixes[j] + name);
        if (ext) {
          this$1._extensions[name] = ext;
<<<<<<< HEAD
          break;
=======
>>>>>>> 3812bef3
        }
      } catch (e) {
        console.error(e);
      }
    }
  }
};

Device.prototype._initCaps = function _initCaps () {
  var gl = this._gl;
  var extDrawBuffers = this.ext('WEBGL_draw_buffers');

  this._caps.maxVertexStreams = 4;
  this._caps.maxVertexTextures = gl.getParameter(gl.MAX_VERTEX_TEXTURE_IMAGE_UNITS);
  this._caps.maxFragUniforms = gl.getParameter(gl.MAX_FRAGMENT_UNIFORM_VECTORS);
  this._caps.maxTextureUnits = gl.getParameter(gl.MAX_TEXTURE_IMAGE_UNITS);
  this._caps.maxVertexAttribs = gl.getParameter(gl.MAX_VERTEX_ATTRIBS);

  this._caps.maxDrawBuffers = extDrawBuffers ? gl.getParameter(extDrawBuffers.MAX_DRAW_BUFFERS_WEBGL) : 1;
  this._caps.maxColorAttachments = extDrawBuffers ? gl.getParameter(extDrawBuffers.MAX_COLOR_ATTACHMENTS_WEBGL) : 1;
};

Device.prototype._initStates = function _initStates () {
  var gl = this._gl;

  // gl.frontFace(gl.CCW);
  gl.disable(gl.BLEND);
  gl.blendFunc(gl.ONE, gl.ZERO);
  gl.blendEquation(gl.FUNC_ADD);
  gl.blendColor(1,1,1,1);

  gl.colorMask(true, true, true, true);

  gl.enable(gl.CULL_FACE);
  gl.cullFace(gl.BACK);

  gl.disable(gl.DEPTH_TEST);
  gl.depthFunc(gl.LESS);
  gl.depthMask(false);
  gl.disable(gl.POLYGON_OFFSET_FILL);
  gl.depthRange(0,1);

  gl.disable(gl.STENCIL_TEST);
  gl.stencilFunc(gl.ALWAYS, 0, 0xFF);
  gl.stencilMask(0xFF);
  gl.stencilOp(gl.KEEP, gl.KEEP, gl.KEEP);

  // TODO:
  // this.setAlphaToCoverage(false);
  // this.setTransformFeedbackBuffer(null);
  // this.setRaster(true);
  // this.setDepthBias(false);

  gl.clearDepth(1);
  gl.clearColor(0, 0, 0, 0);
  gl.clearStencil(0);

  gl.disable(gl.SCISSOR_TEST);
};

Device.prototype._restoreTexture = function _restoreTexture (unit) {
  var gl = this._gl;

  var texture = this._current.textureUnits[unit];
  if (texture && texture._glID !== -1) {
    gl.bindTexture(texture._target, texture._glID);
  } else {
    gl.bindTexture(gl.TEXTURE_2D, null);
  }
};

Device.prototype._restoreIndexBuffer = function _restoreIndexBuffer () {
  var gl = this._gl;

  var ib = this._current.indexBuffer;
  gl.bindBuffer(gl.ELEMENT_ARRAY_BUFFER, ib ? ib._glID : null);
};

/**
 * @method ext
 * @param {string} name
 */
Device.prototype.ext = function ext (name) {
  return this._extensions[name];
};

// ===============================
// Immediate Settings
// ===============================

/**
 * @method setFrameBuffer
 * @param {FrameBuffer} fb - null means use the backbuffer
 */
Device.prototype.setFrameBuffer = function setFrameBuffer (fb) {
    var this$1 = this;

  if (this._framebuffer === fb) {
    return;
  }

  this._framebuffer = fb;
  var gl = this._gl;

  if (fb === null) {
    gl.bindFramebuffer(gl.FRAMEBUFFER, null);
    return;
  }

  gl.bindFramebuffer(gl.FRAMEBUFFER, fb._glID);

  var numColors = this._framebuffer._colors.length;
  for (var i = 0; i < numColors; ++i) {
    var colorBuffer = this$1._framebuffer._colors[i];
    _attach(gl, gl.COLOR_ATTACHMENT0 + i, colorBuffer);

    // TODO: what about cubemap face??? should be the target parameter for colorBuffer
  }
  for (var i$1 = numColors; i$1 < this._caps.maxColorAttachments; ++i$1) {
    gl.framebufferTexture2D(
      gl.FRAMEBUFFER,
      gl.COLOR_ATTACHMENT0 + i$1,
      gl.TEXTURE_2D,
      null,
      0
    );
  }

  if (this._framebuffer._depth) {
    _attach(gl, gl.DEPTH_ATTACHMENT, this._framebuffer._depth);
  }

  if (this._framebuffer._stencil) {
    _attach(gl, gl.STENCIL_ATTACHMENT, fb._stencil);
  }

  if (this._framebuffer._depthStencil) {
    _attach(gl, gl.DEPTH_STENCIL_ATTACHMENT, fb._depthStencil);
  }
};

/**
 * @method setViewport
 * @param {Number} x
 * @param {Number} y
 * @param {Number} w
 * @param {Number} h
 */
Device.prototype.setViewport = function setViewport (x, y, w, h) {
  if (
    this._vx !== x ||
    this._vy !== y ||
    this._vw !== w ||
    this._vh !== h
  ) {
    this._gl.viewport(x, y, w, h);
    this._vx = x;
    this._vy = y;
    this._vw = w;
    this._vh = h;
  }
};

/**
 * @method setScissor
 * @param {Number} x
 * @param {Number} y
 * @param {Number} w
 * @param {Number} h
 */
Device.prototype.setScissor = function setScissor (x, y, w, h) {
  if (
    this._sx !== x ||
    this._sy !== y ||
    this._sw !== w ||
    this._sh !== h
  ) {
    this._gl.scissor(x, y, w, h);
    this._sx = x;
    this._sy = y;
    this._sw = w;
    this._sh = h;
  }
};

/**
 * @method clear
 * @param {Object} opts
 * @param {Array} opts.color
 * @param {Number} opts.depth
 * @param {Number} opts.stencil
 */
Device.prototype.clear = function clear (opts) {
  var gl = this._gl;
  var flags = 0;

  if (opts.color !== undefined) {
    flags |= gl.COLOR_BUFFER_BIT;
    gl.clearColor(opts.color[0], opts.color[1], opts.color[2], opts.color[3]);
  }

  if (opts.depth !== undefined) {
    flags |= gl.DEPTH_BUFFER_BIT;
    gl.clearDepth(opts.depth);

    gl.enable(gl.DEPTH_TEST);
    gl.depthMask(true);
    gl.depthFunc(gl.ALWAYS);
  }

  if (opts.stencil !== undefined) {
    flags |= gl.STENCIL_BUFFER_BIT;
    gl.clearStencil(opts.stencil);
  }

  gl.clear(flags);

  // restore depth-write
  if (opts.depth !== undefined) {
    if (this._current.depthTest === false) {
      gl.disable(gl.DEPTH_TEST);
    } else {
      if (this._current.depthWrite === false) {
        gl.depthMask(false);
      }
      if (this._current.depthFunc !== enums$1.DS_FUNC_ALWAYS) {
        gl.depthFunc(this._current.depthFunc);
      }
    }
  }
};

// ===============================
// Deferred States
// ===============================

/**
 * @method enableBlend
 */
Device.prototype.enableBlend = function enableBlend () {
  this._next.blend = true;
};

/**
 * @method enableDepthTest
 */
Device.prototype.enableDepthTest = function enableDepthTest () {
  this._next.depthTest = true;
};

/**
 * @method enableDepthWrite
 */
Device.prototype.enableDepthWrite = function enableDepthWrite () {
  this._next.depthWrite = true;
};

/**
 * @method enableStencilTest
 */
Device.prototype.enableStencilTest = function enableStencilTest () {
  this._next.stencilTest = true;
};

/**
 * @method setStencilFunc
 * @param {DS_FUNC_*} func
 * @param {Number} ref
 * @param {Number} mask
 */
Device.prototype.setStencilFunc = function setStencilFunc (func, ref, mask) {
  this._next.stencilSep = false;
  this._next.stencilFuncFront = this._next.stencilFuncBack = func;
  this._next.stencilRefFront = this._next.stencilRefBack = ref;
  this._next.stencilMaskFront = this._next.stencilMaskBack = mask;
};

/**
 * @method setStencilFuncFront
 * @param {DS_FUNC_*} func
 * @param {Number} ref
 * @param {Number} mask
 */
Device.prototype.setStencilFuncFront = function setStencilFuncFront (func, ref, mask) {
  this._next.stencilSep = true;
  this._next.stencilFuncFront = func;
  this._next.stencilRefFront = ref;
  this._next.stencilMaskFront = mask;
};

/**
 * @method setStencilFuncBack
 * @param {DS_FUNC_*} func
 * @param {Number} ref
 * @param {Number} mask
 */
Device.prototype.setStencilFuncBack = function setStencilFuncBack (func, ref, mask) {
  this._next.stencilSep = true;
  this._next.stencilFuncBack = func;
  this._next.stencilRefBack = ref;
  this._next.stencilMaskBack = mask;
};

/**
 * @method setStencilOp
 * @param {STENCIL_OP_*} failOp
 * @param {STENCIL_OP_*} zFailOp
 * @param {STENCIL_OP_*} zPassOp
 * @param {Number} writeMask
 */
Device.prototype.setStencilOp = function setStencilOp (failOp, zFailOp, zPassOp, writeMask) {
  this._next.stencilFailOpFront = this._next.stencilFailOpBack = failOp;
  this._next.stencilZFailOpFront = this._next.stencilZFailOpBack = zFailOp;
  this._next.stencilZPassOpFront = this._next.stencilZPassOpBack = zPassOp;
  this._next.stencilWriteMaskFront = this._next.stencilWriteMaskBack = writeMask;
};

/**
 * @method setStencilOpFront
 * @param {STENCIL_OP_*} failOp
 * @param {STENCIL_OP_*} zFailOp
 * @param {STENCIL_OP_*} zPassOp
 * @param {Number} writeMask
 */
Device.prototype.setStencilOpFront = function setStencilOpFront (failOp, zFailOp, zPassOp, writeMask) {
  this._next.stencilSep = true;
  this._next.stencilFailOpFront = failOp;
  this._next.stencilZFailOpFront = zFailOp;
  this._next.stencilZPassOpFront = zPassOp;
  this._next.stencilWriteMaskFront = writeMask;
};

/**
 * @method setStencilOpBack
 * @param {STENCIL_OP_*} failOp
 * @param {STENCIL_OP_*} zFailOp
 * @param {STENCIL_OP_*} zPassOp
 * @param {Number} writeMask
 */
Device.prototype.setStencilOpBack = function setStencilOpBack (failOp, zFailOp, zPassOp, writeMask) {
  this._next.stencilSep = true;
  this._next.stencilFailOpBack = failOp;
  this._next.stencilZFailOpBack = zFailOp;
  this._next.stencilZPassOpBack = zPassOp;
  this._next.stencilWriteMaskBack = writeMask;
};

/**
 * @method setDepthFunc
 * @param {DS_FUNC_*} depthFunc
 */
Device.prototype.setDepthFunc = function setDepthFunc (depthFunc) {
  this._next.depthFunc = depthFunc;
};

/**
 * @method setBlendColor32
 * @param {Number} rgba
 */
Device.prototype.setBlendColor32 = function setBlendColor32 (rgba) {
  this._next.blendColor = rgba;
};

/**
 * @method setBlendColor
 * @param {Number} r
 * @param {Number} g
 * @param {Number} b
 * @param {Number} a
 */
Device.prototype.setBlendColor = function setBlendColor (r, g, b, a) {
  this._next.blendColor = ((r * 255) << 24 | (g * 255) << 16 | (b * 255) << 8 | a * 255) >>> 0;
};

/**
 * @method setBlendFunc
 * @param {BELND_*} src
 * @param {BELND_*} dst
 */
Device.prototype.setBlendFunc = function setBlendFunc (src, dst) {
  this._next.blendSep = false;
  this._next.blendSrc = src;
  this._next.blendDst = dst;
};

/**
 * @method setBlendFuncSep
 * @param {BELND_*} src
 * @param {BELND_*} dst
 * @param {BELND_*} srcAlpha
 * @param {BELND_*} dstAlpha
 */
Device.prototype.setBlendFuncSep = function setBlendFuncSep (src, dst, srcAlpha, dstAlpha) {
  this._next.blendSep = true;
  this._next.blendSrc = src;
  this._next.blendDst = dst;
  this._next.blendSrcAlpha = srcAlpha;
  this._next.blendDstAlpha = dstAlpha;
};

/**
 * @method setBlendEq
 * @param {BELND_FUNC_*} eq
 */
Device.prototype.setBlendEq = function setBlendEq (eq) {
  this._next.blendSep = false;
  this._next.blendEq = eq;
};

/**
 * @method setBlendEqSep
 * @param {BELND_FUNC_*} eq
 * @param {BELND_FUNC_*} alphaEq
 */
Device.prototype.setBlendEqSep = function setBlendEqSep (eq, alphaEq) {
  this._next.blendSep = true;
  this._next.blendEq = eq;
  this._next.blendAlphaEq = alphaEq;
};

/**
 * @method setCullMode
 * @param {CULL_*} mode
 */
Device.prototype.setCullMode = function setCullMode (mode) {
  this._next.cullMode = mode;
};

/**
 * @method setVertexBuffer
 * @param {Number} stream
 * @param {VertexBuffer} buffer
 * @param {Number} start - start vertex
 */
Device.prototype.setVertexBuffer = function setVertexBuffer (stream, buffer, start) {
    if ( start === void 0 ) start = 0;

  this._next.vertexBuffers[stream] = buffer;
  this._next.vertexBufferOffsets[stream] = start;
  if (this._next.maxStream < stream) {
    this._next.maxStream = stream;
  }
};

/**
 * @method setIndexBuffer
 * @param {IndexBuffer} buffer
 */
Device.prototype.setIndexBuffer = function setIndexBuffer (buffer) {
  this._next.indexBuffer = buffer;
};

/**
 * @method setProgram
 * @param {Program} program
 */
Device.prototype.setProgram = function setProgram (program) {
  this._next.program = program;
};

/**
 * @method setTexture
 * @param {String} name
 * @param {Texture} texture
 * @param {Number} slot
 */
Device.prototype.setTexture = function setTexture (name, texture, slot) {
  if (slot >= this._caps.maxTextureUnits) {
    console.warn(("Can not set texture " + name + " at stage " + slot + ", max texture exceed: " + (this._caps.maxTextureUnits)));
    return;
  }

  this._next.textureUnits[slot] = texture;
  this.setUniform(name, slot);

  if (this._next.maxTextureSlot < slot) {
    this._next.maxTextureSlot = slot;
  }
};

/**
 * @method setTextureArray
 * @param {String} name
 * @param {Array} textures
 * @param {Int32Array} slots
 */
Device.prototype.setTextureArray = function setTextureArray (name, textures, slots) {
    var this$1 = this;

  var len = textures.length;
  if (len >= this._caps.maxTextureUnits) {
    console.warn(("Can not set " + len + " textures for " + name + ", max texture exceed: " + (this._caps.maxTextureUnits)));
    return;
  }
  for (var i = 0; i < len; ++i) {
    var slot = slots[i];
    this$1._next.textureUnits[slot] = textures[i];
  }
  this.setUniform(name, slots);
};

/**
 * @method setUniform
 * @param {String} name
 * @param {*} value
 */
Device.prototype.setUniform = function setUniform (name, value) {
  var uniform = this._uniforms[name];
  if (!uniform) {
    var newValue = value;
    var isArray = false;
    if (value instanceof Float32Array || Array.isArray(value)) {
      newValue = new Float32Array(value);
      isArray = true;
    }
    else if (value instanceof Int32Array) {
      newValue = new Int32Array(value);
      isArray = true;
    }

    uniform = {
      dirty: true,
      value: newValue,
      isArray: isArray
    };
  } else {
    var oldValue = uniform.value;
    var dirty = false;
    if (uniform.isArray) {
      for (var i = 0, l = oldValue.length; i < l; i++) {
        if (oldValue[i] !== value[i]) {
          dirty = true;
          oldValue[i] = value[i];
        }
      }
    }
    else {
      if (oldValue !== value) {
        dirty = true;
        uniform.value = value;
      }
    }

    if (dirty) {
      uniform.dirty = true;
    }
  }
  this._uniforms[name] = uniform;
};

/**
 * @method setPrimitiveType
 * @param {PT_*} type
 */
Device.prototype.setPrimitiveType = function setPrimitiveType (type) {
  this._next.primitiveType = type;
};

/**
 * @method draw
 * @param {Number} base
 * @param {Number} count
 */
Device.prototype.draw = function draw (base, count) {
    var this$1 = this;

  var gl = this._gl;
  var cur = this._current;
  var next = this._next;

  // commit blend
  _commitBlendStates(gl, cur, next);

  // commit depth
  _commitDepthStates(gl, cur, next);

  // commit stencil
  _commitStencilStates(gl, cur, next);

  // commit cull
  _commitCullMode(gl, cur, next);

  // commit vertex-buffer
  _commitVertexBuffers(this, gl, cur, next);

  // commit index-buffer
  if (cur.indexBuffer !== next.indexBuffer) {
    gl.bindBuffer(gl.ELEMENT_ARRAY_BUFFER, next.indexBuffer ? next.indexBuffer._glID : null);
  }

  // commit program
  var programDirty = false;
  if (cur.program !== next.program) {
    if (next.program._linked) {
      gl.useProgram(next.program._glID);
    } else {
      console.warn('Failed to use program: has not linked yet.');
    }
    programDirty = true;
  }

  // commit texture/sampler
  _commitTextures(gl, cur, next);

  // commit uniforms
  for (var i = 0; i < next.program._uniforms.length; ++i) {
    var uniformInfo = next.program._uniforms[i];
    var uniform = this$1._uniforms[uniformInfo.name];
    if (!uniform) {
      // console.warn(`Can not find uniform ${uniformInfo.name}`);
      continue;
    }

    if (!programDirty && !uniform.dirty) {
      continue;
    }

    uniform.dirty = false;

    // TODO: please consider array uniform: uniformInfo.size > 0

    var commitFunc = (uniformInfo.size === undefined) ? _type2uniformCommit[uniformInfo.type] : _type2uniformArrayCommit[uniformInfo.type];
    if (!commitFunc) {
      console.warn(("Can not find commit function for uniform " + (uniformInfo.name)));
      continue;
    }

    commitFunc(gl, uniformInfo.location, uniform.value);
  }

  // drawPrimitives
  if (next.indexBuffer) {
    gl.drawElements(
      this._next.primitiveType,
      count,
      next.indexBuffer._format,
      base * next.indexBuffer._bytesPerIndex
    );
  } else {
    gl.drawArrays(
      this._next.primitiveType,
      base,
      count
    );
  }

  // TODO: autogen mipmap for color buffer
  // if (this._framebuffer && this._framebuffer.colors[0].mipmap) {
  // gl.bindTexture(this._framebuffer.colors[i]._target, colors[i]._glID);
  // gl.generateMipmap(this._framebuffer.colors[i]._target);
  // }

  // update stats
  this._stats.drawcalls += 1;

  // reset states
  cur.set(next);
  next.reset();
};

var gfx = {
  // classes
  VertexFormat: VertexFormat,
  IndexBuffer: IndexBuffer,
  VertexBuffer: VertexBuffer,
  Program: Program,
  Texture: Texture,
  Texture2D: Texture2D,
  TextureCube: TextureCube,
  RenderBuffer: RenderBuffer,
  FrameBuffer: FrameBuffer,
  Device: Device,

  // functions
  attrTypeBytes: attrTypeBytes,
  glFilter: glFilter,
  glTextureFmt: glTextureFmt,
};
Object.assign(gfx, enums$1);

// Copyright (c) 2017-2018 Xiamen Yaji Software Co., Ltd. 

var InputAssembler = function InputAssembler(vb, ib, pt) {
  if ( pt === void 0 ) pt = gfx.PT_TRIANGLES;

  this._vertexBuffer = vb;
  this._indexBuffer = ib;
  this._primitiveType = pt;
  this._start = 0;
  this._count = -1;

  // TODO: instancing data
  // this._stream = 0;
};

InputAssembler.prototype.getPrimitiveCount = function getPrimitiveCount () {
  if (this._count !== -1) {
    return this._count;
  }

  if (this._indexBuffer) {
    return this._indexBuffer.count;
  }

  return this._vertexBuffer.count;
};

// Copyright (c) 2017-2018 Xiamen Yaji Software Co., Ltd. 

var Pass = function Pass(name) {
  this._programName = name;

  // cullmode
  this._cullMode = gfx.CULL_BACK;

  // blending
  this._blend = false;
  this._blendEq = gfx.BLEND_FUNC_ADD;
  this._blendAlphaEq = gfx.BLEND_FUNC_ADD;
  this._blendSrc = gfx.BLEND_ONE;
  this._blendDst = gfx.BLEND_ZERO;
  this._blendSrcAlpha = gfx.BLEND_ONE;
  this._blendDstAlpha = gfx.BLEND_ZERO;
  this._blendColor = 0xffffffff;

  // depth
  this._depthTest = false;
  this._depthWrite = false;
  this._depthFunc = gfx.DS_FUNC_LESS, this._stencilTest = false;
  // front
  this._stencilFuncFront = gfx.DS_FUNC_ALWAYS;
  this._stencilRefFront = 0;
  this._stencilMaskFront = 0xff;
  this._stencilFailOpFront = gfx.STENCIL_OP_KEEP;
  this._stencilZFailOpFront = gfx.STENCIL_OP_KEEP;
  this._stencilZPassOpFront = gfx.STENCIL_OP_KEEP;
  this._stencilWriteMaskFront = 0xff;
  // back
  this._stencilFuncBack = gfx.DS_FUNC_ALWAYS;
  this._stencilRefBack = 0;
  this._stencilMaskBack = 0xff;
  this._stencilFailOpBack = gfx.STENCIL_OP_KEEP;
  this._stencilZFailOpBack = gfx.STENCIL_OP_KEEP;
  this._stencilZPassOpBack = gfx.STENCIL_OP_KEEP;
  this._stencilWriteMaskBack = 0xff;
};

Pass.prototype.setCullMode = function setCullMode (cullMode) {
  this._cullMode = cullMode;
};

Pass.prototype.setBlend = function setBlend (
  blendEq,
  blendSrc,
  blendDst,
  blendAlphaEq,
  blendSrcAlpha,
  blendDstAlpha,
  blendColor
) {
    if ( blendEq === void 0 ) blendEq = gfx.BLEND_FUNC_ADD;
    if ( blendSrc === void 0 ) blendSrc = gfx.BLEND_ONE;
    if ( blendDst === void 0 ) blendDst = gfx.BLEND_ZERO;
    if ( blendAlphaEq === void 0 ) blendAlphaEq = gfx.BLEND_FUNC_ADD;
    if ( blendSrcAlpha === void 0 ) blendSrcAlpha = gfx.BLEND_ONE;
    if ( blendDstAlpha === void 0 ) blendDstAlpha = gfx.BLEND_ZERO;
    if ( blendColor === void 0 ) blendColor = 0xffffffff;

  this._blend = true;
  this._blendEq = blendEq;
  this._blendSrc = blendSrc;
  this._blendDst = blendDst;
  this._blendAlphaEq = blendAlphaEq;
  this._blendSrcAlpha = blendSrcAlpha;
  this._blendDstAlpha = blendDstAlpha;
  this._blendColor = blendColor;
};

Pass.prototype.setDepth = function setDepth (
  depthTest,
  depthWrite,
  depthFunc
) {
    if ( depthTest === void 0 ) depthTest = false;
    if ( depthWrite === void 0 ) depthWrite = false;
    if ( depthFunc === void 0 ) depthFunc = gfx.DS_FUNC_LESS;

  this._depthTest = depthTest;
  this._depthWrite = depthWrite;
  this._depthFunc = depthFunc;
};

Pass.prototype.setStencilFront = function setStencilFront (
  stencilFunc,
  stencilRef,
  stencilMask,
  stencilFailOp,
  stencilZFailOp,
  stencilZPassOp,
  stencilWriteMask
) {
    if ( stencilFunc === void 0 ) stencilFunc = gfx.DS_FUNC_ALWAYS;
    if ( stencilRef === void 0 ) stencilRef = 0;
    if ( stencilMask === void 0 ) stencilMask = 0xff;
    if ( stencilFailOp === void 0 ) stencilFailOp = gfx.STENCIL_OP_KEEP;
    if ( stencilZFailOp === void 0 ) stencilZFailOp = gfx.STENCIL_OP_KEEP;
    if ( stencilZPassOp === void 0 ) stencilZPassOp = gfx.STENCIL_OP_KEEP;
    if ( stencilWriteMask === void 0 ) stencilWriteMask = 0xff;

  this._stencilTest = true;
  this._stencilFuncFront = stencilFunc;
  this._stencilRefFront = stencilRef;
  this._stencilMaskFront = stencilMask;
  this._stencilFailOpFront = stencilFailOp;
  this._stencilZFailOpFront = stencilZFailOp;
  this._stencilZPassOpFront = stencilZPassOp;
  this._stencilWriteMaskFront = stencilWriteMask;
};

Pass.prototype.setStencilBack = function setStencilBack (
  stencilFunc,
  stencilRef,
  stencilMask,
  stencilFailOp,
  stencilZFailOp,
  stencilZPassOp,
  stencilWriteMask
) {
    if ( stencilFunc === void 0 ) stencilFunc = gfx.DS_FUNC_ALWAYS;
    if ( stencilRef === void 0 ) stencilRef = 0;
    if ( stencilMask === void 0 ) stencilMask = 0xff;
    if ( stencilFailOp === void 0 ) stencilFailOp = gfx.STENCIL_OP_KEEP;
    if ( stencilZFailOp === void 0 ) stencilZFailOp = gfx.STENCIL_OP_KEEP;
    if ( stencilZPassOp === void 0 ) stencilZPassOp = gfx.STENCIL_OP_KEEP;
    if ( stencilWriteMask === void 0 ) stencilWriteMask = 0xff;

  this._stencilTest = true;
  this._stencilFuncBack = stencilFunc;
  this._stencilRefBack = stencilRef;
  this._stencilMaskBack = stencilMask;
  this._stencilFailOpBack = stencilFailOp;
  this._stencilZFailOpBack = stencilZFailOp;
  this._stencilZPassOpBack = stencilZPassOp;
  this._stencilWriteMaskBack = stencilWriteMask;
};

Pass.prototype.disableStencilTest = function disableStencilTest () {
  this._stencilTest = false;
};

// Copyright (c) 2017-2018 Xiamen Yaji Software Co., Ltd. 

var _stageOffset = 0;
var _name2stageID = {};

var config = {
  addStage: function (name) {
    // already added
    if (_name2stageID[name] !== undefined) {
      return;
    }

    var stageID = 1 << _stageOffset;
    _name2stageID[name] = stageID;

    _stageOffset += 1;
  },

  stageID: function (name) {
    var id = _name2stageID[name];
    if (id === undefined) {
      return -1;
    }
    return id;
  },

  stageIDs: function (nameList) {
    var key = 0;
    for (var i = 0; i < nameList.length; ++i) {
      var id = _name2stageID[nameList[i]];
      if (id !== undefined) {
        key |= id;
      }
    }
    return key;
  }
};

// Copyright (c) 2017-2018 Xiamen Yaji Software Co., Ltd. 

var _genID$1 = 0;

var Technique = function Technique(stages, parameters, passes, layer) {
  if ( layer === void 0 ) layer = 0;

  this._id = _genID$1++;
  this._stageIDs = config.stageIDs(stages);
  this._parameters = parameters; // {name, type, size, val}
  this._passes = passes;
  this._layer = layer;
  // TODO: this._version = 'webgl' or 'webgl2' // ????
};

var prototypeAccessors$3 = { passes: { configurable: true },stageIDs: { configurable: true } };

Technique.prototype.setStages = function setStages (stages) {
  this._stageIDs = config.stageIDs(stages);
};

prototypeAccessors$3.passes.get = function () {
  return this._passes;
};

prototypeAccessors$3.stageIDs.get = function () {
  return this._stageIDs;
};

Object.defineProperties( Technique.prototype, prototypeAccessors$3 );

// Copyright (c) 2017-2018 Xiamen Yaji Software Co., Ltd. 

var Effect = function Effect(techniques, properties, defines) {
  if ( properties === void 0 ) properties = {};
  if ( defines === void 0 ) defines = [];

  this._techniques = techniques;
  this._properties = properties;
  this._defines = defines;

  // TODO: check if params is valid for current technique???
};

Effect.prototype.clear = function clear () {
  this._techniques.length = 0;
  this._properties = null;
  this._defines.length = 0;
};

Effect.prototype.getTechnique = function getTechnique (stage) {
    var this$1 = this;

  var stageID = config.stageID(stage);
  for (var i = 0; i < this._techniques.length; ++i) {
    var tech = this$1._techniques[i];
    if (tech.stageIDs & stageID) {
      return tech;
    }
  }

  return null;
};

Effect.prototype.getProperty = function getProperty (name) {
  return this._properties[name];
};

Effect.prototype.setProperty = function setProperty (name, value) {
  // TODO: check if params is valid for current technique???
  this._properties[name] = value;
};

Effect.prototype.getDefine = function getDefine (name) {
    var this$1 = this;

  for (var i = 0; i < this._defines.length; ++i) {
    var def = this$1._defines[i];
    if ( def.name === name ) {
      return def.value;
    }
  }

  console.warn(("Failed to get define " + name + ", define not found."));
  return null;
};

Effect.prototype.define = function define (name, value) {
    var this$1 = this;

  for (var i = 0; i < this._defines.length; ++i) {
    var def = this$1._defines[i];
    if ( def.name === name ) {
      def.value = value;
      return;
    }
  }

  console.warn(("Failed to set define " + name + ", define not found."));
};

Effect.prototype.extractDefines = function extractDefines (out) {
    var this$1 = this;
    if ( out === void 0 ) out = {};

  for (var i = 0; i < this._defines.length; ++i) {
    var def = this$1._defines[i];
    out[def.name] = def.value;
  }

  return out;
};

// Copyright (c) 2017-2018 Xiamen Yaji Software Co., Ltd. 

/**
 * @param {object} json
 */


/**
 * @param {gfx.Device} device
 * @param {Object} data
 */
function createIA(device, data) {
  if (!data.positions) {
    console.error('The data must have positions field');
    return null;
  }

  var verts = [];
  var vcount = data.positions.length / 3;

  for (var i = 0; i < vcount; ++i) {
    verts.push(data.positions[3 * i], data.positions[3 * i + 1], data.positions[3 * i + 2]);

    if (data.normals) {
      verts.push(data.normals[3 * i], data.normals[3 * i + 1], data.normals[3 * i + 2]);
    }

    if (data.uvs) {
      verts.push(data.uvs[2 * i], data.uvs[2 * i + 1]);
    }
  }

  var vfmt = [];
  vfmt.push({ name: gfx.ATTR_POSITION, type: gfx.ATTR_TYPE_FLOAT32, num: 3 });
  if (data.normals) {
    vfmt.push({ name: gfx.ATTR_NORMAL, type: gfx.ATTR_TYPE_FLOAT32, num: 3 });
  }
  if (data.uvs) {
    vfmt.push({ name: gfx.ATTR_UV0, type: gfx.ATTR_TYPE_FLOAT32, num: 2 });
  }

  var vb = new gfx.VertexBuffer(
    device,
    new gfx.VertexFormat(vfmt),
    gfx.USAGE_STATIC,
    new Float32Array(verts),
    vcount
  );

  var ib = null;
  if (data.indices) {
    ib = new gfx.IndexBuffer(
      device,
      gfx.INDEX_FMT_UINT16,
      gfx.USAGE_STATIC,
      new Uint16Array(data.indices),
      data.indices.length
    );
  }

  return new InputAssembler(vb, ib);
}

// Copyright (c) 2017-2018 Xiamen Yaji Software Co., Ltd. 

var _m4_tmp = mat4.create();
var _genID$2 = 0;

var View = function View() {
  this._id = _genID$2++;

  // viewport
  this._rect = {
    x: 0, y: 0, w: 1, h: 1
  };

  // TODO:
  // this._scissor = {
  // x: 0, y: 0, w: 1, h: 1
  // };

  // clear options
  this._color = color4.new(0.3, 0.3, 0.3, 1);
  this._depth = 1;
  this._stencil = 0;
  this._clearFlags = enums.CLEAR_COLOR | enums.CLEAR_DEPTH;

  // matrix
  this._matView = mat4.create();
  this._matProj = mat4.create();
  this._matViewProj = mat4.create();
  this._matInvViewProj = mat4.create();

  // stages & framebuffer
  this._stages = [];
  this._cullingMask = 1;
  this._framebuffer = null;

  this._shadowLight = null; // TODO: should not refer light in view.
};

View.prototype.getForward = function getForward (out) {
  return vec3.set(
    out,
    -this._matView.m02,
    -this._matView.m06,
    -this._matView.m10
  );
};

View.prototype.getPosition = function getPosition (out) {
  mat4.invert(_m4_tmp, this._matView);
  return mat4.getTranslation(out, _m4_tmp);
};

// Copyright (c) 2017-2018 Xiamen Yaji Software Co., Ltd. 

var _forward = vec3.new(0, 0, -1);

var _m4_tmp$1 = mat4.create();
var _m3_tmp = mat3.create();
var _transformedLightDirection = vec3.create();

// compute light viewProjMat for shadow.
function _computeSpotLightViewProjMatrix(light, outView, outProj) {
  // view matrix
  light._node.getWorldRT(outView);
  mat4.invert(outView, outView);

  // proj matrix
  mat4.perspective(outProj, light._spotAngle * light._spotAngleScale, 1, light._shadowMinDepth, light._shadowMaxDepth);
}

function _computeDirectionalLightViewProjMatrix(light, outView, outProj) {
  // view matrix
  light._node.getWorldRT(outView);
  mat4.invert(outView, outView);

  // TODO: should compute directional light frustum based on rendered meshes in scene.
  // proj matrix
  var halfSize = light._shadowFustumSize / 2;
  mat4.ortho(outProj, -halfSize, halfSize, -halfSize, halfSize, light._shadowMinDepth, light._shadowMaxDepth);
}

function _computePointLightViewProjMatrix(light, outView, outProj) {
  // TODO:
}

var Light = function Light() {
  this._poolID = -1;
  this._node = null;

  this._type = enums.LIGHT_DIRECTIONAL;

  this._color = color3.new(1, 1, 1);
  this._intensity = 1;

  // used for spot and point light
  this._range = 1;
  // used for spot light, default to 60 degrees
  this._spotAngle = toRadian(60);
  this._spotExp = 1;
  // cached for uniform
  this._directionUniform = new Float32Array(3);
  this._positionUniform = new Float32Array(3);
  this._colorUniform = new Float32Array([this._color.r * this._intensity, this._color.g * this._intensity, this._color.b * this._intensity]);
  this._spotUniform = new Float32Array([Math.cos(this._spotAngle * 0.5), this._spotExp]);

  // shadow params
  this._shadowType = enums.SHADOW_NONE;
  this._shadowFrameBuffer = null;
  this._shadowMap = null;
  this._shadowMapDirty = false;
  this._shadowDepthBuffer = null;
  this._shadowResolution = 1024;
  this._shadowBias = 0.00005;
  this._shadowDarkness = 1;
  this._shadowMinDepth = 1;
  this._shadowMaxDepth = 1000;
  this._shadowDepthScale = 50; // maybe need to change it if the distance between shadowMaxDepth and shadowMinDepth is small.
  this._frustumEdgeFalloff = 0; // used by directional and spot light.
  this._viewProjMatrix = mat4.create();
  this._spotAngleScale = 1; // used for spot light.
  this._shadowFustumSize = 80; // used for directional light.
};

var prototypeAccessors$4 = { color: { configurable: true },intensity: { configurable: true },type: { configurable: true },spotAngle: { configurable: true },spotExp: { configurable: true },range: { configurable: true },shadowType: { configurable: true },shadowMap: { configurable: true },viewProjMatrix: { configurable: true },shadowResolution: { configurable: true },shadowBias: { configurable: true },shadowDarkness: { configurable: true },shadowMinDepth: { configurable: true },shadowMaxDepth: { configurable: true },shadowDepthScale: { configurable: true },frustumEdgeFalloff: { configurable: true } };

Light.prototype.setNode = function setNode (node) {
  this._node = node;
};

Light.prototype.setColor = function setColor (r, g, b) {
  color3.set(this._color, r, g, b);
  this._colorUniform[0] = r * this._intensity;
  this._colorUniform[1] = g * this._intensity;
  this._colorUniform[2] = b * this._intensity;
};
prototypeAccessors$4.color.get = function () {
  return this._color;
};

Light.prototype.setIntensity = function setIntensity (val) {
  this._intensity = val;
  this._colorUniform[0] = val * this._color.r;
  this._colorUniform[1] = val * this._color.g;
  this._colorUniform[2] = val * this._color.b;
};
prototypeAccessors$4.intensity.get = function () {
  return this._intensity;
};

Light.prototype.setType = function setType (tpe) {
  this._type = tpe;
};
prototypeAccessors$4.type.get = function () {
  return this._type;
};

Light.prototype.setSpotAngle = function setSpotAngle (val) {
  this._spotAngle = val;
  this._spotUniform[0] = Math.cos(this._spotAngle * 0.5);
};
prototypeAccessors$4.spotAngle.get = function () {
  return this._spotAngle;
};

Light.prototype.setSpotExp = function setSpotExp (val) {
  this._spotExp = val;
  this._spotUniform[1] = val;
};
prototypeAccessors$4.spotExp.get = function () {
  return this._spotExp;
};

Light.prototype.setRange = function setRange (tpe) {
  this._range = tpe;
};
prototypeAccessors$4.range.get = function () {
  return this._range;
};

Light.prototype.setShadowType = function setShadowType (type) {
  if (this._shadowType === enums.SHADOW_NONE && type !== enums.SHADOW_NONE) {
    this._shadowMapDirty = true;
  }
  this._shadowType = type;
};
prototypeAccessors$4.shadowType.get = function () {
  return this._shadowType;
};

prototypeAccessors$4.shadowMap.get = function () {
  return this._shadowMap;
};

prototypeAccessors$4.viewProjMatrix.get = function () {
  return this._viewProjMatrix;
};

Light.prototype.setShadowResolution = function setShadowResolution (val) {
  if (this._shadowResolution !== val) {
    this._shadowMapDirty = true;
  }
  this._shadowResolution = val;
};
prototypeAccessors$4.shadowResolution.get = function () {
  return this._shadowResolution;
};

Light.prototype.setShadowBias = function setShadowBias (val) {
  this._shadowBias = val;
};
prototypeAccessors$4.shadowBias.get = function () {
  return this._shadowBias;
};

Light.prototype.setShadowDarkness = function setShadowDarkness (val) {
  this._shadowDarkness = val;
};
prototypeAccessors$4.shadowDarkness.get = function () {
  return this._shadowDarkness;
};

Light.prototype.setShadowMinDepth = function setShadowMinDepth (val) {
  this._shadowMinDepth = val;
};
prototypeAccessors$4.shadowMinDepth.get = function () {
  if (this._type === enums.LIGHT_DIRECTIONAL) {
    return 1.0;
  }
  return this._shadowMinDepth;
};

Light.prototype.setShadowMaxDepth = function setShadowMaxDepth (val) {
  this._shadowMaxDepth = val;
};
prototypeAccessors$4.shadowMaxDepth.get = function () {
  if (this._type === enums.LIGHT_DIRECTIONAL) {
    return 1.0;
  }
  return this._shadowMaxDepth;
};

Light.prototype.setShadowDepthScale = function setShadowDepthScale (val) {
  this._shadowDepthScale = val;
};
prototypeAccessors$4.shadowDepthScale.get = function () {
  return this._shadowDepthScale;
};

Light.prototype.setFrustumEdgeFalloff = function setFrustumEdgeFalloff (val) {
  this._frustumEdgeFalloff = val;
};
prototypeAccessors$4.frustumEdgeFalloff.get = function () {
  return this._frustumEdgeFalloff;
};

Light.prototype.extractView = function extractView (out, stages) {
  // TODO: view should not handle light.
  out._shadowLight = this;

  // rect
  out._rect.x = 0;
  out._rect.y = 0;
  out._rect.w = this._shadowResolution;
  out._rect.h = this._shadowResolution;

  // clear opts
  color4.set(out._color, 1, 1, 1, 1);
  out._depth = 1;
  out._stencil = 0;
  out._clearFlags = enums.CLEAR_COLOR | enums.CLEAR_DEPTH;

  // stages & framebuffer
  out._stages = stages;
  out._framebuffer = this._shadowFrameBuffer;

  // view projection matrix
  switch(this._type) {
    case enums.LIGHT_SPOT:
      _computeSpotLightViewProjMatrix(this, out._matView, out._matProj);
      break;

    case enums.LIGHT_DIRECTIONAL:
      _computeDirectionalLightViewProjMatrix(this, out._matView, out._matProj);
      break;

    case enums.LIGHT_POINT:
      _computePointLightViewProjMatrix(this, out._matView, out._matProj);
      break;

    default:
      console.warn('shadow of this light type is not supported');
  }

  // view-projection
  mat4.mul(out._matViewProj, out._matProj, out._matView);
  this._viewProjMatrix = out._matViewProj;
  mat4.invert(out._matInvViewProj, out._matViewProj);
};

Light.prototype._updateLightPositionAndDirection = function _updateLightPositionAndDirection () {
  this._node.getWorldMatrix(_m4_tmp$1);
  mat3.fromMat4(_m3_tmp, _m4_tmp$1);
  vec3.transformMat3(_transformedLightDirection, _forward, _m3_tmp);
  vec3.array(this._directionUniform, _transformedLightDirection);
  var pos = this._positionUniform;
  pos[0] = _m4_tmp$1.m12;
  pos[1] = _m4_tmp$1.m13;
  pos[2] = _m4_tmp$1.m14;
};

Light.prototype._generateShadowMap = function _generateShadowMap (device) {
  this._shadowMap = new gfx.Texture2D(device, {
    width: this._shadowResolution,
    height: this._shadowResolution,
    format: gfx.TEXTURE_FMT_RGBA8,
    wrapS: gfx.WRAP_CLAMP,
    wrapT: gfx.WRAP_CLAMP,
  });
  this._shadowDepthBuffer = new gfx.RenderBuffer(device,
    gfx.RB_FMT_D16,
    this._shadowResolution,
    this._shadowResolution
  );
  this._shadowFrameBuffer = new gfx.FrameBuffer(device, this._shadowResolution, this._shadowResolution, {
    colors: [this._shadowMap],
    depth: this._shadowDepthBuffer,
  });
};

Light.prototype._destroyShadowMap = function _destroyShadowMap () {
  if (this._shadowMap) {
    this._shadowMap.destroy();
    this._shadowDepthBuffer.destroy();
    this._shadowFrameBuffer.destroy();
    this._shadowMap = null;
    this._shadowDepthBuffer = null;
    this._shadowFrameBuffer = null;
  }
};

Light.prototype.update = function update (device) {
  this._updateLightPositionAndDirection();

  if (this._shadowType === enums.SHADOW_NONE) {
    this._destroyShadowMap();
  } else if (this._shadowMapDirty) {
    this._destroyShadowMap();
    this._generateShadowMap(device);
    this._shadowMapDirty = false;
  }

};

Object.defineProperties( Light.prototype, prototypeAccessors$4 );

// Copyright (c) 2017-2018 Xiamen Yaji Software Co., Ltd. 

var _matView = mat4.create();
var _matProj = mat4.create();
var _matViewProj = mat4.create();
var _matInvViewProj = mat4.create();
var _tmp_v3 = vec3.create();

var Camera = function Camera() {
  this._poolID = -1;
  this._node = null;

  //
  this._projection = enums.PROJ_PERSPECTIVE;

  // clear options
  this._color = color4.new(0.2, 0.3, 0.47, 1);
  this._depth = 1;
  this._stencil = 0;
  this._clearFlags = enums.CLEAR_COLOR | enums.CLEAR_DEPTH;

  // culling mask
  this._cullingMask = 1;

  // stages & framebuffer
  this._stages = [];
  this._framebuffer = null;

  // projection properties
  this._near = 0.01;
  this._far = 1000.0;
  this._fov = Math.PI/4.0; // vertical fov
  // this._aspect = 16.0/9.0; // DISABLE: use _rect.w/_rect.h
  this._rect = {
    x: 0, y: 0, w: 1, h: 1
  };

  // ortho properties
  this._orthoHeight = 10;
};

var prototypeAccessors$5 = { cullingMask: { configurable: true } };

// culling mask
prototypeAccessors$5.cullingMask.get = function () {
  return this._cullingMask;
};

prototypeAccessors$5.cullingMask.set = function (mask) {
  this._cullingMask = mask;
};

// node
Camera.prototype.getNode = function getNode () {
  return this._node;
};
Camera.prototype.setNode = function setNode (node) {
  this._node = node;
};

// type
Camera.prototype.getType = function getType () {
  return this._projection;
};
Camera.prototype.setType = function setType (type) {
  this._projection = type;
};

// orthoHeight
Camera.prototype.getOrthoHeight = function getOrthoHeight () {
  return this._orthoHeight;
};
Camera.prototype.setOrthoHeight = function setOrthoHeight (val) {
  this._orthoHeight = val;
};

// fov
Camera.prototype.getFov = function getFov () {
  return this._fov;
};
Camera.prototype.setFov = function setFov (fov) {
  this._fov = fov;
};

// near
Camera.prototype.getNear = function getNear () {
  return this._near;
};
Camera.prototype.setNear = function setNear (near) {
  this._near = near;
};

// far
Camera.prototype.getFar = function getFar () {
  return this._far;
};
Camera.prototype.setFar = function setFar (far) {
  this._far = far;
};

// color
Camera.prototype.getColor = function getColor (out) {
  return color4.copy(out, this._color);
};
Camera.prototype.setColor = function setColor (r, g, b, a) {
  color4.set(this._color, r, g, b, a);
};

// depth
Camera.prototype.getDepth = function getDepth () {
  return this._depth;
};
Camera.prototype.setDepth = function setDepth (depth) {
  this._depth = depth;
};

// stencil
Camera.prototype.getStencil = function getStencil () {
  return this._stencil;
};
Camera.prototype.setStencil = function setStencil (stencil) {
  this._stencil = stencil;
};

// clearFlags
Camera.prototype.getClearFlags = function getClearFlags () {
  return this._clearFlags;
};
Camera.prototype.setClearFlags = function setClearFlags (flags) {
  this._clearFlags = flags;
};

// rect
Camera.prototype.getRect = function getRect (out) {
  out.x = this._rect.x;
  out.y = this._rect.y;
  out.w = this._rect.w;
  out.h = this._rect.h;

  return out;
};
/**
 * @param {Number} x - [0,1]
 * @param {Number} y - [0,1]
 * @param {Number} w - [0,1]
 * @param {Number} h - [0,1]
 */
Camera.prototype.setRect = function setRect (x, y, w, h) {
  this._rect.x = x;
  this._rect.y = y;
  this._rect.w = w;
  this._rect.h = h;
};

// stages
Camera.prototype.getStages = function getStages () {
  return this._stages;
};
Camera.prototype.setStages = function setStages (stages) {
  this._stages = stages;
};

// framebuffer
Camera.prototype.getFramebuffer = function getFramebuffer () {
  return this._framebuffer;
};
Camera.prototype.setFramebuffer = function setFramebuffer (framebuffer) {
  this._framebuffer = framebuffer;
};

Camera.prototype.extractView = function extractView (out, width, height) {
  // rect
  out._rect.x = this._rect.x * width;
  out._rect.y = this._rect.y * height;
  out._rect.w = this._rect.w * width;
  out._rect.h = this._rect.h * height;

  // clear opts
  out._color = this._color;
  out._depth = this._depth;
  out._stencil = this._stencil;
  out._clearFlags = this._clearFlags;

  // culling mask
  out._cullingMask = this._cullingMask;

  // stages & framebuffer
  out._stages = this._stages;
  out._framebuffer = this._framebuffer;

  // view matrix
  this._node.getWorldRT(out._matView);
  mat4.invert(out._matView, out._matView);

  // projection matrix
  // TODO: if this._projDirty
  var aspect = width / height;
  if (this._projection === enums.PROJ_PERSPECTIVE) {
    mat4.perspective(out._matProj,
      this._fov,
      aspect,
      this._near,
      this._far
    );
  } else {
    var x = this._orthoHeight * aspect;
    var y = this._orthoHeight;
    mat4.ortho(out._matProj,
      -x, x, -y, y, this._near, this._far
    );
  }

  // view-projection
  mat4.mul(out._matViewProj, out._matProj, out._matView);
  mat4.invert(out._matInvViewProj, out._matViewProj);
};

Camera.prototype.screenToWorld = function screenToWorld (out, screenPos, width, height) {
  var aspect = width / height;
  var cx = this._rect.x * width;
  var cy = this._rect.y * height;
  var cw = this._rect.w * width;
  var ch = this._rect.h * height;

  // view matrix
  this._node.getWorldRT(_matView);
  mat4.invert(_matView, _matView);

  // projection matrix
  if (this._projection === enums.PROJ_PERSPECTIVE) {
    mat4.perspective(_matProj,
      this._fov,
      aspect,
      this._near,
      this._far
    );
  } else {
    var x = this._orthoHeight * aspect;
    var y = this._orthoHeight;
    mat4.ortho(_matProj,
      -x, x, -y, y, this._near, this._far
    );
  }

  // view-projection
  mat4.mul(_matViewProj, _matProj, _matView);

  // inv view-projection
  mat4.invert(_matInvViewProj, _matViewProj);

  //
  if (this._projection === enums.PROJ_PERSPECTIVE) {
    // calculate screen pos in far clip plane
    vec3.set(out,
      (screenPos.x - cx) * 2.0 / cw - 1.0,
      (screenPos.y - cy) * 2.0 / ch - 1.0, // DISABLE: (ch - (screenPos.y - cy)) * 2.0 / ch - 1.0,
      1.0
    );

    // transform to world
    vec3.transformMat4(out, out, _matInvViewProj);

    //
    this._node.getWorldPos(_tmp_v3);
    vec3.lerp(out, _tmp_v3, out, screenPos.z / this._far);
  } else {
    var range = this._farClip - this._nearClip;
    vec3.set(out,
      (screenPos.x - cx) * 2.0 / cw - 1.0,
      (screenPos.y - cy) * 2.0 / ch - 1.0, // DISABLE: (ch - (screenPos.y - cy)) * 2.0 / ch - 1.0,
      (this._far - screenPos.z) / range * 2.0 - 1.0
    );

    // transform to world
    vec3.transformMat4(out, out, _matInvViewProj);
  }

  return out;
};

Camera.prototype.worldToScreen = function worldToScreen (out, worldPos, width, height) {
  var aspect = width / height;
  var cx = this._rect.x * width;
  var cy = this._rect.y * height;
  var cw = this._rect.w * width;
  var ch = this._rect.h * height;

  // view matrix
  this._node.getWorldRT(_matView);
  mat4.invert(_matView, _matView);

  // projection matrix
  if (this._projection === enums.PROJ_PERSPECTIVE) {
    mat4.perspective(_matProj,
      this._fov,
      aspect,
      this._near,
      this._far
    );
  } else {
    var x = this._orthoHeight * aspect;
    var y = this._orthoHeight;
    mat4.ortho(_matProj,
      -x, x, -y, y, this._near, this._far
    );
  }

  // view-projection
  mat4.mul(_matViewProj, _matProj, _matView);

  // calculate w
  var w =
    worldPos.x * _matViewProj.m03 +
    worldPos.y * _matViewProj.m07 +
    worldPos.z * _matViewProj.m11 +
    _matViewProj.m15;

  vec3.transformMat4(out, worldPos, _matViewProj);
  out.x = cx + (out.x / w + 1) * 0.5 * cw;
  out.y = cy + (out.y / w + 1) * 0.5 * ch;

  return out;
};

Object.defineProperties( Camera.prototype, prototypeAccessors$5 );

// Copyright (c) 2017-2018 Xiamen Yaji Software Co., Ltd. 

var Model = function Model() {
  this._poolID = -1;
  this._node = null;
  this._inputAssemblers = [];
  this._effects = [];
  this._defines = [];
  this._dynamicIA = false;
  this._cullingMask = -1;

  // TODO: we calculate aabb based on vertices
  // this._aabb
};

var prototypeAccessors$6 = { inputAssemblerCount: { configurable: true },dynamicIA: { configurable: true },drawItemCount: { configurable: true },cullingMask: { configurable: true } };

prototypeAccessors$6.inputAssemblerCount.get = function () {
  return this._inputAssemblers.length;
};

prototypeAccessors$6.dynamicIA.get = function () {
  return this._dynamicIA;
};

prototypeAccessors$6.drawItemCount.get = function () {
  return this._dynamicIA ? 1 : this._inputAssemblers.length;
};

prototypeAccessors$6.cullingMask.get = function () {
  return this._cullingMask;
};

prototypeAccessors$6.cullingMask.set = function (mask) {
  this._cullingMask = mask;
};

Model.prototype.setNode = function setNode (node) {
  this._node = node;
};

Model.prototype.setDynamicIA = function setDynamicIA (enabled) {
  this._dynamicIA = enabled;
};

Model.prototype.addInputAssembler = function addInputAssembler (ia) {
  if (this._inputAssemblers.indexOf(ia) !== -1) {
    return;
  }
  this._inputAssemblers.push(ia);
};

Model.prototype.clearInputAssemblers = function clearInputAssemblers () {
  this._inputAssemblers.length = 0;
};

Model.prototype.addEffect = function addEffect (effect) {
  if (this._effects.indexOf(effect) !== -1) {
    return;
  }
  this._effects.push(effect);

  //
  var defs = Object.create(null);
  effect.extractDefines(defs);
  this._defines.push(defs);
};

Model.prototype.clearEffects = function clearEffects () {
  this._effects.length = 0;
  this._defines.length = 0;
};

Model.prototype.extractDrawItem = function extractDrawItem (out, index) {
  if (this._dynamicIA) {
    out.model = this;
    out.node = this._node;
    out.ia = null;
    out.effect = this._effects[0];
    out.defines = out.effect.extractDefines(this._defines[0]);

    return;
  }

  if (index >= this._inputAssemblers.length ) {
    out.model = null;
    out.node = null;
    out.ia = null;
    out.effect = null;
    out.defines = null;

    return;
  }

  out.model = this;
  out.node = this._node;
  out.ia = this._inputAssemblers[index];

  var effect, defines;
  if (index < this._effects.length) {
    effect = this._effects[index];
    defines = this._defines[index];
  } else {
    effect = this._effects[this._effects.length-1];
    defines = this._defines[this._effects.length-1];
  }
  out.effect = effect;
  out.defines = effect.extractDefines(defines);
};

Object.defineProperties( Model.prototype, prototypeAccessors$6 );

// reference: https://github.com/mziccard/node-timsort

/**
 * Default minimum size of a run.
 */
var DEFAULT_MIN_MERGE = 32;

/**
 * Minimum ordered subsequece required to do galloping.
 */
var DEFAULT_MIN_GALLOPING = 7;

/**
 * Default tmp storage length. Can increase depending on the size of the
 * smallest run to merge.
 */
var DEFAULT_TMP_STORAGE_LENGTH = 256;

/**
 * Pre-computed powers of 10 for efficient lexicographic comparison of
 * small integers.
 */
var POWERS_OF_TEN = [1e0, 1e1, 1e2, 1e3, 1e4, 1e5, 1e6, 1e7, 1e8, 1e9];

/**
 * Estimate the logarithm base 10 of a small integer.
 *
 * @param {number} x - The integer to estimate the logarithm of.
 * @return {number} - The estimated logarithm of the integer.
 */
function log10$1(x) {
  if (x < 1e5) {
    if (x < 1e2) {
      return x < 1e1 ? 0 : 1;
    }

    if (x < 1e4) {
      return x < 1e3 ? 2 : 3;
    }

    return 4;
  }

  if (x < 1e7) {
    return x < 1e6 ? 5 : 6;
  }

  if (x < 1e9) {
    return x < 1e8 ? 7 : 8;
  }

  return 9;
}

/**
 * Default alphabetical comparison of items.
 *
 * @param {string|object|number} a - First element to compare.
 * @param {string|object|number} b - Second element to compare.
 * @return {number} - A positive number if a.toString() > b.toString(), a
 * negative number if .toString() < b.toString(), 0 otherwise.
 */
function alphabeticalCompare(a, b) {
  if (a === b) {
    return 0;
  }

  if (~~a === a && ~~b === b) {
    if (a === 0 || b === 0) {
      return a < b ? -1 : 1;
    }

    if (a < 0 || b < 0) {
      if (b >= 0) {
        return -1;
      }

      if (a >= 0) {
        return 1;
      }

      a = -a;
      b = -b;
    }

    var al = log10$1(a);
    var bl = log10$1(b);

    var t = 0;

    if (al < bl) {
      a *= POWERS_OF_TEN[bl - al - 1];
      b /= 10;
      t = -1;
    } else if (al > bl) {
      b *= POWERS_OF_TEN[al - bl - 1];
      a /= 10;
      t = 1;
    }

    if (a === b) {
      return t;
    }

    return a < b ? -1 : 1;
  }

  var aStr = String(a);
  var bStr = String(b);

  if (aStr === bStr) {
    return 0;
  }

  return aStr < bStr ? -1 : 1;
}

/**
 * Compute minimum run length for TimSort
 *
 * @param {number} n - The size of the array to sort.
 */
function minRunLength(n) {
  var r = 0;

  while (n >= DEFAULT_MIN_MERGE) {
    r |= (n & 1);
    n >>= 1;
  }

  return n + r;
}

/**
 * Counts the length of a monotonically ascending or strictly monotonically
 * descending sequence (run) starting at array[lo] in the range [lo, hi). If
 * the run is descending it is made ascending.
 *
 * @param {array} array - The array to reverse.
 * @param {number} lo - First element in the range (inclusive).
 * @param {number} hi - Last element in the range.
 * @param {function} compare - Item comparison function.
 * @return {number} - The length of the run.
 */
function makeAscendingRun(array, lo, hi, compare) {
  var runHi = lo + 1;

  if (runHi === hi) {
    return 1;
  }

  // Descending
  if (compare(array[runHi++], array[lo]) < 0) {
    while (runHi < hi && compare(array[runHi], array[runHi - 1]) < 0) {
      runHi++;
    }

    reverseRun(array, lo, runHi);
    // Ascending
  } else {
    while (runHi < hi && compare(array[runHi], array[runHi - 1]) >= 0) {
      runHi++;
    }
  }

  return runHi - lo;
}

/**
 * Reverse an array in the range [lo, hi).
 *
 * @param {array} array - The array to reverse.
 * @param {number} lo - First element in the range (inclusive).
 * @param {number} hi - Last element in the range.
 */
function reverseRun(array, lo, hi) {
  hi--;

  while (lo < hi) {
    var t = array[lo];
    array[lo++] = array[hi];
    array[hi--] = t;
  }
}

/**
 * Perform the binary sort of the array in the range [lo, hi) where start is
 * the first element possibly out of order.
 *
 * @param {array} array - The array to sort.
 * @param {number} lo - First element in the range (inclusive).
 * @param {number} hi - Last element in the range.
 * @param {number} start - First element possibly out of order.
 * @param {function} compare - Item comparison function.
 */
function binaryInsertionSort(array, lo, hi, start, compare) {
  if (start === lo) {
    start++;
  }

  for (; start < hi; start++) {
    var pivot = array[start];

    // Ranges of the array where pivot belongs
    var left = lo;
    var right = start;

    /*
     *   pivot >= array[i] for i in [lo, left)
     *   pivot <  array[i] for i in  in [right, start)
     */
    while (left < right) {
      var mid = (left + right) >>> 1;

      if (compare(pivot, array[mid]) < 0) {
        right = mid;
      } else {
        left = mid + 1;
      }
    }

    /*
     * Move elements right to make room for the pivot. If there are elements
     * equal to pivot, left points to the first slot after them: this is also
     * a reason for which TimSort is stable
     */
    var n = start - left;
    // Switch is just an optimization for small arrays
    switch (n) {
      case 3:
        array[left + 3] = array[left + 2];
      /* falls through */
      case 2:
        array[left + 2] = array[left + 1];
      /* falls through */
      case 1:
        array[left + 1] = array[left];
        break;
      default:
        while (n > 0) {
          array[left + n] = array[left + n - 1];
          n--;
        }
    }

    array[left] = pivot;
  }
}

/**
 * Find the position at which to insert a value in a sorted range. If the range
 * contains elements equal to the value the leftmost element index is returned
 * (for stability).
 *
 * @param {number} value - Value to insert.
 * @param {array} array - The array in which to insert value.
 * @param {number} start - First element in the range.
 * @param {number} length - Length of the range.
 * @param {number} hint - The index at which to begin the search.
 * @param {function} compare - Item comparison function.
 * @return {number} - The index where to insert value.
 */
function gallopLeft(value, array, start, length, hint, compare) {
  var lastOffset = 0;
  var maxOffset = 0;
  var offset = 1;

  if (compare(value, array[start + hint]) > 0) {
    maxOffset = length - hint;

    while (offset < maxOffset && compare(value, array[start + hint + offset]) > 0) {
      lastOffset = offset;
      offset = (offset << 1) + 1;

      if (offset <= 0) {
        offset = maxOffset;
      }
    }

    if (offset > maxOffset) {
      offset = maxOffset;
    }

    // Make offsets relative to start
    lastOffset += hint;
    offset += hint;

    // value <= array[start + hint]
  } else {
    maxOffset = hint + 1;
    while (offset < maxOffset && compare(value, array[start + hint - offset]) <= 0) {
      lastOffset = offset;
      offset = (offset << 1) + 1;

      if (offset <= 0) {
        offset = maxOffset;
      }
    }
    if (offset > maxOffset) {
      offset = maxOffset;
    }

    // Make offsets relative to start
    var tmp = lastOffset;
    lastOffset = hint - offset;
    offset = hint - tmp;
  }

  /*
   * Now array[start+lastOffset] < value <= array[start+offset], so value
   * belongs somewhere in the range (start + lastOffset, start + offset]. Do a
   * binary search, with invariant array[start + lastOffset - 1] < value <=
   * array[start + offset].
   */
  lastOffset++;
  while (lastOffset < offset) {
    var m = lastOffset + ((offset - lastOffset) >>> 1);

    if (compare(value, array[start + m]) > 0) {
      lastOffset = m + 1;

    } else {
      offset = m;
    }
  }
  return offset;
}

/**
 * Find the position at which to insert a value in a sorted range. If the range
 * contains elements equal to the value the rightmost element index is returned
 * (for stability).
 *
 * @param {number} value - Value to insert.
 * @param {array} array - The array in which to insert value.
 * @param {number} start - First element in the range.
 * @param {number} length - Length of the range.
 * @param {number} hint - The index at which to begin the search.
 * @param {function} compare - Item comparison function.
 * @return {number} - The index where to insert value.
 */
function gallopRight(value, array, start, length, hint, compare) {
  var lastOffset = 0;
  var maxOffset = 0;
  var offset = 1;

  if (compare(value, array[start + hint]) < 0) {
    maxOffset = hint + 1;

    while (offset < maxOffset && compare(value, array[start + hint - offset]) < 0) {
      lastOffset = offset;
      offset = (offset << 1) + 1;

      if (offset <= 0) {
        offset = maxOffset;
      }
    }

    if (offset > maxOffset) {
      offset = maxOffset;
    }

    // Make offsets relative to start
    var tmp = lastOffset;
    lastOffset = hint - offset;
    offset = hint - tmp;

    // value >= array[start + hint]
  } else {
    maxOffset = length - hint;

    while (offset < maxOffset && compare(value, array[start + hint + offset]) >= 0) {
      lastOffset = offset;
      offset = (offset << 1) + 1;

      if (offset <= 0) {
        offset = maxOffset;
      }
    }

    if (offset > maxOffset) {
      offset = maxOffset;
    }

    // Make offsets relative to start
    lastOffset += hint;
    offset += hint;
  }

  /*
   * Now array[start+lastOffset] < value <= array[start+offset], so value
   * belongs somewhere in the range (start + lastOffset, start + offset]. Do a
   * binary search, with invariant array[start + lastOffset - 1] < value <=
   * array[start + offset].
   */
  lastOffset++;

  while (lastOffset < offset) {
    var m = lastOffset + ((offset - lastOffset) >>> 1);

    if (compare(value, array[start + m]) < 0) {
      offset = m;

    } else {
      lastOffset = m + 1;
    }
  }

  return offset;
}

var TimSort = function TimSort(array, compare) {
  this.array = array;
  this.compare = compare;
  this.minGallop = DEFAULT_MIN_GALLOPING;
  this.length = array.length;

  this.tmpStorageLength = DEFAULT_TMP_STORAGE_LENGTH;
  if (this.length < 2 * DEFAULT_TMP_STORAGE_LENGTH) {
    this.tmpStorageLength = this.length >>> 1;
  }

  this.tmp = new Array(this.tmpStorageLength);

  this.stackLength =
    (this.length < 120 ? 5 :
      this.length < 1542 ? 10 :
        this.length < 119151 ? 19 : 40);

  this.runStart = new Array(this.stackLength);
  this.runLength = new Array(this.stackLength);
  this.stackSize = 0;
};

/**
 * Push a new run on TimSort's stack.
 *
 * @param {number} runStart - Start index of the run in the original array.
 * @param {number} runLength - Length of the run;
 */
TimSort.prototype.pushRun = function pushRun (runStart, runLength) {
  this.runStart[this.stackSize] = runStart;
  this.runLength[this.stackSize] = runLength;
  this.stackSize += 1;
};

/**
 * Merge runs on TimSort's stack so that the following holds for all i:
 * 1) runLength[i - 3] > runLength[i - 2] + runLength[i - 1]
 * 2) runLength[i - 2] > runLength[i - 1]
 */
TimSort.prototype.mergeRuns = function mergeRuns () {
    var this$1 = this;

  while (this.stackSize > 1) {
    var n = this$1.stackSize - 2;

    if ((n >= 1 &&
      this$1.runLength[n - 1] <= this$1.runLength[n] + this$1.runLength[n + 1]) ||
      (n >= 2 &&
      this$1.runLength[n - 2] <= this$1.runLength[n] + this$1.runLength[n - 1])) {

      if (this$1.runLength[n - 1] < this$1.runLength[n + 1]) {
        n--;
      }

    } else if (this$1.runLength[n] > this$1.runLength[n + 1]) {
      break;
    }
    this$1.mergeAt(n);
  }
};

/**
 * Merge all runs on TimSort's stack until only one remains.
 */
TimSort.prototype.forceMergeRuns = function forceMergeRuns () {
    var this$1 = this;

  while (this.stackSize > 1) {
    var n = this$1.stackSize - 2;

    if (n > 0 && this$1.runLength[n - 1] < this$1.runLength[n + 1]) {
      n--;
    }

    this$1.mergeAt(n);
  }
};

/**
 * Merge the runs on the stack at positions i and i+1. Must be always be called
 * with i=stackSize-2 or i=stackSize-3 (that is, we merge on top of the stack).
 *
 * @param {number} i - Index of the run to merge in TimSort's stack.
 */
TimSort.prototype.mergeAt = function mergeAt (i) {
  var compare = this.compare;
  var array = this.array;

  var start1 = this.runStart[i];
  var length1 = this.runLength[i];
  var start2 = this.runStart[i + 1];
  var length2 = this.runLength[i + 1];

  this.runLength[i] = length1 + length2;

  if (i === this.stackSize - 3) {
    this.runStart[i + 1] = this.runStart[i + 2];
    this.runLength[i + 1] = this.runLength[i + 2];
  }

  this.stackSize--;

  /*
   * Find where the first element in the second run goes in run1. Previous
   * elements in run1 are already in place
   */
  var k = gallopRight(array[start2], array, start1, length1, 0, compare);
  start1 += k;
  length1 -= k;

  if (length1 === 0) {
    return;
  }

  /*
   * Find where the last element in the first run goes in run2. Next elements
   * in run2 are already in place
   */
  length2 = gallopLeft(array[start1 + length1 - 1], array, start2, length2, length2 - 1, compare);

  if (length2 === 0) {
    return;
  }

  /*
   * Merge remaining runs. A tmp array with length = min(length1, length2) is
   * used
   */
  if (length1 <= length2) {
    this.mergeLow(start1, length1, start2, length2);

  } else {
    this.mergeHigh(start1, length1, start2, length2);
  }
};

/**
 * Merge two adjacent runs in a stable way. The runs must be such that the
 * first element of run1 is bigger than the first element in run2 and the
 * last element of run1 is greater than all the elements in run2.
 * The method should be called when run1.length <= run2.length as it uses
 * TimSort temporary array to store run1. Use mergeHigh if run1.length >
 * run2.length.
 *
 * @param {number} start1 - First element in run1.
 * @param {number} length1 - Length of run1.
 * @param {number} start2 - First element in run2.
 * @param {number} length2 - Length of run2.
 */
TimSort.prototype.mergeLow = function mergeLow (start1, length1, start2, length2) {

  var compare = this.compare;
  var array = this.array;
  var tmp = this.tmp;
  var i = 0;

  for (i = 0; i < length1; i++) {
    tmp[i] = array[start1 + i];
  }

  var cursor1 = 0;
  var cursor2 = start2;
  var dest = start1;

  array[dest++] = array[cursor2++];

  if (--length2 === 0) {
    for (i = 0; i < length1; i++) {
      array[dest + i] = tmp[cursor1 + i];
    }
    return;
  }

  if (length1 === 1) {
    for (i = 0; i < length2; i++) {
      array[dest + i] = array[cursor2 + i];
    }
    array[dest + length2] = tmp[cursor1];
    return;
  }

  var minGallop = this.minGallop;

  while (true) {
    var count1 = 0;
    var count2 = 0;
    var exit = false;

    do {
      if (compare(array[cursor2], tmp[cursor1]) < 0) {
        array[dest++] = array[cursor2++];
        count2++;
        count1 = 0;

        if (--length2 === 0) {
          exit = true;
          break;
        }

      } else {
        array[dest++] = tmp[cursor1++];
        count1++;
        count2 = 0;
        if (--length1 === 1) {
          exit = true;
          break;
        }
      }
    } while ((count1 | count2) < minGallop);

    if (exit) {
      break;
    }

    do {
      count1 = gallopRight(array[cursor2], tmp, cursor1, length1, 0, compare);

      if (count1 !== 0) {
        for (i = 0; i < count1; i++) {
          array[dest + i] = tmp[cursor1 + i];
        }

        dest += count1;
        cursor1 += count1;
        length1 -= count1;
        if (length1 <= 1) {
          exit = true;
          break;
        }
      }

      array[dest++] = array[cursor2++];

      if (--length2 === 0) {
        exit = true;
        break;
      }

      count2 = gallopLeft(tmp[cursor1], array, cursor2, length2, 0, compare);

      if (count2 !== 0) {
        for (i = 0; i < count2; i++) {
          array[dest + i] = array[cursor2 + i];
        }

        dest += count2;
        cursor2 += count2;
        length2 -= count2;

        if (length2 === 0) {
          exit = true;
          break;
        }
      }
      array[dest++] = tmp[cursor1++];

      if (--length1 === 1) {
        exit = true;
        break;
      }

      minGallop--;

    } while (count1 >= DEFAULT_MIN_GALLOPING || count2 >= DEFAULT_MIN_GALLOPING);

    if (exit) {
      break;
    }

    if (minGallop < 0) {
      minGallop = 0;
    }

    minGallop += 2;
  }

  this.minGallop = minGallop;

  if (minGallop < 1) {
    this.minGallop = 1;
  }

  if (length1 === 1) {
    for (i = 0; i < length2; i++) {
      array[dest + i] = array[cursor2 + i];
    }
    array[dest + length2] = tmp[cursor1];

  } else if (length1 === 0) {
    throw new Error('mergeLow preconditions were not respected');

  } else {
    for (i = 0; i < length1; i++) {
      array[dest + i] = tmp[cursor1 + i];
    }
  }
};

/**
 * Merge two adjacent runs in a stable way. The runs must be such that the
 * first element of run1 is bigger than the first element in run2 and the
 * last element of run1 is greater than all the elements in run2.
 * The method should be called when run1.length > run2.length as it uses
 * TimSort temporary array to store run2. Use mergeLow if run1.length <=
 * run2.length.
 *
 * @param {number} start1 - First element in run1.
 * @param {number} length1 - Length of run1.
 * @param {number} start2 - First element in run2.
 * @param {number} length2 - Length of run2.
 */
TimSort.prototype.mergeHigh = function mergeHigh (start1, length1, start2, length2) {
  var compare = this.compare;
  var array = this.array;
  var tmp = this.tmp;
  var i = 0;

  for (i = 0; i < length2; i++) {
    tmp[i] = array[start2 + i];
  }

  var cursor1 = start1 + length1 - 1;
  var cursor2 = length2 - 1;
  var dest = start2 + length2 - 1;
  var customCursor = 0;
  var customDest = 0;

  array[dest--] = array[cursor1--];

  if (--length1 === 0) {
    customCursor = dest - (length2 - 1);

    for (i = 0; i < length2; i++) {
      array[customCursor + i] = tmp[i];
    }

    return;
  }

  if (length2 === 1) {
    dest -= length1;
    cursor1 -= length1;
    customDest = dest + 1;
    customCursor = cursor1 + 1;

    for (i = length1 - 1; i >= 0; i--) {
      array[customDest + i] = array[customCursor + i];
    }

    array[dest] = tmp[cursor2];
    return;
  }

  var minGallop = this.minGallop;

  while (true) {
    var count1 = 0;
    var count2 = 0;
    var exit = false;

    do {
      if (compare(tmp[cursor2], array[cursor1]) < 0) {
        array[dest--] = array[cursor1--];
        count1++;
        count2 = 0;
        if (--length1 === 0) {
          exit = true;
          break;
        }

      } else {
        array[dest--] = tmp[cursor2--];
        count2++;
        count1 = 0;
        if (--length2 === 1) {
          exit = true;
          break;
        }
      }

    } while ((count1 | count2) < minGallop);

    if (exit) {
      break;
    }

    do {
      count1 = length1 - gallopRight(tmp[cursor2], array, start1, length1, length1 - 1, compare);

      if (count1 !== 0) {
        dest -= count1;
        cursor1 -= count1;
        length1 -= count1;
        customDest = dest + 1;
        customCursor = cursor1 + 1;

        for (i = count1 - 1; i >= 0; i--) {
          array[customDest + i] = array[customCursor + i];
        }

        if (length1 === 0) {
          exit = true;
          break;
        }
      }

      array[dest--] = tmp[cursor2--];

      if (--length2 === 1) {
        exit = true;
        break;
      }

      count2 = length2 - gallopLeft(array[cursor1], tmp, 0, length2, length2 - 1, compare);

      if (count2 !== 0) {
        dest -= count2;
        cursor2 -= count2;
        length2 -= count2;
        customDest = dest + 1;
        customCursor = cursor2 + 1;

        for (i = 0; i < count2; i++) {
          array[customDest + i] = tmp[customCursor + i];
        }

        if (length2 <= 1) {
          exit = true;
          break;
        }
      }

      array[dest--] = array[cursor1--];

      if (--length1 === 0) {
        exit = true;
        break;
      }

      minGallop--;

    } while (count1 >= DEFAULT_MIN_GALLOPING || count2 >= DEFAULT_MIN_GALLOPING);

    if (exit) {
      break;
    }

    if (minGallop < 0) {
      minGallop = 0;
    }

    minGallop += 2;
  }

  this.minGallop = minGallop;

  if (minGallop < 1) {
    this.minGallop = 1;
  }

  if (length2 === 1) {
    dest -= length1;
    cursor1 -= length1;
    customDest = dest + 1;
    customCursor = cursor1 + 1;

    for (i = length1 - 1; i >= 0; i--) {
      array[customDest + i] = array[customCursor + i];
    }

    array[dest] = tmp[cursor2];

  } else if (length2 === 0) {
    throw new Error('mergeHigh preconditions were not respected');

  } else {
    customCursor = dest - (length2 - 1);
    for (i = 0; i < length2; i++) {
      array[customCursor + i] = tmp[i];
    }
  }
};

/**
 * Sort an array in the range [lo, hi) using TimSort.
 *
 * @param {array} array - The array to sort.
 * @param {number} lo - First element in the range (inclusive).
 * @param {number} hi - Last element in the range.
 * @param {function=} compare - Item comparison function. Default is alphabetical.
 */
function sort (array, lo, hi, compare) {
  if (!Array.isArray(array)) {
    throw new TypeError('Can only sort arrays');
  }

  /*
   * Handle the case where a comparison function is not provided. We do
   * lexicographic sorting
   */

  if (lo === undefined) {
    lo = 0;
  }

  if (hi === undefined) {
    hi = array.length;
  }

  if (compare === undefined) {
    compare = alphabeticalCompare;
  }

  var remaining = hi - lo;

  // The array is already sorted
  if (remaining < 2) {
    return;
  }

  var runLength = 0;
  // On small arrays binary sort can be used directly
  if (remaining < DEFAULT_MIN_MERGE) {
    runLength = makeAscendingRun(array, lo, hi, compare);
    binaryInsertionSort(array, lo, hi, lo + runLength, compare);
    return;
  }

  var ts = new TimSort(array, compare);

  var minRun = minRunLength(remaining);

  do {
    runLength = makeAscendingRun(array, lo, hi, compare);
    if (runLength < minRun) {
      var force = remaining;
      if (force > minRun) {
        force = minRun;
      }

      binaryInsertionSort(array, lo, lo + force, lo + runLength, compare);
      runLength = force;
    }
    // Push new run and merge if necessary
    ts.pushRun(lo, runLength);
    ts.mergeRuns();

    // Go find next run
    remaining -= runLength;
    lo += runLength;

  } while (remaining !== 0);

  // Force merging of remaining runs
  ts.forceMergeRuns();
}

var FixedArray = function FixedArray(size) {
  this._count = 0;
  this._data = new Array(size);
};

var prototypeAccessors$7 = { length: { configurable: true },data: { configurable: true } };

FixedArray.prototype._resize = function _resize (size) {
    var this$1 = this;

  if (size > this._data.length) {
    for (var i = this._data.length; i < size; ++i) {
      this$1._data[i] = undefined;
    }
  }
};

prototypeAccessors$7.length.get = function () {
  return this._count;
};

prototypeAccessors$7.data.get = function () {
  return this._data;
};

FixedArray.prototype.reset = function reset () {
    var this$1 = this;

  for (var i = 0; i < this._count; ++i) {
    this$1._data[i] = undefined;
  }

  this._count = 0;
};

FixedArray.prototype.push = function push (val) {
  if (this._count >= this._data.length) {
    this._resize(this._data.length * 2);
  }

  this._data[this._count] = val;
  ++this._count;
};

FixedArray.prototype.pop = function pop () {
  --this._count;

  if (this._count < 0) {
    this._count = 0;
  }

  var ret = this._data[this._count];
  this._data[this._count] = undefined;

  return ret;
};

FixedArray.prototype.fastRemove = function fastRemove (idx) {
  if (idx >= this._count) {
    return;
  }

  var last = this._count - 1;
  this._data[idx] = this._data[last];
  this._data[last] = undefined;
  this._count -= 1;
};

FixedArray.prototype.indexOf = function indexOf (val) {
  var idx = this._data.indexOf(val);
  if (idx >= this._count) {
    return -1;
  }

  return idx;
};

FixedArray.prototype.sort = function sort$1 (cmp) {
  return sort(this._data, 0, this._count, cmp);
};

Object.defineProperties( FixedArray.prototype, prototypeAccessors$7 );

var Pool = function Pool(fn, size) {
  var this$1 = this;

  this._fn = fn;
  this._idx = size - 1;
  this._frees = new Array(size);

  for (var i = 0; i < size; ++i) {
    this$1._frees[i] = fn();
  }
};

Pool.prototype._expand = function _expand (size) {
    var this$1 = this;

  var old = this._frees;
  this._frees = new Array(size);

  var len = size - old.length;
  for (var i = 0; i < len; ++i) {
    this$1._frees[i] = this$1._fn();
  }

  for (var i$1 = len, j = 0; i$1 < size; ++i$1, ++j) {
    this$1._frees[i$1] = old[j];
  }

  this._idx += len;
};

Pool.prototype.alloc = function alloc () {
  // create some more space (expand by 20%, minimum 1)
  if (this._idx < 0) {
    this._expand(Math.round(this._frees.length * 1.2) + 1);
  }

  var ret = this._frees[this._idx];
  this._frees[this._idx] = null;
  --this._idx;

  return ret;
};

Pool.prototype.free = function free (obj) {
  ++this._idx;
  this._frees[this._idx] = obj;
};

// NOTE: you must have `_prev` and `_next` field in the object returns by `fn`

var LinkedArray = function LinkedArray(fn, size) {
  this._fn = fn;
  this._count = 0;
  this._head = null;
  this._tail = null;

  this._pool = new Pool(fn, size);
};

var prototypeAccessors$8 = { head: { configurable: true },tail: { configurable: true },length: { configurable: true } };

prototypeAccessors$8.head.get = function () {
  return this._head;
};

prototypeAccessors$8.tail.get = function () {
  return this._tail;
};

prototypeAccessors$8.length.get = function () {
  return this._count;
};

LinkedArray.prototype.add = function add () {
  var node = this._pool.alloc();

  if (!this._tail) {
    this._head = node;
  } else {
    this._tail._next = node;
    node._prev = this._tail;
  }
  this._tail = node;
  this._count += 1;

  return node;
};

LinkedArray.prototype.remove = function remove (node) {
  if (node._prev) {
    node._prev._next = node._next;
  } else {
    this._head = node._next;
  }

  if (node._next) {
    node._next._prev = node._prev;
  } else {
    this._tail = node._prev;
  }

  node._next = null;
  node._prev = null;
  this._pool.free(node);
  this._count -= 1;
};

LinkedArray.prototype.forEach = function forEach (fn, binder) {
    var this$1 = this;

  var cursor = this._head;
  if (!cursor) {
    return;
  }

  if (binder) {
    fn = fn.bind(binder);
  }

  var idx = 0;
  var next = cursor;

  while (cursor) {
    next = cursor._next;
    fn(cursor, idx, this$1);

    cursor = next;
    ++idx;
  }
};

Object.defineProperties( LinkedArray.prototype, prototypeAccessors$8 );

var RecyclePool = function RecyclePool(fn, size) {
  var this$1 = this;

  this._fn = fn;
  this._count = 0;
  this._data = new Array(size);

  for (var i = 0; i < size; ++i) {
    this$1._data[i] = fn();
  }
};

var prototypeAccessors$9 = { length: { configurable: true },data: { configurable: true } };

prototypeAccessors$9.length.get = function () {
  return this._count;
};

prototypeAccessors$9.data.get = function () {
  return this._data;
};

RecyclePool.prototype.reset = function reset () {
  this._count = 0;
};

RecyclePool.prototype.resize = function resize (size) {
    var this$1 = this;

  if (size > this._data.length) {
    for (var i = this._data.length; i < size; ++i) {
      this$1._data[i] = this$1._fn();
    }
  }
};

RecyclePool.prototype.add = function add () {
  if (this._count >= this._data.length) {
    this.resize(this._data.length * 2);
  }

  return this._data[this._count++];
};

RecyclePool.prototype.remove = function remove (idx) {
  if (idx >= this._count) {
    return;
  }

  var last = this._count - 1;
  var tmp = this._data[idx];
  this._data[idx] = this._data[last];
  this._data[last] = tmp;
  this._count -= 1;
};

RecyclePool.prototype.sort = function sort$1 (cmp) {
  return sort(this._data, 0, this._count, cmp);
};

Object.defineProperties( RecyclePool.prototype, prototypeAccessors$9 );

var _bufferPools = Array(8);
for (var i = 0; i < 8; ++i) {
  _bufferPools[i] = [];
}

// Copyright (c) 2017-2018 Xiamen Yaji Software Co., Ltd. 

var Scene = function Scene() {
  this._lights = new FixedArray(16);
  this._models = new FixedArray(16);
  this._cameras = new FixedArray(16);
  this._debugCamera = null;

  // NOTE: we don't use pool for views (because it's less changed and it doesn't have poolID)
  this._views = [];
};

Scene.prototype._add = function _add (pool, item) {
  if (item._poolID !== -1) {
    return;
  }

  pool.push(item);
  item._poolID = pool.length - 1;
};

Scene.prototype._remove = function _remove (pool, item) {
  if (item._poolID === -1) {
    return;
  }

  pool.data[pool.length-1]._poolID = item._poolID;
  pool.fastRemove(item._poolID);
  item._poolID = -1;
};

Scene.prototype.reset = function reset () {
    var this$1 = this;

  for (var i = 0; i < this._models.length; ++i) {
    var model = this$1._models.data[i];
    model._cullingMask = -1;
  }
};

Scene.prototype.setDebugCamera = function setDebugCamera (cam) {
  this._debugCamera = cam;
};

// camera

Scene.prototype.getCameraCount = function getCameraCount () {
  return this._cameras.length;
};

Scene.prototype.getCamera = function getCamera (idx) {
  return this._cameras.data[idx];
};

Scene.prototype.addCamera = function addCamera (camera) {
  this._add(this._cameras, camera);
};

Scene.prototype.removeCamera = function removeCamera (camera) {
  this._remove(this._cameras, camera);
};

// model

Scene.prototype.getModelCount = function getModelCount () {
  return this._models.length;
};

Scene.prototype.getModel = function getModel (idx) {
  return this._models.data[idx];
};

Scene.prototype.addModel = function addModel (model) {
  this._add(this._models, model);
};

Scene.prototype.removeModel = function removeModel (model) {
  this._remove(this._models, model);
};

// light

Scene.prototype.getLightCount = function getLightCount () {
  return this._lights.length;
};

Scene.prototype.getLight = function getLight (idx) {
  return this._lights.data[idx];
};

Scene.prototype.addLight = function addLight (light) {
  this._add(this._lights, light);
};

Scene.prototype.removeLight = function removeLight (light) {
  this._remove(this._lights, light);
};

// view

Scene.prototype.addView = function addView (view) {
  if (this._views.indexOf(view) === -1) {
    this._views.push(view);
  }
};

Scene.prototype.removeView = function removeView (view) {
  var idx = this._views.indexOf(view);
  if (idx !== -1) {
    this._views.splice(idx, 1);
  }
};

// Copyright (c) 2017-2018 Xiamen Yaji Software Co., Ltd. 

var _shdID = 0;

function _generateDefines(defs) {
  var defines = [];
  for (var def in defs) {
    if (defs[def] === true) {
      defines.push(("#define " + def));
    }
  }
  return defines.join('\n');
}

function _replaceMacroNums(string, defs) {
  var cache = {};
  var tmp = string;
  for (var def in defs) {
    if (Number.isInteger(defs[def])) {
      cache[def] = defs[def];
    }
  }
  for (var def$1 in cache) {
    var reg = new RegExp(def$1, 'g');
    tmp = tmp.replace(reg, cache[def$1]);
  }
  return tmp;
}

function _unrollLoops(string) {
  var pattern = /#pragma for (\w+) in range\(\s*(\d+)\s*,\s*(\d+)\s*\)([\s\S]+?)#pragma endFor/g;
  function replace(match, index, begin, end, snippet) {
    var unroll = '';
    var parsedBegin = parseInt(begin);
    var parsedEnd = parseInt(end);
    if (parsedBegin.isNaN || parsedEnd.isNaN) {
      console.error('Unroll For Loops Error: begin and end of range must be an int num.');
    }
    for (var i = parsedBegin; i < parsedEnd; ++i) {
      unroll += snippet.replace(new RegExp(("{" + index + "}"), 'g'), i);
    }
    return unroll;
  }
  return string.replace(pattern, replace);
}

var ProgramLib = function ProgramLib(device, templates, chunks) {
  var this$1 = this;
  if ( templates === void 0 ) templates = [];
  if ( chunks === void 0 ) chunks = {};

  this._device = device;
  this._precision = "precision highp float;\n";

  // register templates
  this._templates = {};
  for (var i = 0; i < templates.length; ++i) {
    var tmpl = templates[i];
    this$1.define(tmpl.name, tmpl.vert, tmpl.frag, tmpl.defines);
  }

  // register chunks
  this._chunks = {};
  Object.assign(this._chunks, chunks);

  this._cache = {};
};

/**
 * @param {string} name
 * @param {string} template
 * @param {Array} options
 *
 * @example:
 * programLib.define('foobar', vertTmpl, fragTmpl, [
 *   { name: 'shadow' },
 *   { name: 'lightCount', min: 1, max: 4 }
 * ]);
 */
ProgramLib.prototype.define = function define (name, vert, frag, defines) {
  if (this._templates[name]) {
    console.warn(("Failed to define shader " + name + ": already exists."));
    return;
  }

  var id = ++_shdID;

  // calculate option mask offset
  var offset = 0;
  var loop = function ( i ) {
    var def = defines[i];
    def._offset = offset;

    var cnt = 1;

    if (def.min !== undefined && def.max !== undefined) {
      cnt = Math.ceil((def.max - def.min) * 0.5);

      def._map = function (value) {
        return (value - this._min) << def._offset;
      }.bind(def);
    } else {
      def._map = function (value) {
        if (value) {
          return 1 << def._offset;
        }
        return 0;
      }.bind(def);
    }

    offset += cnt;

    def._offset = offset;
  };

    for (var i = 0; i < defines.length; ++i) loop( i );

  vert = this._precision + vert;
  frag = this._precision + frag;

  // store it
  this._templates[name] = {
    id: id,
    name: name,
    vert: vert,
    frag: frag,
    defines: defines
  };
};

/**
 * @param {string} name
 * @param {Object} options
 */
ProgramLib.prototype.getKey = function getKey (name, defines) {
  var tmpl = this._templates[name];
  var key = 0;
  for (var i = 0; i < tmpl.defines.length; ++i) {
    var tmplDefs = tmpl.defines[i];
    var value = defines[tmplDefs.name];
    if (value === undefined) {
      continue;
    }

    key |= tmplDefs._map(value);
  }

  return key << 8 | tmpl.id;
};

/**
 * @param {string} name
 * @param {Object} options
 */
ProgramLib.prototype.getProgram = function getProgram (name, defines) {
  var key = this.getKey(name, defines);
  var program = this._cache[key];
  if (program) {
    return program;
  }

  // get template
  var tmpl = this._templates[name];
  var customDef = _generateDefines(defines) + '\n';
  var vert = _replaceMacroNums(tmpl.vert, defines);
  vert = customDef + _unrollLoops(vert);
  var frag = _replaceMacroNums(tmpl.frag, defines);
  frag = customDef + _unrollLoops(frag);

  program = new gfx.Program(this._device, {
    vert: vert,
    frag: frag
  });
  program.link();
  this._cache[key] = program;

  return program;
};

// Copyright (c) 2017-2018 Xiamen Yaji Software Co., Ltd. 

var _m3_tmp$1 = mat3.create();
var _m4_tmp$2 = mat4.create();

var _stageInfos = new RecyclePool(function () {
  return {
    stage: null,
    items: null,
  };
}, 8);

var _float2_pool = new RecyclePool(function () {
  return new Float32Array(2);
}, 8);

var _float3_pool = new RecyclePool(function () {
  return new Float32Array(3);
}, 8);

var _float4_pool = new RecyclePool(function () {
  return new Float32Array(4);
}, 8);

var _float9_pool = new RecyclePool(function () {
  return new Float32Array(9);
}, 8);

var _float16_pool = new RecyclePool(function () {
  return new Float32Array(16);
}, 8);

var _float64_pool = new RecyclePool(function () {
  return new Float32Array(64);
}, 8);

var _int2_pool = new RecyclePool(function () {
  return new Int32Array(2);
}, 8);

var _int3_pool = new RecyclePool(function () {
  return new Int32Array(3);
}, 8);

var _int4_pool = new RecyclePool(function () {
  return new Int32Array(4);
}, 8);

var _int64_pool = new RecyclePool(function () {
  return new Int32Array(64);
}, 8);

var _type2uniformValue = {};
_type2uniformValue[enums.PARAM_INT] = function (value) {
    return value;
  };
_type2uniformValue[enums.PARAM_INT2] = function (value) {
    return vec2.array(_int2_pool.add(), value);
  };
_type2uniformValue[enums.PARAM_INT3] = function (value) {
    return vec3.array(_int3_pool.add(), value);
  };
_type2uniformValue[enums.PARAM_INT4] = function (value) {
    return vec4.array(_int4_pool.add(), value);
  };
_type2uniformValue[enums.PARAM_FLOAT] = function (value) {
    return value;
  };
_type2uniformValue[enums.PARAM_FLOAT2] = function (value) {
    return vec2.array(_float2_pool.add(), value);
  };
_type2uniformValue[enums.PARAM_FLOAT3] = function (value) {
    return vec3.array(_float3_pool.add(), value);
  };
_type2uniformValue[enums.PARAM_FLOAT4] = function (value) {
    return vec4.array(_float4_pool.add(), value);
  };
_type2uniformValue[enums.PARAM_COLOR3] = function (value) {
    return color3.array(_float3_pool.add(), value);
  };
_type2uniformValue[enums.PARAM_COLOR4] = function (value) {
    return color4.array(_float4_pool.add(), value);
  };
_type2uniformValue[enums.PARAM_MAT2] = function (value) {
    return mat2.array(_float4_pool.add(), value);
  };
_type2uniformValue[enums.PARAM_MAT3] = function (value) {
    return mat3.array(_float9_pool.add(), value);
  };
_type2uniformValue[enums.PARAM_MAT4] = function (value) {
    return mat4.array(_float16_pool.add(), value);
  };

var _type2uniformArrayValue = {};
_type2uniformArrayValue[enums.PARAM_INT] = {
    func: function func (values) {
      var result = _int64_pool.add();
      for (var i = 0; i < values.length; ++i) {
        result[i] = values[i];
      }
      return result;
    },
    size: 1,
  };
_type2uniformArrayValue[enums.PARAM_INT2] = {
    func: function func (values) {
      var result = _int64_pool.add();
      for (var i = 0; i < values.length; ++i) {
        result[2 * i] = values[i].x;
        result[2 * i + 1] = values[i].y;
      }
      return result;
    },
    size: 2,
  };
_type2uniformArrayValue[enums.PARAM_INT3] = {
    func: undefined,
    size: 3,
  };
_type2uniformArrayValue[enums.PARAM_INT4] = {
    func: function func (values) {
      var result = _int64_pool.add();
      for (var i = 0; i < values.length; ++i) {
        var v = values[i];
        result[4 * i] = v.x;
        result[4 * i + 1] = v.y;
        result[4 * i + 2] = v.z;
        result[4 * i + 3] = v.w;
      }
      return result;
    },
    size: 4,
  };
_type2uniformArrayValue[enums.PARAM_FLOAT] = {
    func: function func (values) {
      var result = _float64_pool.add();
      for (var i = 0; i < values.length; ++i) {
        result[i] = values[i];
      }
      return result;
    },
    size: 1
  };
_type2uniformArrayValue[enums.PARAM_FLOAT2] = {
    func: function func (values) {
      var result = _float64_pool.add();
      for (var i = 0; i < values.length; ++i) {
        result[2 * i] = values[i].x;
        result[2 * i + 1] = values[i].y;
      }
      return result;
    },
    size: 2,
  };
_type2uniformArrayValue[enums.PARAM_FLOAT3] = {
    func: undefined,
    size: 3,
  };
_type2uniformArrayValue[enums.PARAM_FLOAT4] = {
    func: function func (values) {
      var result = _float64_pool.add();
      for (var i = 0; i < values.length; ++i) {
        var v = values[i];
        result[4 * i] = v.x;
        result[4 * i + 1] = v.y;
        result[4 * i + 2] = v.z;
        result[4 * i + 3] = v.w;
      }
      return result;
    },
    size: 4,
  };
_type2uniformArrayValue[enums.PARAM_COLOR3] = {
    func: undefined,
    size: 3,
  };
_type2uniformArrayValue[enums.PARAM_COLOR4] = {
    func: function func (values) {
      var result = _float64_pool.add();
      for (var i = 0; i < values.length; ++i) {
        var v = values[i];
        result[4 * i] = v.r;
        result[4 * i + 1] = v.g;
        result[4 * i + 2] = v.b;
        result[4 * i + 3] = v.a;
      }
      return result;
    },
    size: 4,
  };
_type2uniformArrayValue[enums.PARAM_MAT2] = {
    func: function func (values) {
      var result = _float64_pool.add();
      for (var i = 0; i < values.length; ++i) {
        var v = values[i];
        result[4 * i] = v.m00;
        result[4 * i + 1] = v.m01;
        result[4 * i + 2] = v.m02;
        result[4 * i + 3] = v.m03;
      }
      return result;
    },
    size: 4
  };
_type2uniformArrayValue[enums.PARAM_MAT3] = {
    func: undefined,
    size: 9
  };
_type2uniformArrayValue[enums.PARAM_MAT4] = {
    func: function func (values) {
      var result = _float64_pool.add();
      for (var i = 0; i < values.length; ++i) {
        var v = values[i];
        result[16 * i] = v.m00;
        result[16 * i + 1] = v.m01;
        result[16 * i + 2] = v.m02;
        result[16 * i + 3] = v.m03;
        result[16 * i + 4] = v.m04;
        result[16 * i + 5] = v.m05;
        result[16 * i + 6] = v.m06;
        result[16 * i + 7] = v.m07;
        result[16 * i + 8] = v.m08;
        result[16 * i + 9] = v.m09;
        result[16 * i + 10] = v.m10;
        result[16 * i + 11] = v.m11;
        result[16 * i + 12] = v.m12;
        result[16 * i + 13] = v.m13;
        result[16 * i + 14] = v.m14;
        result[16 * i + 15] = v.m15;
      }
      return result;
    },
    size: 16
  };

var Base = function Base(device, opts) {
  var obj;

  this._device = device;
  this._programLib = new ProgramLib(device, opts.programTemplates, opts.programChunks);
  this._opts = opts;
  this._type2defaultValue = ( obj = {}, obj[enums.PARAM_INT] = 0, obj[enums.PARAM_INT2] = vec2.new(0, 0), obj[enums.PARAM_INT3] = vec3.new(0, 0, 0), obj[enums.PARAM_INT4] = vec4.new(0, 0, 0, 0), obj[enums.PARAM_FLOAT] = 0.0, obj[enums.PARAM_FLOAT2] = vec2.new(0, 0), obj[enums.PARAM_FLOAT3] = vec3.new(0, 0, 0), obj[enums.PARAM_FLOAT4] = vec4.new(0, 0, 0, 0), obj[enums.PARAM_COLOR3] = color3.new(0, 0, 0), obj[enums.PARAM_COLOR4] = color4.new(0, 0, 0, 1), obj[enums.PARAM_MAT2] = mat2.create(), obj[enums.PARAM_MAT3] = mat3.create(), obj[enums.PARAM_MAT4] = mat4.create(), obj[enums.PARAM_TEXTURE_2D] = opts.defaultTexture, obj[enums.PARAM_TEXTURE_CUBE] = opts.defaultTextureCube, obj);
  this._stage2fn = {};
  this._usedTextureUnits = 0;

  this._viewPools = new RecyclePool(function () {
    return new View();
  }, 8);

  this._drawItemsPools = new RecyclePool(function () {
    return {
      model: null,
      node: null,
      ia: null,
      effect: null,
      defines: null,
    };
  }, 100);

  this._stageItemsPools = new RecyclePool(function () {
    return new RecyclePool(function () {
      return {
        model: null,
        node: null,
        ia: null,
        effect: null,
        defines: null,
        technique: null,
        sortKey: -1,
      };
    }, 100);
  }, 16);
};

Base.prototype._resetTextuerUnit = function _resetTextuerUnit () {
  this._usedTextureUnits = 0;
};

Base.prototype._allocTextuerUnit = function _allocTextuerUnit () {
  var device = this._device;

  var unit = this._usedTextureUnits;
  if (unit >= device._caps.maxTextureUnits) {
    console.warn(("Trying to use " + unit + " texture units while this GPU supports only " + (device._caps.maxTextureUnits)));
  }

  this._usedTextureUnits += 1;
  return unit;
};

Base.prototype._registerStage = function _registerStage (name, fn) {
  this._stage2fn[name] = fn;
};

Base.prototype._reset = function _reset () {
  this._viewPools.reset();
  this._stageItemsPools.reset();
};

Base.prototype._requestView = function _requestView () {
  return this._viewPools.add();
};

Base.prototype._render = function _render (view, scene) {
    var this$1 = this;

  var device = this._device;

  // setup framebuffer
  device.setFrameBuffer(view._framebuffer);

  // setup viewport
  device.setViewport(
    view._rect.x,
    view._rect.y,
    view._rect.w,
    view._rect.h
  );

  // setup clear
  var clearOpts = {};
  if (view._clearFlags & enums.CLEAR_COLOR) {
    clearOpts.color = [
      view._color.r,
      view._color.g,
      view._color.b,
      view._color.a
    ];
  }
  if (view._clearFlags & enums.CLEAR_DEPTH) {
    clearOpts.depth = view._depth;
  }
  if (view._clearFlags & enums.CLEAR_STENCIL) {
    clearOpts.stencil = view._stencil;
  }
  device.clear(clearOpts);

  // get all draw items
  this._drawItemsPools.reset();

  for (var i = 0; i < scene._models.length; ++i) {
    var model = scene._models.data[i];

    // filter model by view
    if ((model._cullingMask & view._cullingMask) === 0) {
      continue;
    }

    for (var m = 0; m < model.drawItemCount; ++m) {
      var drawItem = this$1._drawItemsPools.add();
      model.extractDrawItem(drawItem, m);
    }
  }

  // TODO: update frustum
  // TODO: visbility test
  // frustum.update(view._viewProj);

  // dispatch draw items to different stage
  _stageInfos.reset();

  for (var i$1 = 0; i$1 < view._stages.length; ++i$1) {
    var stage = view._stages[i$1];
    var stageItems = this$1._stageItemsPools.add();
    stageItems.reset();

    for (var j = 0; j < this._drawItemsPools.length; ++j) {
      var drawItem$1 = this$1._drawItemsPools.data[j];
      var tech = drawItem$1.effect.getTechnique(stage);

      if (tech) {
        var stageItem = stageItems.add();
        stageItem.model = drawItem$1.model;
        stageItem.node = drawItem$1.node;
        stageItem.ia = drawItem$1.ia;
        stageItem.effect = drawItem$1.effect;
        stageItem.defines = drawItem$1.defines;
        stageItem.technique = tech;
        stageItem.sortKey = -1;
      }
    }

    var stageInfo = _stageInfos.add();
    stageInfo.stage = stage;
    stageInfo.items = stageItems;
  }

  // render stages
  for (var i$2 = 0; i$2 < _stageInfos.length; ++i$2) {
    var info = _stageInfos.data[i$2];
    var fn = this$1._stage2fn[info.stage];

    fn(view, info.items);
  }
};

Base.prototype._draw = function _draw (item) {
    var this$1 = this;

  var device = this._device;
  var programLib = this._programLib;
  var node = item.node;
    var ia = item.ia;
    var effect = item.effect;
    var technique = item.technique;
    var defines = item.defines;

  // reset the pool
  // NOTE: we can use drawCounter optimize this
  // TODO: should be configurable
  _float2_pool.reset();
  _float3_pool.reset();
  _float4_pool.reset();
  _float9_pool.reset();
  _float16_pool.reset();
  _float64_pool.reset();
  _int2_pool.reset();
  _int3_pool.reset();
  _int4_pool.reset();
  _int64_pool.reset();

  // set common uniforms
  // TODO: try commit this depends on effect
  // {
  node.getWorldMatrix(_m4_tmp$2);
  device.setUniform('model', mat4.array(_float16_pool.add(), _m4_tmp$2));

  var inverse = mat3.invert(_m3_tmp$1, mat3.fromMat4(_m3_tmp$1, _m4_tmp$2));
  if (inverse) {
    mat3.transpose(_m3_tmp$1, inverse);
    device.setUniform('normalMatrix', mat3.array(_float9_pool.add(), _m3_tmp$1));
  }
  // }

  // set technique uniforms
  for (var i = 0; i < technique._parameters.length; ++i) {
    var prop = technique._parameters[i];
    var param = effect.getProperty(prop.name);

    if (param === undefined) {
      param = prop.val;
    }

    if (param === undefined) {
      param = this$1._type2defaultValue[prop.type];
    }

    if (param === undefined) {
      console.warn(("Failed to set technique property " + (prop.name) + ", value not found."));
      continue;
    }

    if (
      prop.type === enums.PARAM_TEXTURE_2D ||
      prop.type === enums.PARAM_TEXTURE_CUBE
    ) {
      if (prop.size !== undefined) {
        if (prop.size !== param.length) {
          console.error(("The length of texture array (" + (param.length) + ") is not corrent(expect " + (prop.size) + ")."));
          continue;
        }
        var slots = _int64_pool.add();
        for (var index = 0; index < param.length; ++index) {
          slots[index] = this$1._allocTextuerUnit();
        }
        device.setTextureArray(prop.name, param, slots);
      } else {
        device.setTexture(prop.name, param, this$1._allocTextuerUnit());
      }
    } else {
      var convertedValue = (void 0);
      if (prop.size !== undefined) {
        var convertArray = _type2uniformArrayValue[prop.type];
        if (convertArray.func === undefined) {
          console.error('Uniform array of color3/int3/float3/mat3 can not be supportted!');
          continue;
        }
        if (prop.size * convertArray.size > 64) {
          console.error('Uniform array is too long!');
          continue;
        }
        convertedValue = convertArray.func(param);
      } else {
        var convertFn = _type2uniformValue[prop.type];
        convertedValue = convertFn(param);
      }
      device.setUniform(prop.name, convertedValue);
    }
  }

  // for each pass
  for (var i$1 = 0; i$1 < technique._passes.length; ++i$1) {
    var pass = technique._passes[i$1];
    var count = ia.getPrimitiveCount();

    // set vertex buffer
    device.setVertexBuffer(0, ia._vertexBuffer);

    // set index buffer
    if (ia._indexBuffer) {
      device.setIndexBuffer(ia._indexBuffer);
    }

    // set primitive type
    device.setPrimitiveType(ia._primitiveType);

    // set program
    var program = programLib.getProgram(pass._programName, defines);
    device.setProgram(program);

    // cull mode
    device.setCullMode(pass._cullMode);

    // blend
    if (pass._blend) {
      device.enableBlend();
      device.setBlendFuncSep(
        pass._blendSrc,
        pass._blendDst,
        pass._blendSrcAlpha,
        pass._blendDstAlpha
      );
      device.setBlendEqSep(
        pass._blendEq,
        pass._blendAlphaEq
      );
      device.setBlendColor32(pass._blendColor);
    }

    // depth test & write
    if (pass._depthTest) {
      device.enableDepthTest();
      device.setDepthFunc(pass._depthFunc);
    }
    if (pass._depthWrite) {
      device.enableDepthWrite();
    }

    // stencil
    if (pass._stencilTest) {
      device.enableStencilTest();

      // front
      device.setStencilFuncFront(
        pass._stencilFuncFront,
        pass._stencilRefFront,
        pass._stencilMaskFront
      );
      device.setStencilOpFront(
        pass._stencilFailOpFront,
        pass._stencilZFailOpFront,
        pass._stencilZPassOpFront,
        pass._stencilWriteMaskFront
      );

      // back
      device.setStencilFuncBack(
        pass._stencilFuncBack,
        pass._stencilRefBack,
        pass._stencilMaskBack
      );
      device.setStencilOpBack(
        pass._stencilFailOpBack,
        pass._stencilZFailOpBack,
        pass._stencilZPassOpBack,
        pass._stencilWriteMaskBack
      );
    }

    // draw pass
    device.draw(ia._start, count);

    this$1._resetTextuerUnit();
  }
};

var renderer = {
  // config
  addStage: config.addStage,

  // utils
  createIA: createIA,

  // classes
  Pass: Pass,
  Technique: Technique,
  Effect: Effect,
  InputAssembler: InputAssembler,
  View: View,

  Light: Light,
  Camera: Camera,
  Model: Model,
  Scene: Scene,

  Base: Base,
  ProgramLib: ProgramLib,
};
Object.assign(renderer, enums);

// Copyright (c) 2017-2018 Xiamen Yaji Software Co., Ltd.  
 
var _a16_view = new Float32Array(16);
var _a16_proj = new Float32Array(16);
var _a16_viewProj = new Float32Array(16);

var ForwardRenderer = (function (superclass) {
  function ForwardRenderer (device, builtin) {
    superclass.call(this, device, builtin);
    this._registerStage('transparent', this._transparentStage.bind(this));
  }

  if ( superclass ) ForwardRenderer.__proto__ = superclass;
  ForwardRenderer.prototype = Object.create( superclass && superclass.prototype );
  ForwardRenderer.prototype.constructor = ForwardRenderer;

  ForwardRenderer.prototype.reset = function reset () {
    this._reset();
  };

  ForwardRenderer.prototype.render = function render (scene) {
    var this$1 = this;

    this._reset();

    scene._cameras.sort(function (a, b) {
      if (a._depth > b._depth) { return 1; }
      else if (a._depth < b._depth) { return -1; }
      else { return 0; }
    });

    for (var i = 0; i < scene._cameras.length; ++i) {
      var camera = scene._cameras.data[i];

      // reset camera pollID after sort cameras
      camera._poolID = i;
      
      this$1.renderCamera(camera, scene);
    }
  };

  ForwardRenderer.prototype.renderCamera = function renderCamera (camera, scene) {
    var canvas = this._device._gl.canvas;

    var view = camera.view;
    var dirty = camera.dirty;
    if (!view) {
      view = this._requestView();
      dirty = true;
    }
    if (dirty) {
      var width = canvas.width;
      var height = canvas.height;
      if (camera._framebuffer) {
        width = camera._framebuffer._width;
        height = camera._framebuffer._height;
      }
      camera.extractView(view, width, height);
    }
    this._render(view, scene);
  };

  ForwardRenderer.prototype._transparentStage = function _transparentStage (view, items) {
    var this$1 = this;

    // update uniforms
    this._device.setUniform('view', mat4.array(_a16_view, view._matView));
    this._device.setUniform('proj', mat4.array(_a16_proj, view._matProj));
    this._device.setUniform('viewProj', mat4.array(_a16_viewProj, view._matViewProj));

    // draw it
    for (var i = 0; i < items.length; ++i) {
      var item = items.data[i];
      this$1._draw(item);
    }
  };

  return ForwardRenderer;
}(renderer.Base));

var chunks = {
};

var templates = [
  {
    name: 'gray_sprite',
    vert: '\n \nuniform mat4 viewProj;\nattribute vec3 a_position;\nattribute mediump vec2 a_uv0;\nvarying mediump vec2 uv0;\nvoid main () {\n  vec4 pos = viewProj * vec4(a_position, 1);\n  gl_Position = pos;\n  uv0 = a_uv0;\n}',
    frag: '\n \nuniform sampler2D texture;\nvarying mediump vec2 uv0;\nuniform lowp vec4 color;\nvoid main () {\n  vec4 c = color * texture2D(texture, uv0);\n  float gray = 0.2126*c.r + 0.7152*c.g + 0.0722*c.b;\n  gl_FragColor = vec4(gray, gray, gray, c.a);\n}',
    defines: [
    ],
  },
  {
    name: 'sprite',
    vert: '\n \nuniform mat4 viewProj;\n#ifdef use2DPos\nattribute vec2 a_position;\n#else\nattribute vec3 a_position;\n#endif\nattribute lowp vec4 a_color;\n#ifdef useModel\n  uniform mat4 model;\n#endif\n#ifdef useTexture\n  attribute mediump vec2 a_uv0;\n  varying mediump vec2 uv0;\n#endif\n#ifndef useColor\nvarying lowp vec4 v_fragmentColor;\n#endif\nvoid main () {\n  mat4 mvp;\n  #ifdef useModel\n    mvp = viewProj * model;\n  #else\n    mvp = viewProj;\n  #endif\n  #ifdef use2DPos\n  vec4 pos = mvp * vec4(a_position, 0, 1);\n  #else\n  vec4 pos = mvp * vec4(a_position, 1);\n  #endif\n  #ifndef useColor\n  v_fragmentColor = a_color;\n  #endif\n  #ifdef useTexture\n    uv0 = a_uv0;\n  #endif\n  gl_Position = pos;\n}',
    frag: '\n \n#ifdef useTexture\n  uniform sampler2D texture;\n  varying mediump vec2 uv0;\n#endif\n#ifdef alphaTest\n  uniform lowp float alphaThreshold;\n#endif\n#ifdef useColor\n  uniform lowp vec4 color;\n#else\n  varying lowp vec4 v_fragmentColor;\n#endif\nvoid main () {\n  #ifdef useColor\n    vec4 o = color;\n  #else\n    vec4 o = v_fragmentColor;\n  #endif\n  #ifdef useTexture\n    o *= texture2D(texture, uv0);\n  #endif\n  #ifdef alphaTest\n    if (o.a <= alphaThreshold)\n      discard;\n  #endif\n  gl_FragColor = o;\n}',
    defines: [
      { name: 'useTexture', },
      { name: 'useModel', },
      { name: 'alphaTest', },
      { name: 'use2DPos', },
      { name: 'useColor', } ],
  } ];

var shaders = {
    chunks: chunks,
    templates: templates
};

// Copyright (c) 2018 Xiamen Yaji Software Co., Ltd.  

/**
 * BaseRenderData is a core data abstraction for renderer, this is a abstract class.
 * An inherited render data type should define raw vertex datas.
 * User should also define the effect, vertex count and index count.
 */
var BaseRenderData = function BaseRenderData () {
    this.material = null;
    this.vertexCount = 0;
    this.indiceCount = 0;
};

// Copyright (c) 2017-2018 Xiamen Yaji Software Co., Ltd.  
 
var _pool;
var _dataPool = new Pool(function () {
  return {
    x: 0.0,
    y: 0.0,
    u: 0.0,
    v: 0.0,
    color: 0
  };
}, 128);

/**
 * RenderData is most widely used render data type.
 * It describes raw vertex data with a fixed data layout.
 * Each vertex is described by five property: x, y, u, v, color. The data layout might be extended in the future.
 * Vertex data objects are managed automatically by RenderData, user only need to set the dataLength property.
 * User can also define rendering index orders for the vertex list.
 */
var RenderData = (function (BaseRenderData$$1) {
  function RenderData () {
    BaseRenderData$$1.call(this);
    this._data = [];
    this._indices = [];

    this._pivotX = 0;
    this._pivotY = 0;
    this._width = 0;
    this._height = 0;

    this.uvDirty = true;
    this.vertDirty = true;
  }

  if ( BaseRenderData$$1 ) RenderData.__proto__ = BaseRenderData$$1;
  RenderData.prototype = Object.create( BaseRenderData$$1 && BaseRenderData$$1.prototype );
  RenderData.prototype.constructor = RenderData;

  var prototypeAccessors = { type: { configurable: true },dataLength: { configurable: true } };

  prototypeAccessors.type.get = function () {
    return RenderData.type;
  };

  prototypeAccessors.dataLength.get = function () {
    return this._data.length;
  };

  prototypeAccessors.dataLength.set = function (length) {
    var data = this._data;
    if (data.length !== length) {
      // Free extra data
      for (var i = length; i < data.length; i++) {
        _dataPool.free(data[i]);
      }
      // Alloc needed data
      for (var i$1 = data.length; i$1 < length; i$1++) {
        data[i$1] = _dataPool.alloc();
      }
      data.length = length;
    }
  };

  RenderData.prototype.updateSizeNPivot = function updateSizeNPivot (width, height, pivotX, pivotY) {
    if (width !== this._width || 
        height !== this._height ||
        pivotX !== this._pivotX ||
        pivotY !== this._pivotY) 
    {
      this._width = width;
      this._height = height;
      this._pivotX = pivotX;
      this._pivotY = pivotY;
      this.vertDirty = true;
    }
  };
  
  RenderData.alloc = function alloc () {
    return _pool.alloc();
  };

  RenderData.free = function free (data) {
    if (data instanceof RenderData) {
      for (var i = data.length-1; i > 0; i--) {
        _dataPool.free(data._data[i]);
      }
      data._data.length = 0;
      data._indices.length = 0;
      data.material = null;
      data.uvDirty = true;
      data.vertDirty = true;
      data.vertexCount = 0;
      data.indiceCount = 0;
      _pool.free(data);
    }
  };

  Object.defineProperties( RenderData.prototype, prototypeAccessors );

  return RenderData;
}(BaseRenderData));

RenderData.type = 'RenderData';

_pool = new Pool(function () {
  return new RenderData();
}, 32);

// Copyright (c) 2018 Xiamen Yaji Software Co., Ltd.  
 
/**
 * IARenderData is user customized render data type, user should provide the entier input assembler.
 * IARenderData just defines a property `ia` for accessing the input assembler.
 * It doesn't manage memory so users should manage the memory of input assembler by themselves.
 */
var IARenderData = (function (BaseRenderData$$1) {
    function IARenderData () {
        BaseRenderData$$1.call(this);
        this.ia = null;
    }

    if ( BaseRenderData$$1 ) IARenderData.__proto__ = BaseRenderData$$1;
    IARenderData.prototype = Object.create( BaseRenderData$$1 && BaseRenderData$$1.prototype );
    IARenderData.prototype.constructor = IARenderData;

    var prototypeAccessors = { type: { configurable: true } };

    prototypeAccessors.type.get = function () {
        return IARenderData.type;
    };

    Object.defineProperties( IARenderData.prototype, prototypeAccessors );

    return IARenderData;
}(BaseRenderData));

IARenderData.type = 'IARenderData';

// Copyright (c) 2017-2018 Xiamen Yaji Software Co., Ltd.  
 
var Asset = function Asset(persist) {
  if ( persist === void 0 ) persist = true;

  this._loaded = false;
  this._persist = persist;
};

Asset.prototype.unload = function unload () {
  this._loaded = false;
};

Asset.prototype.reload = function reload () {
  // TODO
};

// Copyright (c) 2017-2018 Xiamen Yaji Software Co., Ltd.  
 
var Texture$2 = (function (Asset$$1) {
  function Texture(persist) {
    if ( persist === void 0 ) persist = true;

    Asset$$1.call(this, persist);

    this._texture = null;
  }

  if ( Asset$$1 ) Texture.__proto__ = Asset$$1;
  Texture.prototype = Object.create( Asset$$1 && Asset$$1.prototype );
  Texture.prototype.constructor = Texture;

  Texture.prototype.getImpl = function getImpl () {
    return this._texture;
  };

  Texture.prototype.getId = function getId () {};

  Texture.prototype.destroy = function destroy () {
    this._texture && this._texture.destroy();
  };

  return Texture;
}(Asset));

/**
 * JS Implementation of MurmurHash2
 * 
 * @author <a href="mailto:gary.court@gmail.com">Gary Court</a>
 * @see http://github.com/garycourt/murmurhash-js
 * @author <a href="mailto:aappleby@gmail.com">Austin Appleby</a>
 * @see http://sites.google.com/site/murmurhash/
 * 
 * @param {string} str ASCII only
 * @param {number} seed Positive integer only
 * @return {number} 32-bit positive integer hash
 */

function murmurhash2_32_gc(str, seed) {
  var
    l = str.length,
    h = seed ^ l,
    i = 0,
    k;
  
  while (l >= 4) {
  	k = 
  	  ((str.charCodeAt(i) & 0xff)) |
  	  ((str.charCodeAt(++i) & 0xff) << 8) |
  	  ((str.charCodeAt(++i) & 0xff) << 16) |
  	  ((str.charCodeAt(++i) & 0xff) << 24);
    
    k = (((k & 0xffff) * 0x5bd1e995) + ((((k >>> 16) * 0x5bd1e995) & 0xffff) << 16));
    k ^= k >>> 24;
    k = (((k & 0xffff) * 0x5bd1e995) + ((((k >>> 16) * 0x5bd1e995) & 0xffff) << 16));

	h = (((h & 0xffff) * 0x5bd1e995) + ((((h >>> 16) * 0x5bd1e995) & 0xffff) << 16)) ^ k;

    l -= 4;
    ++i;
  }
  
  switch (l) {
  case 3: h ^= (str.charCodeAt(i + 2) & 0xff) << 16;
  case 2: h ^= (str.charCodeAt(i + 1) & 0xff) << 8;
  case 1: h ^= (str.charCodeAt(i) & 0xff);
          h = (((h & 0xffff) * 0x5bd1e995) + ((((h >>> 16) * 0x5bd1e995) & 0xffff) << 16));
  }

  h ^= h >>> 13;
  h = (((h & 0xffff) * 0x5bd1e995) + ((((h >>> 16) * 0x5bd1e995) & 0xffff) << 16));
  h ^= h >>> 15;

  return h >>> 0;
}

// Copyright (c) 2017-2018 Xiamen Yaji Software Co., Ltd.  

// function genHashCode (str) {
//     var hash = 0;
//     if (str.length == 0) {
//         return hash;
//     }
//     for (var i = 0; i < str.length; i++) {
//         var char = str.charCodeAt(i);
//         hash = ((hash<<5)-hash)+char;
//         hash = hash & hash; // Convert to 32bit integer
//     }
//     return hash;
// }

function serializeDefines (defines) {
    var str = '';
    for (var i = 0; i < defines.length; i++) {
        str += defines[i].name + defines[i].value;
    }
    return str;
}

function serializePass (pass) {
    var str = pass._programName + pass._cullMode;
    if (pass._blend) {
        str += pass._blendEq + pass._blendAlphaEq + pass._blendSrc + pass._blendDst
             + pass._blendSrcAlpha + pass._blendDstAlpha + pass._blendColor;
    }
    if (pass._depthTest) {
        str += pass._depthWrite + pass._depthFunc;
    }
    if (pass._stencilTest) {
        str += pass._stencilFuncFront + pass._stencilRefFront + pass._stencilMaskFront
             + pass._stencilFailOpFront + pass._stencilZFailOpFront + pass._stencilZPassOpFront
             + pass._stencilWriteMaskFront
             + pass._stencilFuncBack + pass._stencilRefBack + pass._stencilMaskBack
             + pass._stencilFailOpBack + pass._stencilZFailOpBack + pass._stencilZPassOpBack 
             + pass._stencilWriteMaskBack;
    }
    return str;
}

function computeHash(material) {
    var effect = material._effect;
    var hashData = '';
    if (effect) {
        var i, j, techData, param, prop, propKey;

        // effect._defines
        hashData += serializeDefines(effect._defines);
        // effect._techniques
        for (i = 0; i < effect._techniques.length; i++) {
            techData = effect._techniques[i];
            // technique.stageIDs
            hashData += techData.stageIDs;
            // technique._layer
            // hashData += + techData._layer + "_";
            // technique.passes
            for (j = 0; j < techData.passes.length; j++) {
                hashData += serializePass(techData.passes[j]);
            }
            //technique._parameters
            for (j = 0; j < techData._parameters.length; j++) {
                param = techData._parameters[j];
                propKey = param.name;
                prop = effect._properties[propKey];
                if (!prop) {
                    continue;
                }
                switch(param.type) {
                    case renderer.PARAM_INT:
                    case renderer.PARAM_FLOAT:
                        hashData += prop + ';';
                        break;
                    case renderer.PARAM_INT2:
                    case renderer.PARAM_FLOAT2:
                        hashData += prop.x + ',' + prop.y + ';';
                        break;
                    case renderer.PARAM_INT4:
                    case renderer.PARAM_FLOAT4:
                        hashData += prop.x + ',' + prop.y + ',' + prop.z + ',' + prop.w + ';';
                        break;
                    case renderer.PARAM_COLOR4:
                        hashData += prop.r + ',' + prop.g + ',' + prop.b + ',' + prop.a + ';';
                        break;
                    case renderer.PARAM_MAT2:
                        hashData += prop.m00 + ',' + prop.m01 + ',' + prop.m02 + ',' + prop.m03 + ';';
                        break;
                    case renderer.PARAM_TEXTURE_2D:
                    case renderer.PARAM_TEXTURE_CUBE:
                        hashData += material._texIds[propKey] + ';';
                        break;
                    case renderer.PARAM_INT3:
                    case renderer.PARAM_FLOAT3:
                    case renderer.PARAM_COLOR3:
                    case renderer.PARAM_MAT3:
                    case renderer.PARAM_MAT4:
                        hashData += JSON.stringify(prop) + ';';
                        break;
                    default:
                        break;
                }
            }
        }
    }
    return hashData ? murmurhash2_32_gc(hashData, 666) : hashData;
}

// Copyright (c) 2017-2018 Xiamen Yaji Software Co., Ltd.  
 
var Material = (function (Asset$$1) {
  function Material(persist) {
    if ( persist === void 0 ) persist = false;

    Asset$$1.call(this, persist);

    this._effect = null; // renderer.Effect
    this._texIds = {}; // ids collected from texture defines
    this._hash = '';
  }

  if ( Asset$$1 ) Material.__proto__ = Asset$$1;
  Material.prototype = Object.create( Asset$$1 && Asset$$1.prototype );
  Material.prototype.constructor = Material;

  var prototypeAccessors = { hash: { configurable: true } };

  prototypeAccessors.hash.get = function () {
    return this._hash;
  };

  Material.prototype.updateHash = function updateHash (value) {
    this._hash = value || computeHash(this);
  };

  Object.defineProperties( Material.prototype, prototypeAccessors );

  return Material;
}(Asset));

// Copyright (c) 2017-2018 Xiamen Yaji Software Co., Ltd.  
 
var SpriteMaterial = (function (Material$$1) {
  function SpriteMaterial() {
    Material$$1.call(this, false);

    var pass = new renderer.Pass('sprite');
    pass.setDepth(false, false);
    pass.setCullMode(gfx.CULL_NONE);
    pass.setBlend(
      gfx.BLEND_FUNC_ADD,
      gfx.BLEND_SRC_ALPHA, gfx.BLEND_ONE_MINUS_SRC_ALPHA,
      gfx.BLEND_FUNC_ADD,
      gfx.BLEND_SRC_ALPHA, gfx.BLEND_ONE_MINUS_SRC_ALPHA
    );

    var mainTech = new renderer.Technique(
      ['transparent'],
      [
        { name: 'texture', type: renderer.PARAM_TEXTURE_2D },
        { name: 'color', type: renderer.PARAM_COLOR4 } ],
      [
        pass
      ]
    );

    this._color = {r: 1, g: 1, b: 1, a: 1};
    this._effect = new renderer.Effect(
      [
        mainTech ],
      {
        'color': this._color
      },
      [
        { name: 'useTexture', value: true },
        { name: 'useModel', value: false },
        { name: 'alphaTest', value: false },
        { name: 'use2DPos', value: true },
        { name: 'useColor', value: true } ]
    );
    
    this._mainTech = mainTech;
    this._texture = null;
  }

  if ( Material$$1 ) SpriteMaterial.__proto__ = Material$$1;
  SpriteMaterial.prototype = Object.create( Material$$1 && Material$$1.prototype );
  SpriteMaterial.prototype.constructor = SpriteMaterial;

  var prototypeAccessors = { effect: { configurable: true },useTexture: { configurable: true },useModel: { configurable: true },use2DPos: { configurable: true },useColor: { configurable: true },texture: { configurable: true },color: { configurable: true } };

  prototypeAccessors.effect.get = function () {
    return this._effect;
  };
  
  prototypeAccessors.useTexture.get = function () {
    this._effect.getDefine('useTexture');
  };

  prototypeAccessors.useTexture.set = function (val) {
    this._effect.define('useTexture', val);
  };
  
  prototypeAccessors.useModel.get = function () {
    this._effect.getDefine('useModel');
  };

  prototypeAccessors.useModel.set = function (val) {
    this._effect.define('useModel', val);
  };

  prototypeAccessors.use2DPos.get = function () {
    this._effect.getDefine('use2DPos');
  };

  prototypeAccessors.use2DPos.set = function (val) {
    this._effect.define('use2DPos', val);
  };

  prototypeAccessors.useColor.get = function () {
    this._effect.getDefine('useColor');
  };

  prototypeAccessors.useColor.set = function (val) {
    this._effect.define('useColor', val);
  };

  prototypeAccessors.texture.get = function () {
    return this._texture;
  };

  prototypeAccessors.texture.set = function (val) {
    if (this._texture !== val) {
      this._texture = val;
      this._effect.setProperty('texture', val.getImpl());
      this._texIds['texture'] = val.getId();
    }
  };

  prototypeAccessors.color.get = function () {
    return this._color;
  };

  prototypeAccessors.color.set = function (val) {
    var color = this._color;
    color.r = val.r / 255;
    color.g = val.g / 255;
    color.b = val.b / 255;
    color.a = val.a / 255;
    this._effect.setProperty('color', color);
  };

  SpriteMaterial.prototype.clone = function clone () {
    var copy = new SpriteMaterial();
    copy.texture = this.texture;
    copy.useTexture = this.useTexture;
    copy.useModel = this.useModel;
    copy.use2DPos = this.use2DPos;
    copy.useColor = this.useColor;
    copy.updateHash();
    return copy;
  };

  Object.defineProperties( SpriteMaterial.prototype, prototypeAccessors );

  return SpriteMaterial;
}(Material));

// Copyright (c) 2017-2018 Xiamen Yaji Software Co., Ltd.  
 
var GraySpriteMaterial = (function (Material$$1) {
  function GraySpriteMaterial() {
    Material$$1.call(this, false);

    var pass = new renderer.Pass('gray_sprite');
    pass.setDepth(false, false);
    pass.setCullMode(gfx.CULL_NONE);
    pass.setBlend(
      gfx.BLEND_FUNC_ADD,
      gfx.BLEND_SRC_ALPHA, gfx.BLEND_ONE_MINUS_SRC_ALPHA,
      gfx.BLEND_FUNC_ADD,
      gfx.BLEND_SRC_ALPHA, gfx.BLEND_ONE_MINUS_SRC_ALPHA
    );

    var mainTech = new renderer.Technique(
      ['transparent'],
      [
        { name: 'texture', type: renderer.PARAM_TEXTURE_2D },
        { name: 'color', type: renderer.PARAM_COLOR4 } ],
      [
        pass
      ]
    );

    this._color = {r: 1, g: 1, b: 1, a: 1};
    this._effect = new renderer.Effect(
      [
        mainTech ],
      {
        'color': this._color
      },
      []
    );
    
    this._mainTech = mainTech;
    this._texture = null;
  }

  if ( Material$$1 ) GraySpriteMaterial.__proto__ = Material$$1;
  GraySpriteMaterial.prototype = Object.create( Material$$1 && Material$$1.prototype );
  GraySpriteMaterial.prototype.constructor = GraySpriteMaterial;

  var prototypeAccessors = { effect: { configurable: true },texture: { configurable: true },color: { configurable: true } };

  prototypeAccessors.effect.get = function () {
    return this._effect;
  };

  prototypeAccessors.texture.get = function () {
    return this._texture;
  };

  prototypeAccessors.texture.set = function (val) {
    if (this._texture !== val) {
      this._texture = val;
      this._effect.setProperty('texture', val.getImpl());
      this._texIds['texture'] = val.getId();
    }
  };

  prototypeAccessors.color.get = function () {
    return this._color;
  };

  prototypeAccessors.color.set = function (val) {
    var color = this._color;
    color.r = val.r / 255;
    color.g = val.g / 255;
    color.b = val.b / 255;
    color.a = val.a / 255;
    this._effect.setProperty('color', color);
  };

  GraySpriteMaterial.prototype.clone = function clone () {
    var copy = new GraySpriteMaterial();
    copy.texture = this.texture;
    copy.color = this.color;
    copy.updateHash();
    return copy;
  };

  Object.defineProperties( GraySpriteMaterial.prototype, prototypeAccessors );

  return GraySpriteMaterial;
}(Material));

// Copyright (c) 2017-2018 Xiamen Yaji Software Co., Ltd.  
 
var StencilMaterial = (function (Material$$1) {
  function StencilMaterial() {
    Material$$1.call(this, false);

    this._pass = new renderer.Pass('sprite');
    this._pass.setDepth(false, false);
    this._pass.setCullMode(gfx.CULL_NONE);
    this._pass.setBlend(
      gfx.BLEND_FUNC_ADD,
      gfx.BLEND_SRC_ALPHA, gfx.BLEND_ONE_MINUS_SRC_ALPHA,
      gfx.BLEND_FUNC_ADD,
      gfx.BLEND_SRC_ALPHA, gfx.BLEND_ONE_MINUS_SRC_ALPHA
    );

    var mainTech = new renderer.Technique(
      ['transparent'],
      [
        { name: 'texture', type: renderer.PARAM_TEXTURE_2D },
        { name: 'alphaThreshold', type: renderer.PARAM_FLOAT },
        { name: 'color', type: renderer.PARAM_COLOR4 } ],
      [
        this._pass
      ]
    );

    this._effect = new renderer.Effect(
      [
        mainTech ],
      {
        'color': {r: 1, g: 1, b: 1, a: 1}
      },
      [
        { name: 'useTexture', value: true },
        { name: 'useModel', value: false },
        { name: 'alphaTest', value: true },
        { name: 'use2DPos', value: true },
        { name: 'useColor', value: true } ]
    );
    
    this._mainTech = mainTech;
    this._texture = null;
  }

  if ( Material$$1 ) StencilMaterial.__proto__ = Material$$1;
  StencilMaterial.prototype = Object.create( Material$$1 && Material$$1.prototype );
  StencilMaterial.prototype.constructor = StencilMaterial;

  var prototypeAccessors = { effect: { configurable: true },useTexture: { configurable: true },useModel: { configurable: true },useColor: { configurable: true },texture: { configurable: true },alphaThreshold: { configurable: true } };

  prototypeAccessors.effect.get = function () {
    return this._effect;
  };
  
  prototypeAccessors.useTexture.get = function () {
    this._effect.getDefine('useTexture');
  };

  prototypeAccessors.useTexture.set = function (val) {
    this._effect.define('useTexture', val);
  };

  prototypeAccessors.useModel.get = function () {
    this._effect.getDefine('useModel');
  };

  prototypeAccessors.useModel.set = function (val) {
    this._effect.define('useModel', val);
  };

  prototypeAccessors.useColor.get = function () {
    this._effect.getDefine('useColor');
  };

  prototypeAccessors.useColor.set = function (val) {
    this._effect.define('useColor', val);
  };

  prototypeAccessors.texture.get = function () {
    return this._texture;
  };

  prototypeAccessors.texture.set = function (val) {
    if (this._texture !== val) {
      this._texture = val;
      this._effect.setProperty('texture', val.getImpl());
      this._texIds['texture'] = val.getId();
    }
  };
  
  prototypeAccessors.alphaThreshold.get = function () {
    return this._effect.getProperty('alphaThreshold');
  };

  prototypeAccessors.alphaThreshold.set = function (val) {
    this._effect.setProperty('alphaThreshold', val);
  };

  StencilMaterial.prototype.clone = function clone () {
    var copy = new StencilMaterial();
    copy.useTexture = this.useTexture;
    copy.useModel = this.useModel;
    copy.useColor = this.useColor;
    copy.texture = this.texture;
    copy.alphaThreshold = this.alphaThreshold;
    copy.updateHash();
    return copy;
  };

  Object.defineProperties( StencilMaterial.prototype, prototypeAccessors );

  return StencilMaterial;
}(Material));

// Copyright (c) 2017-2018 Xiamen Yaji Software Co., Ltd.  
 
var Device$2 = function Device(canvasEL) {
  var ctx;

  try {
    ctx = canvasEL.getContext('2d');
  } catch (err) {
    console.error(err);
    return;
  }

  // statics
  this._canvas = canvasEL;
  this._ctx = ctx;
  this._caps = {}; // capability
  this._stats = {
    drawcalls: 0,
  };

  // runtime
  this._vx = this._vy = this._vw = this._vh = 0;
  this._sx = this._sy = this._sw = this._sh = 0;
};

Device$2.prototype._restoreTexture = function _restoreTexture (unit) {
};

// ===============================
// Immediate Settings
// ===============================

/**
 * @method setViewport
 * @param {Number} x
 * @param {Number} y
 * @param {Number} w
 * @param {Number} h
 */
Device$2.prototype.setViewport = function setViewport (x, y, w, h) {
  if (
    this._vx !== x ||
    this._vy !== y ||
    this._vw !== w ||
    this._vh !== h
  ) {
    this._vx = x;
    this._vy = y;
    this._vw = w;
    this._vh = h;
  }
};

/**
 * @method setScissor
 * @param {Number} x
 * @param {Number} y
 * @param {Number} w
 * @param {Number} h
 */
Device$2.prototype.setScissor = function setScissor (x, y, w, h) {
  if (
    this._sx !== x ||
    this._sy !== y ||
    this._sw !== w ||
    this._sh !== h
  ) {
    this._sx = x;
    this._sy = y;
    this._sw = w;
    this._sh = h;
  }
};

Device$2.prototype.clear = function clear (color) {
  var ctx = this._ctx;
  ctx.clearRect(this._vx, this._vy, this._vw, this._vh);
  if (color && (color[0] !== 0 || color[1] !== 0 || color[2] !== 0)) {
    ctx.fillStyle = 'rgb(' + color[0] + ',' + color[1] + ',' + color[2] +')';
    ctx.globalAlpha = color[3];
    ctx.fillRect(this._vx, this._vy, this._vw, this._vh);
  }
};

// Copyright (c) 2017-2018 Xiamen Yaji Software Co., Ltd.  
 
var Texture2D$2 = function Texture2D(device, options) {
  this._device = device;
    
  this._width = 4;
  this._height = 4;

  this._image = null;

  if (options) {
    if (options.width !== undefined) {
      this._width = options.width;
    }
    if (options.height !== undefined) {
      this._height = options.height;
    }

    this.updateImage(options);
  }
};

Texture2D$2.prototype.update = function update (options) {
  this.updateImage(options);
};

Texture2D$2.prototype.updateImage = function updateImage (options) {
  if (options.images && options.images[0]) {
    var image = options.images[0];
    if (image && image !== this._image) {
      this._image = image;
    }
  }
};

Texture2D$2.prototype.destroy = function destroy () {
  this._image = null;
};

var canvas = {
    Device: Device$2,
    Texture2D: Texture2D$2
};

// intenral
// deps
var Scene$2 = renderer.Scene;
var Camera$2 = renderer.Camera;
var View$2 = renderer.View;
var Texture2D$4 = gfx.Texture2D;
var Device$4 = gfx.Device;
var Model$2 = renderer.Model;
var InputAssembler$2 = renderer.InputAssembler;

renderer.addStage('transparent');

var renderEngine = {
  // core classes
  Device: Device$4,
  ForwardRenderer: ForwardRenderer,
  Texture2D: Texture2D$4,

  // Canvas render support
  canvas: canvas,

  // render scene
  Scene: Scene$2,
  Camera: Camera$2,
  View: View$2,
  Model: Model$2,
  RenderData: RenderData,
  IARenderData: IARenderData,
  InputAssembler: InputAssembler$2,
  
  // assets
  Asset: Asset,
  TextureAsset: Texture$2,
  Material: Material,
  
  // materials
  SpriteMaterial: SpriteMaterial,
  GraySpriteMaterial: GraySpriteMaterial,
  StencilMaterial: StencilMaterial,

  // shaders
  shaders: shaders,

  // memop
  RecyclePool: RecyclePool,
  Pool: Pool,

  // modules
  math: math,
  renderer: renderer,
  gfx: gfx,
};

module.exports = renderEngine;<|MERGE_RESOLUTION|>--- conflicted
+++ resolved
@@ -9567,10 +9567,7 @@
         var ext = gl.getExtension(vendorPrefixes[j] + name);
         if (ext) {
           this$1._extensions[name] = ext;
-<<<<<<< HEAD
           break;
-=======
->>>>>>> 3812bef3
         }
       } catch (e) {
         console.error(e);
