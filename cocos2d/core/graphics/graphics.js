/****************************************************************************
 Copyright (c) 2013-2016 Chukong Technologies Inc.
 Copyright (c) 2017-2018 Xiamen Yaji Software Co., Ltd.

 https://www.cocos.com/

 Permission is hereby granted, free of charge, to any person obtaining a copy
 of this software and associated engine source code (the "Software"), a limited,
  worldwide, royalty-free, non-assignable, revocable and non-exclusive license
 to use Cocos Creator solely to develop games on your target platforms. You shall
  not use Cocos Creator software for developing other software or tools that's
  used for developing games. You are not granted to publish, distribute,
  sublicense, and/or sell copies of Cocos Creator.

 The software or tools in this License Agreement are licensed, not sold.
 Xiamen Yaji Software Co., Ltd. reserves all rights not expressly granted to you.

 THE SOFTWARE IS PROVIDED "AS IS", WITHOUT WARRANTY OF ANY KIND, EXPRESS OR
 IMPLIED, INCLUDING BUT NOT LIMITED TO THE WARRANTIES OF MERCHANTABILITY,
 FITNESS FOR A PARTICULAR PURPOSE AND NONINFRINGEMENT. IN NO EVENT SHALL THE
 AUTHORS OR COPYRIGHT HOLDERS BE LIABLE FOR ANY CLAIM, DAMAGES OR OTHER
 LIABILITY, WHETHER IN AN ACTION OF CONTRACT, TORT OR OTHERWISE, ARISING FROM,
 OUT OF OR IN CONNECTION WITH THE SOFTWARE OR THE USE OR OTHER DEALINGS IN
 THE SOFTWARE.
 ****************************************************************************/

const RenderComponent = require('../components/CCRenderComponent');
const Material = require('../assets/material/CCMaterial');

const Types = require('./types');
const LineCap = Types.LineCap;
const LineJoin = Types.LineJoin;

/**
 * @class Graphics
 * @extends RenderComponent
 */
let Graphics = cc.Class({
    name: 'cc.Graphics',
    extends: RenderComponent,

    editor: CC_EDITOR && {
        menu: 'i18n:MAIN_MENU.component.renderers/Graphics',
    },

    ctor () {
        this._impl = new Graphics._Impl(this);
    },

    properties: {
        _lineWidth: 1,
        _strokeColor: cc.Color.BLACK,
        _lineJoin: LineJoin.MITER,
        _lineCap: LineCap.BUTT,
        _fillColor: cc.Color.WHITE,
        _miterLimit: 10,
        
        /**
         * !#en
         * Current line width.
         * !#zh
         * 当前线条宽度
         * @property {Number} lineWidth
         * @default 1
         */
        lineWidth: {
            get () {
                return this._lineWidth;
            },
            set (value) {
                this._lineWidth = value;
                this._impl.lineWidth = value;
            }
        },

        /**
         * !#en
         * lineJoin determines how two connecting segments (of lines, arcs or curves) with non-zero lengths in a shape are joined together.
         * !#zh
         * lineJoin 用来设置2个长度不为0的相连部分（线段，圆弧，曲线）如何连接在一起的属性。
         * @property {Graphics.LineJoin} lineJoin
         * @default LineJoin.MITER
         */
        lineJoin: {
            get () {
                return this._lineJoin;
            },
            set (value) {
                this._lineJoin = value;
                this._impl.lineJoin = value;
            },
            type: LineJoin
        },

        /**
         * !#en
         * lineCap determines how the end points of every line are drawn.
         * !#zh
         * lineCap 指定如何绘制每一条线段末端。
         * @property {Graphics.LineCap} lineCap
         * @default LineCap.BUTT
         */
        lineCap: {
            get () {
                return this._lineCap;
            },
            set (value) {
                this._lineCap = value;
                this._impl.lineCap = value;
            },
            type: LineCap
        },

        /**
         * !#en
         * stroke color
         * !#zh
         * 线段颜色
         * @property {Color} strokeColor
         * @default Color.BLACK
         */
        strokeColor: {
            get () {
                return this._strokeColor;
            },
            set (value) {
                this._impl.strokeColor = this._strokeColor = cc.color(value);
            }
        },

        /**
         * !#en
         * fill color
         * !#zh
         * 填充颜色
         * @property {Color} fillColor
         * @default Color.WHITE
         */
        fillColor: {
            get () {
                return this._fillColor;
            },
            set (value) {
                this._impl.fillColor = this._fillColor = cc.color(value);
            }
        },

        /**
         * !#en
         * Sets the miter limit ratio
         * !#zh
         * 设置斜接面限制比例
         * @property {Number} miterLimit
         * @default 10
         */
        miterLimit: {
            get () {
                return this._miterLimit;
            },
            set (value) {
                this._miterLimit = value;
                this._impl.miterLimit = value;
            }
        }
    },

    statics: {
        LineJoin: LineJoin,
        LineCap: LineCap
    },

    onRestore () {
        if (!this._impl) {
            this._impl = new Graphics._Impl(this);
        }
    },

    onEnable () {
        this._super();
        this._activateMaterial();
    },

    onDestroy () {
        this.clear(true);
        this._super();
        this._impl = null;
    },

    _activateMaterial () {
        // Ignore material in canvas
        if (cc.game.renderType === cc.game.RENDER_TYPE_CANVAS) {
            this.disableRender();
            return;
        }
        
        if (this.sharedMaterials[0]) {
            return;
        }
        
<<<<<<< HEAD
        let material = Material.getInstantiatedBuiltinMaterial('sprite', this);
        material.define('CC_USE_MODEL', true);
=======
        let material = Material.getInstantiatedBuiltinMaterial('2d-base', this);
        material.define('_USE_MODEL', true);
>>>>>>> c52cd92c
        this.setMaterial(0, material);
    },

    /**
     * !#en Move path start point to (x,y).
     * !#zh 移动路径起点到坐标(x, y)
     * @method moveTo
     * @param {Number} [x] The x axis of the coordinate for the end point.
     * @param {Number} [y] The y axis of the coordinate for the end point.
     */
    moveTo (x, y) {
        if (CC_DEBUG && x instanceof cc.Vec2) {
            cc.warn('[moveTo] : Can not pass Vec2 as [x, y] value, please check it.');
            return;
        }
        this._impl.moveTo(x, y);
    },

    /**
     * !#en Adds a straight line to the path
     * !#zh 绘制直线路径
     * @method lineTo
     * @param {Number} [x] The x axis of the coordinate for the end point.
     * @param {Number} [y] The y axis of the coordinate for the end point.
     */
    lineTo (x, y) {
        if (CC_DEBUG && x instanceof cc.Vec2) {
            cc.warn('[moveTo] : Can not pass Vec2 as [x, y] value, please check it.');
            return;
        }
        this._impl.lineTo(x, y);
    },

    /**
     * !#en Adds a cubic Bézier curve to the path
     * !#zh 绘制三次贝赛尔曲线路径
     * @method bezierCurveTo
     * @param {Number} [c1x] The x axis of the coordinate for the first control point.
     * @param {Number} [c1y] The y axis of the coordinate for first control point.
     * @param {Number} [c2x] The x axis of the coordinate for the second control point.
     * @param {Number} [c2y] The y axis of the coordinate for the second control point.
     * @param {Number} [x] The x axis of the coordinate for the end point.
     * @param {Number} [y] The y axis of the coordinate for the end point.
     */
    bezierCurveTo (c1x, c1y, c2x, c2y, x, y) {
        this._impl.bezierCurveTo(c1x, c1y, c2x, c2y, x, y);
    },

    /**
     * !#en Adds a quadratic Bézier curve to the path
     * !#zh 绘制二次贝赛尔曲线路径
     * @method quadraticCurveTo
     * @param {Number} [cx] The x axis of the coordinate for the control point.
     * @param {Number} [cy] The y axis of the coordinate for the control point.
     * @param {Number} [x] The x axis of the coordinate for the end point.
     * @param {Number} [y] The y axis of the coordinate for the end point.
     */
    quadraticCurveTo (cx, cy, x, y) {
        this._impl.quadraticCurveTo(cx, cy, x, y);
    },

    /**
     * !#en Adds an arc to the path which is centered at (cx, cy) position with radius r starting at startAngle and ending at endAngle going in the given direction by counterclockwise (defaulting to false).
     * !#zh 绘制圆弧路径。圆弧路径的圆心在 (cx, cy) 位置，半径为 r ，根据 counterclockwise （默认为false）指定的方向从 startAngle 开始绘制，到 endAngle 结束。
     * @method arc
     * @param {Number} [cx] The x axis of the coordinate for the center point.
     * @param {Number} [cy] The y axis of the coordinate for the center point.
     * @param {Number} [r] The arc's radius.
     * @param {Number} [startAngle] The angle at which the arc starts, measured clockwise from the positive x axis and expressed in radians.
     * @param {Number} [endAngle] The angle at which the arc ends, measured clockwise from the positive x axis and expressed in radians.
     * @param {Boolean} [counterclockwise] An optional Boolean which, if true, causes the arc to be drawn counter-clockwise between the two angles. By default it is drawn clockwise.
     */
    arc (cx, cy, r, startAngle, endAngle, counterclockwise) {
        this._impl.arc(cx, cy, r, startAngle, endAngle, counterclockwise);
    },

    /**
     * !#en Adds an ellipse to the path.
     * !#zh 绘制椭圆路径。
     * @method ellipse
     * @param {Number} [cx] The x axis of the coordinate for the center point.
     * @param {Number} [cy] The y axis of the coordinate for the center point.
     * @param {Number} [rx] The ellipse's x-axis radius.
     * @param {Number} [ry] The ellipse's y-axis radius.
     */
    ellipse (cx, cy, rx, ry) {
        this._impl.ellipse(cx, cy, rx, ry);
    },

    /**
     * !#en Adds an circle to the path.
     * !#zh 绘制圆形路径。
     * @method circle
     * @param {Number} [cx] The x axis of the coordinate for the center point.
     * @param {Number} [cy] The y axis of the coordinate for the center point.
     * @param {Number} [r] The circle's radius.
     */
    circle (cx, cy, r) {
        this._impl.circle(cx, cy, r);
    },

    /**
     * !#en Adds an rectangle to the path.
     * !#zh 绘制矩形路径。
     * @method rect
     * @param {Number} [x] The x axis of the coordinate for the rectangle starting point.
     * @param {Number} [y] The y axis of the coordinate for the rectangle starting point.
     * @param {Number} [w] The rectangle's width.
     * @param {Number} [h] The rectangle's height.
     */
    rect (x, y, w, h) {
        this._impl.rect(x, y, w, h);
    },

    /**
     * !#en Adds an round corner rectangle to the path. 
     * !#zh 绘制圆角矩形路径。
     * @method roundRect
     * @param {Number} [x] The x axis of the coordinate for the rectangle starting point.
     * @param {Number} [y] The y axis of the coordinate for the rectangle starting point.
     * @param {Number} [w] The rectangles width.
     * @param {Number} [h] The rectangle's height.
     * @param {Number} [r] The radius of the rectangle.
     */
    roundRect (x, y, w, h, r) {
        this._impl.roundRect(x, y, w, h, r);
    },

    /**
     * !#en Draws a filled rectangle.
     * !#zh 绘制填充矩形。
     * @method fillRect
     * @param {Number} [x] The x axis of the coordinate for the rectangle starting point.
     * @param {Number} [y] The y axis of the coordinate for the rectangle starting point.
     * @param {Number} [w] The rectangle's width.
     * @param {Number} [h] The rectangle's height.
     */
    fillRect (x, y, w, h) {
        this.rect(x, y, w, h);
        this.fill();
    },

    /**
     * !#en Erasing any previously drawn content.
     * !#zh 擦除之前绘制的所有内容的方法。
     * @method clear
     * @param {Boolean} [clean] Whether to clean the graphics inner cache.
     */
    clear (clean) {
        this._impl.clear(clean);
        this._assembler.clear(clean);
    },

    /**
     * !#en Causes the point of the pen to move back to the start of the current path. It tries to add a straight line from the current point to the start.
     * !#zh 将笔点返回到当前路径起始点的。它尝试从当前点到起始点绘制一条直线。
     * @method close
     */
    close () {
        this._impl.close();
    },

    /**
     * !#en Strokes the current or given path with the current stroke style.
     * !#zh 根据当前的画线样式，绘制当前或已经存在的路径。
     * @method stroke
     */
    stroke () {
        this._assembler.stroke(this);
    },

    /**
     * !#en Fills the current or given path with the current fill style.
     * !#zh 根据当前的画线样式，填充当前或已经存在的路径。
     * @method fill
     */
    fill () {
        this._assembler.fill(this);
    }
});

cc.Graphics = module.exports = Graphics;
cc.Graphics.Types = Types;
cc.Graphics.Helper = require('./helper');<|MERGE_RESOLUTION|>--- conflicted
+++ resolved
@@ -197,13 +197,8 @@
             return;
         }
         
-<<<<<<< HEAD
-        let material = Material.getInstantiatedBuiltinMaterial('sprite', this);
+        let material = Material.getInstantiatedBuiltinMaterial('2d-sprite', this);
         material.define('CC_USE_MODEL', true);
-=======
-        let material = Material.getInstantiatedBuiltinMaterial('2d-base', this);
-        material.define('_USE_MODEL', true);
->>>>>>> c52cd92c
         this.setMaterial(0, material);
     },
 
