--- conflicted
+++ resolved
@@ -694,17 +694,12 @@
         tmpEdTxt.style['-moz-appearance'] = 'textfield';
         tmpEdTxt.style.className = "cocosEditBox";
 
-        
+
         function _inputValueHandle (target) {
             var editBox = thisPointer._editBox;
 
-<<<<<<< HEAD
             if (target.value.length > target.maxLength) {
                 target.value = target.value.slice(0, target.maxLength);
-=======
-            if (this.value.length > this.maxLength) {
-                this.value = this.value.slice(0, this.maxLength);
->>>>>>> 96248f80
             }
 
             if (editBox._delegate && editBox._delegate.editBoxTextChanged) {
@@ -715,7 +710,7 @@
                 }
             }
         }
-        
+
         var inputLock = false;
         tmpEdTxt.addEventListener('compositionstart', function () {
             inputLock = true;
