/****************************************************************************
 Copyright (c) 2017-2018 Xiamen Yaji Software Co., Ltd.

 http://www.cocos.com

 Permission is hereby granted, free of charge, to any person obtaining a copy
 of this software and associated engine source code (the "Software"), a limited,
  worldwide, royalty-free, non-assignable, revocable and non-exclusive license
 to use Cocos Creator solely to develop games on your target platforms. You shall
  not use Cocos Creator software for developing other software or tools that's
  used for developing games. You are not granted to publish, distribute,
  sublicense, and/or sell copies of Cocos Creator.

 The software or tools in this License Agreement are licensed, not sold.
 Xiamen Yaji Software Co., Ltd. reserves all rights not expressly granted to you.

 THE SOFTWARE IS PROVIDED "AS IS", WITHOUT WARRANTY OF ANY KIND, EXPRESS OR
 IMPLIED, INCLUDING BUT NOT LIMITED TO THE WARRANTIES OF MERCHANTABILITY,
 FITNESS FOR A PARTICULAR PURPOSE AND NONINFRINGEMENT. IN NO EVENT SHALL THE
 AUTHORS OR COPYRIGHT HOLDERS BE LIABLE FOR ANY CLAIM, DAMAGES OR OTHER
 LIABILITY, WHETHER IN AN ACTION OF CONTRACT, TORT OR OTHERWISE, ARISING FROM,
 OUT OF OR IN CONNECTION WITH THE SOFTWARE OR THE USE OR OTHER DEALINGS IN
 THE SOFTWARE.
 ****************************************************************************/

const renderer = require('../renderer');
const EventTarget = require('../event/event-target');

import InputAssembler from '../../renderer/core/input-assembler';
import gfx from '../../renderer/gfx';
import { Primitive, VertexBundle, MeshData} from './mesh-data';

function applyColor (data, offset, value) {
    data[offset] = value._val;
}

function applyVec2 (data, offset, value) {
    data[offset] = value.x;
    data[offset + 1] = value.y;
}

function applyVec3 (data, offset, value) {
    data[offset] = value.x;
    data[offset + 1] = value.y;
    data[offset + 2] = value.z;
}

/**
* @module cc
*/
/**
 * !#en Mesh Asset.
 * !#zh 网格资源。
 * @class Mesh
 * @extends Asset
 */
let Mesh = cc.Class({
    name: 'cc.Mesh',
    extends: cc.Asset,
    mixins: [EventTarget],

    properties: {
        _nativeAsset: {
            override: true,
            get () {
                return this._buffer;
            },
            set (bin) {
                this._buffer = ArrayBuffer.isView(bin) ? bin.buffer : bin;
            }
        },

        _vertexBundles: {
            default: null,
            type: VertexBundle
        },
        _primitives: {
            default: null,
            Primitive
        },
        _minPos: cc.v3(),
        _maxPos: cc.v3(),

        /**
         * !#en Get ir set the sub meshes.
         * !#zh 设置或者获取子网格。
         * @property {[InputAssembler]} subMeshes
         */
        subMeshes: {
            get () {
                return this._subMeshes;
            },
            set (v) {
                this._subMeshes = v;
            }
        },

        subDatas : {
            get () {
                return this._subDatas;
            }
        }
    },

    ctor () {
        this._subMeshes = [];
<<<<<<< HEAD
        this.loaded = false;
        this._ibs = [];
        this._vbs = [];
=======

        this._subDatas = [];
>>>>>>> ebf0d5f6
    },

    onLoad () {
        this._subMeshes.length = 0;

        let primitives = this._primitives;
        for (let i = 0; i < primitives.length; i++) {
            let primitive = primitives[i];
            
            // ib
            let ibrange = primitive.data;
            let ibData = new Uint16Array(this._buffer, ibrange.offset, ibrange.length / 2);

            // vb
            let vertexBundle = this._vertexBundles[primitive.vertexBundleIndices[0]];
            let vbRange = vertexBundle.data;
            let gfxVFmt = new gfx.VertexFormat(vertexBundle.formats);
            let vbData = new Float32Array(this._buffer, vbRange.offset, vbRange.length / 4);
            
            let canBatch = this._canVertexFormatBatch(gfxVFmt);

            let meshData = new MeshData();
            meshData.vData = vbData;
            meshData.iData = ibData;
            meshData.vfm = gfxVFmt;
            meshData.offset = vbRange.offset;
            meshData.canBatch = canBatch;
            this._subDatas.push(meshData);

            if (CC_JSB && CC_NATIVERENDERER) {
                meshData.vDirty = true;
            } else {
                let vbBuffer = new gfx.VertexBuffer(
                    renderer.device,
                    gfxVFmt,
                    gfx.USAGE_STATIC,
                    vbData,
                    vertexBundle.verticesCount
                );
    
                let ibBuffer = new gfx.IndexBuffer(
                    renderer.device,
                    primitive.indexUnit,
                    gfx.USAGE_STATIC,
                    ibData,
                    ibData.length
                );
    
                // create sub meshes
                this._subMeshes.push(new InputAssembler(vbBuffer, ibBuffer));
            }
        }
<<<<<<< HEAD
        this.loaded = true;
        this.emit("load");
=======
>>>>>>> ebf0d5f6
    },

    _canVertexFormatBatch (format) {
        let aPosition = format._attr2el[gfx.ATTR_POSITION];
        let canBatch = !aPosition || 
            (aPosition.type === gfx.ATTR_TYPE_FLOAT32 && 
            format._bytes % 4 === 0);
        return canBatch;
    },

    /**
     * !#en
     * Init vertex buffer according to the vertex format.
     * !#zh
     * 根据顶点格式初始化顶点内存。
     * @method init
     * @param {gfx.VertexFormat} vertexFormat - vertex format
     * @param {Number} vertexCount - how much vertex should be create in this buffer.
     * @param {Boolean} [dynamic] - whether or not to use dynamic buffer.
     */
    init (vertexFormat, vertexCount, dynamic) {
        this.clear();

        let data = new Float32Array(vertexFormat._bytes * vertexCount / 4);
        let meshData = new MeshData();
        meshData.vData = data;
        meshData.vfm = vertexFormat;
        meshData.vDirty = true;
        meshData.canBatch = this._canVertexFormatBatch(vertexFormat);
        
        if (!(CC_JSB && CC_NATIVERENDERER)) {
            let vb = new gfx.VertexBuffer(
                renderer.device,
                vertexFormat,
                dynamic ? gfx.USAGE_DYNAMIC : gfx.USAGE_STATIC,
                data,
                vertexCount
            );

            meshData.vb = vb;   
        }

        this._subDatas.push(meshData);
        this.emit('init-format');
    },

    /**
     * !#en
     * Set the vertex values.
     * !#zh 
     * 设置顶点数据
     * @method setVertices
     * @param {String} name - the attribute name, e.g. gfx.ATTR_POSITION
     * @param {[Vec2] | [Vec3] | [Color] | [Number] | Uint8Array | Float32Array} values - the vertex values
     */
    setVertices (name, values, index) {
        index = index || 0;
        let subData = this._subDatas[index];

        let el = subData.vfm.element(name);
        if (!el) {
            return cc.warn(`Cannot find ${name} attribute in vertex defines.`);
        }

        // whether the values is expanded
        let isFlatMode = typeof values[0] === 'number';
        let elNum = el.num;
        let data;
        let bytes = 4;
        if (name === gfx.ATTR_COLOR && !isFlatMode) {
            data = subData.uintVData;
            if (!data) {
                data = subData.uintVData = new Uint32Array(subData.vData.buffer, 0, subData.vData.length);
            }
        } else {
            data = subData.vData;
        }

        let stride = el.stride / bytes;
        let offset = el.offset / bytes;

        if (isFlatMode) {
            for (let i = 0, l = (values.length / elNum); i < l; i++) {
                let sOffset = i * elNum;
                let dOffset = i * stride + offset;
                for (let j = 0; j < elNum; j++) {
                    data[dOffset + j] = values[sOffset + j];
                }
            }
        }
        else {
            let applyFunc;
            if (name === gfx.ATTR_COLOR) {
                applyFunc = applyColor;
            }
            else {
                if (elNum === 2) {
                    applyFunc = applyVec2;
                }
                else {
                    applyFunc = applyVec3;
                }
            }

            for (let i = 0, l = values.length; i < l; i++) {
                let v = values[i];
                let vOffset = i * stride + offset;
                applyFunc(data, vOffset, v);
            }
        }
        subData.vDirty = true;
    },

    /**
     * !#en
     * Set the sub mesh indices.
     * !#zh
     * 设置子网格索引。
     * @method setIndices
     * @param {[Number]|Uint16Array} indices - the sub mesh indices.
     * @param {Number} [index] - sub mesh index.
     * @param {Boolean} [dynamic] - whether or not to use dynamic buffer.
     */
    setIndices (indices, index, dynamic) {
        index = index || 0;

        let data = new Uint16Array(indices);
        let usage = dynamic ? gfx.USAGE_DYNAMIC : gfx.USAGE_STATIC;

        let subData = this._subDatas[index];
        if (!subData.ib) {
            subData.iData = data;
            if (!(CC_JSB && CC_NATIVERENDERER)) {
                let buffer = new gfx.IndexBuffer(
                    renderer.device,
                    gfx.INDEX_FMT_UINT16,
                    usage,
                    data,
                    data.length
                );

                subData.ib = buffer;
                this._subMeshes[index] = new InputAssembler(subData.vb, buffer);
            }
        }
        else {
            subData.iData = data;
            subData.iDirty = true;
        }
    },

    /**
     * !#en
     * Set the sub mesh primitive type.
     * !#zh
     * 设置子网格绘制线条的方式。
     * @method setPrimitiveType
     * @param {Number} type 
     * @param {Number} index 
     */
    setPrimitiveType (type, index) {
        index = index || 0;
        let subMesh = this._subMeshes[index];
        if (!subMesh) {
            cc.warn(`Do not have sub mesh at index ${index}`);
            return;
        }
        this._subMeshes[index]._primitiveType = type;
    },

    /** 
     * !#en
     * Clear the buffer data.
     * !#zh
     * 清除网格创建的内存数据。
     * @method clear
    */
    clear () {
        this._subMeshes.length = 0;

        let subDatas = this._subDatas;
        for (let i = 0, len = subDatas.length; i < len; i++) {
            if (vb) {
                subDatas[i].vb.destroy();
            }
            
            if (ib) {
                subDatas[i].ib.destroy();
            }
        }
        subDatas.length = 0;
    },

    /**
     * !#en Set mesh bounding box
     * !#zh 设置网格的包围盒
     * @method setBoundingBox
     * @param {Vec3} min 
     * @param {Vec3} max 
     */
    setBoundingBox (min, max) {
        this._minPos = min;
        this._maxPos = max;
    },

    destroy () {
        this.clear();
    },

    _uploadData () {
        let subDatas = this._subDatas;
        for (let i = 0, len = subDatas.length; i < len; i++) {
            let subData = subDatas[i];

            if (subData.vDirty) {
                let buffer = subData.vb, data = subData.vData;
                buffer._numVertices = data.byteLength / buffer._format._bytes;
                buffer._bytes = data.byteLength;
                buffer.update(0, data);
                subData.vDirty = false;
            }

            if (subData.iDirty) {
                let buffer = subData.ib, data = subData.iData;
                buffer._numIndices = data.length;
                buffer._bytes = data.byteLength;
                buffer.update(0, data);
                subData.iDirty = false;
            }
        }
    }
});

cc.Mesh = module.exports = Mesh;<|MERGE_RESOLUTION|>--- conflicted
+++ resolved
@@ -104,14 +104,8 @@
 
     ctor () {
         this._subMeshes = [];
-<<<<<<< HEAD
+        this._subDatas = [];
         this.loaded = false;
-        this._ibs = [];
-        this._vbs = [];
-=======
-
-        this._subDatas = [];
->>>>>>> ebf0d5f6
     },
 
     onLoad () {
@@ -164,11 +158,8 @@
                 this._subMeshes.push(new InputAssembler(vbBuffer, ibBuffer));
             }
         }
-<<<<<<< HEAD
         this.loaded = true;
         this.emit("load");
-=======
->>>>>>> ebf0d5f6
     },
 
     _canVertexFormatBatch (format) {
