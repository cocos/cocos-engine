--- conflicted
+++ resolved
@@ -1274,11 +1274,7 @@
         // Update quaternion from rotation, when upgrade from 1.x to 2.0
         // If rotation x & y is 0 in old version, then update rotation from default quaternion is ok too
         let quat = this._quat;
-<<<<<<< HEAD
         if ((this._rotationX || this._rotationY) && 
-=======
-        if ((this._rotationX !== 0 || this._rotationY !== 0) &&
->>>>>>> 0c467d22
             (quat.x === 0 && quat.y === 0 && quat.z === 0 && quat.w === 1)) {
             if (this._rotationX === this._rotationY) {
                 math.quat.fromEuler(quat, 0, 0, -this._rotationX);
@@ -3260,11 +3256,6 @@
 
 
 let _p = Node.prototype;
-<<<<<<< HEAD
-js.getset(_p, 'parent', _p.getParent, _p.setParent);
-=======
-js.getset(_p, 'rotation', _p.getRotation, _p.setRotation);
->>>>>>> 0c467d22
 js.getset(_p, 'position', _p.getPosition, _p.setPosition, false, true);
 
 cc.Node = module.exports = Node;