/****************************************************************************
 Copyright (c) 2013-2016 Chukong Technologies Inc.
 Copyright (c) 2017-2018 Xiamen Yaji Software Co., Ltd.

 http://www.cocos2d-x.org

 Permission is hereby granted, free of charge, to any person obtaining a copy
 of this software and associated documentation files (the "Software"), to deal
 in the Software without restriction, including without limitation the rights
 to use, copy, modify, merge, publish, distribute, sublicense, and/or sell
 copies of the Software, and to permit persons to whom the Software is
 furnished to do so, subject to the following conditions:

 The above copyright notice and this permission notice shall be included in
 all copies or substantial portions of the Software.

 THE SOFTWARE IS PROVIDED "AS IS", WITHOUT WARRANTY OF ANY KIND, EXPRESS OR
 IMPLIED, INCLUDING BUT NOT LIMITED TO THE WARRANTIES OF MERCHANTABILITY,
 FITNESS FOR A PARTICULAR PURPOSE AND NONINFRINGEMENT. IN NO EVENT SHALL THE
 AUTHORS OR COPYRIGHT HOLDERS BE LIABLE FOR ANY CLAIM, DAMAGES OR OTHER
 LIABILITY, WHETHER IN AN ACTION OF CONTRACT, TORT OR OTHERWISE, ARISING FROM,
 OUT OF OR IN CONNECTION WITH THE SOFTWARE OR THE USE OR OTHER DEALINGS IN
 THE SOFTWARE.
 ****************************************************************************/

'use strict';

import { mat4, vec2, vec3, quat } from './vmath';

const BaseNode = require('./utils/base-node');
const PrefabHelper = require('./utils/prefab-helper');
const mathPools = require('./utils/math-pools');
const AffineTrans = require('./utils/affine-transform');
const eventManager = require('./event-manager');
const macro = require('./platform/CCMacro');
const js = require('./platform/js');
const Event = require('./event/event');
const EventTarget = require('./event/event-target');
const RenderFlow = require('./renderer/render-flow');

const Flags = cc.Object.Flags;
const Destroying = Flags.Destroying;

const ERR_INVALID_NUMBER = CC_EDITOR && 'The %s is invalid';
const ONE_DEGREE = Math.PI / 180;

var ActionManagerExist = !!cc.ActionManager;
var emptyFunc = function () {};
var _vec2a = cc.v2();
var _vec2b = cc.v2();
var _mat4_temp = mat4.create();
var _vec3_temp = vec3.create();
var _quat_temp = quat.create();
var _globalOrderOfArrival = 1;
var _cachedArray = new Array(16);
_cachedArray.length = 0;

const POSITION_ON = 1 << 0;
const SCALE_ON = 1 << 1;
const ROTATION_ON = 1 << 2;
const SIZE_ON = 1 << 3;
const ANCHOR_ON = 1 << 4;
const COLOR_ON = 1 << 5;


let BuiltinGroupIndex = cc.Enum({
    DEBUG: 31
});

/**
 * !#en Node's local dirty properties flag
 * !#zh Node 的本地属性 dirty 状态位
 * @enum Node._LocalDirtyFlag
 * @static
 * @private
 * @namespace Node
 */
var LocalDirtyFlag = cc.Enum({
    /**
     * !#en Flag for position dirty
     * !#zh 位置 dirty 的标记位
     * @property {Number} POSITION
     * @static
     */
    POSITION: 1 << 0,
    /**
     * !#en Flag for scale dirty
     * !#zh 缩放 dirty 的标记位
     * @property {Number} SCALE
     * @static
     */
    SCALE: 1 << 1,
    /**
     * !#en Flag for rotation dirty
     * !#zh 旋转 dirty 的标记位
     * @property {Number} ROTATION
     * @static
     */
    ROTATION: 1 << 2,
    /**
     * !#en Flag for skew dirty
     * !#zh skew dirty 的标记位
     * @property {Number} SKEW
     * @static
     */
    SKEW: 1 << 3,
    /**
     * !#en Flag for position or rotation dirty
     * !#zh 旋转或位置 dirty 的标记位
     * @property {Number} RT
     * @static
     */
    RT: 1 << 0 | 1 << 1 | 1 << 2,
    /**
     * !#en Flag for all dirty properties
     * !#zh 覆盖所有 dirty 状态的标记位
     * @property {Number} ALL
     * @static
     */
    ALL: 0xffff,
});

/**
 * !#en The event type supported by Node
 * !#zh Node 支持的事件类型
 * @class Node.EventType
 * @static
 * @namespace Node
 */
// Why EventType defined as class, because the first parameter of Node.on method needs set as 'string' type.
var EventType = cc.Enum({
    /**
     * !#en The event type for touch start event, you can use its value directly: 'touchstart'
     * !#zh 当手指触摸到屏幕时。
     * @property {String} TOUCH_START
     * @static
     */
    TOUCH_START: 'touchstart',
    /**
     * !#en The event type for touch move event, you can use its value directly: 'touchmove'
     * !#zh 当手指在屏幕上移动时。
     * @property {String} TOUCH_MOVE
     * @static
     */
    TOUCH_MOVE: 'touchmove',
    /**
     * !#en The event type for touch end event, you can use its value directly: 'touchend'
     * !#zh 当手指在目标节点区域内离开屏幕时。
     * @property {String} TOUCH_END
     * @static
     */
    TOUCH_END: 'touchend',
    /**
     * !#en The event type for touch end event, you can use its value directly: 'touchcancel'
     * !#zh 当手指在目标节点区域外离开屏幕时。
     * @property {String} TOUCH_CANCEL
     * @static
     */
    TOUCH_CANCEL: 'touchcancel',

    /**
     * !#en The event type for mouse down events, you can use its value directly: 'mousedown'
     * !#zh 当鼠标按下时触发一次。
     * @property {String} MOUSE_DOWN
     * @static
     */
    MOUSE_DOWN: 'mousedown',
    /**
     * !#en The event type for mouse move events, you can use its value directly: 'mousemove'
     * !#zh 当鼠标在目标节点在目标节点区域中移动时，不论是否按下。
     * @property {String} MOUSE_MOVE
     * @static
     */
    MOUSE_MOVE: 'mousemove',
    /**
     * !#en The event type for mouse enter target events, you can use its value directly: 'mouseenter'
     * !#zh 当鼠标移入目标节点区域时，不论是否按下。
     * @property {String} MOUSE_ENTER
     * @static
     */
    MOUSE_ENTER: 'mouseenter',
    /**
     * !#en The event type for mouse leave target events, you can use its value directly: 'mouseleave'
     * !#zh 当鼠标移出目标节点区域时，不论是否按下。
     * @property {String} MOUSE_LEAVE
     * @static
     */
    MOUSE_LEAVE: 'mouseleave',
    /**
     * !#en The event type for mouse up events, you can use its value directly: 'mouseup'
     * !#zh 当鼠标从按下状态松开时触发一次。
     * @property {String} MOUSE_UP
     * @static
     */
    MOUSE_UP: 'mouseup',
    /**
     * !#en The event type for mouse wheel events, you can use its value directly: 'mousewheel'
     * !#zh 当鼠标滚轮滚动时。
     * @property {String} MOUSE_WHEEL
     * @static
     */
    MOUSE_WHEEL: 'mousewheel',

    /**
     * !#en The event type for position change events.
     * Performance note, this event will be triggered every time corresponding properties being changed,
     * if the event callback have heavy logic it may have great performance impact, try to avoid such scenario.
     * !#zh 当节点位置改变时触发的事件。
     * 性能警告：这个事件会在每次对应的属性被修改时触发，如果事件回调损耗较高，有可能对性能有很大的负面影响，请尽量避免这种情况。
     * @property {String} POSITION_CHANGED
     * @static
     */
    POSITION_CHANGED: 'position-changed',
    /**
     * !#en The event type for rotation change events.
     * Performance note, this event will be triggered every time corresponding properties being changed,
     * if the event callback have heavy logic it may have great performance impact, try to avoid such scenario.
     * !#zh 当节点旋转改变时触发的事件。
     * 性能警告：这个事件会在每次对应的属性被修改时触发，如果事件回调损耗较高，有可能对性能有很大的负面影响，请尽量避免这种情况。
     * @property {String} ROTATION_CHANGED
     * @static
     */
    ROTATION_CHANGED: 'rotation-changed',
    /**
     * !#en The event type for scale change events.
     * Performance note, this event will be triggered every time corresponding properties being changed,
     * if the event callback have heavy logic it may have great performance impact, try to avoid such scenario.
     * !#zh 当节点缩放改变时触发的事件。
     * 性能警告：这个事件会在每次对应的属性被修改时触发，如果事件回调损耗较高，有可能对性能有很大的负面影响，请尽量避免这种情况。
     * @property {String} SCALE_CHANGED
     * @static
     */
    SCALE_CHANGED: 'scale-changed',
    /**
     * !#en The event type for size change events.
     * Performance note, this event will be triggered every time corresponding properties being changed,
     * if the event callback have heavy logic it may have great performance impact, try to avoid such scenario.
     * !#zh 当节点尺寸改变时触发的事件。
     * 性能警告：这个事件会在每次对应的属性被修改时触发，如果事件回调损耗较高，有可能对性能有很大的负面影响，请尽量避免这种情况。
     * @property {String} SIZE_CHANGED
     * @static
     */
    SIZE_CHANGED: 'size-changed',
    /**
     * !#en The event type for anchor point change events.
     * Performance note, this event will be triggered every time corresponding properties being changed,
     * if the event callback have heavy logic it may have great performance impact, try to avoid such scenario.
     * !#zh 当节点锚点改变时触发的事件。
     * 性能警告：这个事件会在每次对应的属性被修改时触发，如果事件回调损耗较高，有可能对性能有很大的负面影响，请尽量避免这种情况。
     * @property {String} ANCHOR_CHANGED
     * @static
     */
    ANCHOR_CHANGED: 'anchor-changed',
    /**
    * !#en The event type for color change events.
    * Performance note, this event will be triggered every time corresponding properties being changed,
    * if the event callback have heavy logic it may have great performance impact, try to avoid such scenario.
    * !#zh 当节点颜色改变时触发的事件。
    * 性能警告：这个事件会在每次对应的属性被修改时触发，如果事件回调损耗较高，有可能对性能有很大的负面影响，请尽量避免这种情况。
    * @property {String} COLOR_CHANGED
    * @static
    */
    COLOR_CHANGED: 'color-changed',
    /**
     * !#en The event type for new child added events.
     * !#zh 当新的子节点被添加时触发的事件。
     * @property {String} CHILD_ADDED
     * @static
     */
    CHILD_ADDED: 'child-added',
    /**
     * !#en The event type for child removed events.
     * !#zh 当子节点被移除时触发的事件。
     * @property {String} CHILD_REMOVED
     * @static
     */
    CHILD_REMOVED: 'child-removed',
    /**
     * !#en The event type for children reorder events.
     * !#zh 当子节点顺序改变时触发的事件。
     * @property {String} CHILD_REORDER
     * @static
     */
    CHILD_REORDER: 'child-reorder',
    /**
     * !#en The event type for node group changed events.
     * !#zh 当节点归属群组发生变化时触发的事件。
     * @property {String} GROUP_CHANGED
     * @static
     */
    GROUP_CHANGED: 'group-changed',
});

var _touchEvents = [
    EventType.TOUCH_START,
    EventType.TOUCH_MOVE,
    EventType.TOUCH_END,
    EventType.TOUCH_CANCEL,
];
var _mouseEvents = [
    EventType.MOUSE_DOWN,
    EventType.MOUSE_ENTER,
    EventType.MOUSE_MOVE,
    EventType.MOUSE_LEAVE,
    EventType.MOUSE_UP,
    EventType.MOUSE_WHEEL,
];

var _currentHovered = null;

var _touchStartHandler = function (touch, event) {
    var pos = touch.getLocation();
    var node = this.owner;

    if (node._hitTest(pos, this)) {
        event.type = EventType.TOUCH_START;
        event.touch = touch;
        event.bubbles = true;
        node.dispatchEvent(event);
        return true;
    }
    return false;
};
var _touchMoveHandler = function (touch, event) {
    var node = this.owner;
    event.type = EventType.TOUCH_MOVE;
    event.touch = touch;
    event.bubbles = true;
    node.dispatchEvent(event);
};
var _touchEndHandler = function (touch, event) {
    var pos = touch.getLocation();
    var node = this.owner;

    if (node._hitTest(pos, this)) {
        event.type = EventType.TOUCH_END;
    }
    else {
        event.type = EventType.TOUCH_CANCEL;
    }
    event.touch = touch;
    event.bubbles = true;
    node.dispatchEvent(event);
};
var _touchCancelHandler = function (touch, event) {
    var pos = touch.getLocation();
    var node = this.owner;

    event.type = EventType.TOUCH_CANCEL;
    event.touch = touch;
    event.bubbles = true;
    node.dispatchEvent(event);
};

var _mouseDownHandler = function (event) {
    var pos = event.getLocation();
    var node = this.owner;

    if (node._hitTest(pos, this)) {
        event.type = EventType.MOUSE_DOWN;
        event.bubbles = true;
        node.dispatchEvent(event);
    }
};
var _mouseMoveHandler = function (event) {
    var pos = event.getLocation();
    var node = this.owner;
    var hit = node._hitTest(pos, this);
    if (hit) {
        if (!this._previousIn) {
            // Fix issue when hover node switched, previous hovered node won't get MOUSE_LEAVE notification
            if (_currentHovered && _currentHovered._mouseListener) {
                event.type = EventType.MOUSE_LEAVE;
                _currentHovered.dispatchEvent(event);
                _currentHovered._mouseListener._previousIn = false;
            }
            _currentHovered = this.owner;
            event.type = EventType.MOUSE_ENTER;
            node.dispatchEvent(event);
            this._previousIn = true;
        }
        event.type = EventType.MOUSE_MOVE;
        event.bubbles = true;
        node.dispatchEvent(event);
    }
    else if (this._previousIn) {
        event.type = EventType.MOUSE_LEAVE;
        node.dispatchEvent(event);
        this._previousIn = false;
        _currentHovered = null;
    }
    else {
        // continue dispatching
        return;
    }

    // Event processed, cleanup
    event.stopPropagation();
};
var _mouseUpHandler = function (event) {
    var pos = event.getLocation();
    var node = this.owner;

    if (node._hitTest(pos, this)) {
        event.type = EventType.MOUSE_UP;
        event.bubbles = true;
        node.dispatchEvent(event);
        event.stopPropagation();
    }
};
var _mouseWheelHandler = function (event) {
    var pos = event.getLocation();
    var node = this.owner;

    if (node._hitTest(pos, this)) {
        event.type = EventType.MOUSE_WHEEL;
        event.bubbles = true;
        node.dispatchEvent(event);
        event.stopPropagation();
    }
};

function _searchMaskInParent (node) {
    var Mask = cc.Mask;
    if (Mask) {
        var index = 0;
        for (var curr = node; curr && cc.Node.isNode(curr); curr = curr._parent, ++index) {
            if (curr.getComponent(Mask)) {
                return {
                    index: index,
                    node: curr
                };
            }
        }
    }
    return null;
}

function _checkListeners (node, events) {
    if (!(node._objFlags & Destroying)) {
        var i = 0;
        if (node._bubblingListeners) {
            for (; i < events.length; ++i) {
                if (node._bubblingListeners.hasEventListener(events[i])) {
                    return true;
                }
            }
        }
        if (node._capturingListeners) {
            for (; i < events.length; ++i) {
                if (node._capturingListeners.hasEventListener(events[i])) {
                    return true;
                }
            }
        }
        return false;
    }
    return true;
}

function _doDispatchEvent (owner, event) {
    var target, i;
    event.target = owner;

    // Event.CAPTURING_PHASE
    _cachedArray.length = 0;
    owner._getCapturingTargets(event.type, _cachedArray);
    // capturing
    event.eventPhase = 1;
    for (i = _cachedArray.length - 1; i >= 0; --i) {
        target = _cachedArray[i];
        if (target._capturingListeners) {
            event.currentTarget = target;
            // fire event
            target._capturingListeners.emit(event.type, event, _cachedArray);
            // check if propagation stopped
            if (event._propagationStopped) {
                _cachedArray.length = 0;
                return;
            }
        }
    }
    _cachedArray.length = 0;

    // Event.AT_TARGET
    // checks if destroyed in capturing callbacks
    event.eventPhase = 2;
    event.currentTarget = owner;
    if (owner._capturingListeners) {
        owner._capturingListeners.emit(event.type, event);
    }
    if (!event._propagationImmediateStopped && owner._bubblingListeners) {
        owner._bubblingListeners.emit(event.type, event);
    }

    if (!event._propagationStopped && event.bubbles) {
        // Event.BUBBLING_PHASE
        owner._getBubblingTargets(event.type, _cachedArray);
        // propagate
        event.eventPhase = 3;
        for (i = 0; i < _cachedArray.length; ++i) {
            target = _cachedArray[i];
            if (target._bubblingListeners) {
                event.currentTarget = target;
                // fire event
                target._bubblingListeners.emit(event.type, event);
                // check if propagation stopped
                if (event._propagationStopped) {
                    _cachedArray.length = 0;
                    return;
                }
            }
        }
    }
    _cachedArray.length = 0;
}

// traversal the node tree, child cullingMask must keep the same with the parent.
function _getActualGroupIndex (node) {
    let groupIndex = node.groupIndex;
    if (groupIndex === 0 && node.parent) {
        groupIndex = _getActualGroupIndex(node.parent);
    }
    return groupIndex;
}

function _updateCullingMask (node) {
    let index = _getActualGroupIndex(node);
    node._cullingMask = 1 << index;
    for (let i = 0; i < node._children.length; i++) {
        _updateCullingMask(node._children[i]);
    }
}

/**
 * !#en
 * Class of all entities in Cocos Creator scenes.<br/>
 * For events supported by Node, please refer to {{#crossLink "Node.EventType"}}{{/crossLink}}
 * !#zh
 * Cocos Creator 场景中的所有节点类。<br/>
 * 支持的节点事件，请参阅 {{#crossLink "Node.EventType"}}{{/crossLink}}。
 * @class Node
 * @extends _BaseNode
 */
let NodeDefines = {
    name: 'cc.Node',
    extends: BaseNode,

    properties: {
        // SERIALIZABLE
        _opacity: 255,
        _color: cc.Color.WHITE,
        _contentSize: cc.Size,
        _anchorPoint: cc.v2(0.5, 0.5),
        _position: cc.Vec3,
<<<<<<< HEAD
        _scale: cc.v3(1, 1, 1),
=======
        _scale: cc.Vec3.ONE,
>>>>>>> 195914a5
        _eulerAngles: cc.Vec3,
        _skewX: 0.0,
        _skewY: 0.0,
        _zIndex: {
            default: undefined,
            type: cc.Integer
        },
        _localZOrder: {
            default: 0,
            serializable: false
        },
    
        _is3DNode: false,

        // internal properties

        /**
         * !#en
         * Group index of node.<br/>
         * Which Group this node belongs to will resolve that this node's collision components can collide with which other collision componentns.<br/>
         * !#zh
         * 节点的分组索引。<br/>
         * 节点的分组将关系到节点的碰撞组件可以与哪些碰撞组件相碰撞。<br/>
         * @property groupIndex
         * @type {Integer}
         * @default 0
         */
        groupIndex: {
            default: 0,
            type: cc.Integer
        },

        /**
         * !#en
         * Group of node.<br/>
         * Which Group this node belongs to will resolve that this node's collision components can collide with which other collision componentns.<br/>
         * !#zh
         * 节点的分组。<br/>
         * 节点的分组将关系到节点的碰撞组件可以与哪些碰撞组件相碰撞。<br/>
         * @property group
         * @type {String}
         */
        group: {
            get () {
                return cc.game.groupList[this.groupIndex] || '';
            },

            set (value) {
                // update the groupIndex
                this.groupIndex = cc.game.groupList.indexOf(value);
                _updateCullingMask(this);
                this.emit(EventType.GROUP_CHANGED, this);
            }
        },

        //properties moved from base node begin

        /**
         * !#en The position (x, y) of the node in its parent's coordinates.
         * !#zh 节点在父节点坐标系中的位置（x, y）。
         * @property {Vec2} position
         * @example
         * cc.log("Node Position: " + node.position);
         */

        /**
         * !#en x axis position of node.
         * !#zh 节点 X 轴坐标。
         * @property x
         * @type {Number}
         * @example
         * node.x = 100;
         * cc.log("Node Position X: " + node.x);
         */
        x: {
            get () {
                return this._position.x;
            },
            set (value) {
                var localPosition = this._position;
                if (value !== localPosition.x) {
                    if (!CC_EDITOR || isFinite(value)) {
                        if (CC_EDITOR) {
                            var oldValue = localPosition.x;
                        }

                        localPosition.x = value;
                        this.setLocalDirty(LocalDirtyFlag.POSITION);
                        this._renderFlag |= RenderFlow.FLAG_WORLD_TRANSFORM;
                        
                        // fast check event
                        if (this._eventMask & POSITION_ON) {
                            // send event
                            if (CC_EDITOR) {
                                this.emit(EventType.POSITION_CHANGED, new cc.Vec3(oldValue, localPosition.y, localPosition.z));
                            }
                            else {
                                this.emit(EventType.POSITION_CHANGED);
                            }
                        }
                    }
                    else {
                        cc.error(ERR_INVALID_NUMBER, 'new x');
                    }
                }
            },
        },

        /**
         * !#en y axis position of node.
         * !#zh 节点 Y 轴坐标。
         * @property y
         * @type {Number}
         * @example
         * node.y = 100;
         * cc.log("Node Position Y: " + node.y);
         */
        y: {
            get () {
                return this._position.y;
            },
            set (value) {
                var localPosition = this._position;
                if (value !== localPosition.y) {
                    if (!CC_EDITOR || isFinite(value)) {
                        if (CC_EDITOR) {
                            var oldValue = localPosition.y;
                        }

                        localPosition.y = value;
                        this.setLocalDirty(LocalDirtyFlag.POSITION);
                        this._renderFlag |= RenderFlow.FLAG_WORLD_TRANSFORM;

                        // fast check event
                        if (this._eventMask & POSITION_ON) {
                            // send event
                            if (CC_EDITOR) {
                                this.emit(EventType.POSITION_CHANGED, new cc.Vec3(localPosition.x, oldValue, localPosition.z));
                            }
                            else {
                                this.emit(EventType.POSITION_CHANGED);
                            }
                        }
                    }
                    else {
                        cc.error(ERR_INVALID_NUMBER, 'new y');
                    }
                }
            },
        },

        /**
         * !#en z axis position of node.
         * !#zh 节点 Z 轴坐标。
         * @property z
         * @type {Number}
         */

        /**
         * !#en Rotation of node.
         * !#zh 该节点旋转角度。
         * @property rotation
         * @type {Number}
         * @deprecated since v2.1
         * @example
         * node.rotation = 90;
         * cc.log("Node Rotation: " + node.rotation);
         */
        rotation: {
            get () {
                return -this.angle;
            },
            set (value) {
                this.angle = -value;
            }
        },

        /**
         * !#en
         * Angle of node, the positive value is anti-clockwise direction.
         * !#zh
         * 该节点的旋转角度，正值为逆时针方向。
         * @property angle
         * @type {Number}
         */
        angle: {
            get () {
                return this._eulerAngles.z;
            },
            set (value) {
                vec3.set(this._eulerAngles, 0, 0, value);
                this._fromEuler();
                this.setLocalDirty(LocalDirtyFlag.ROTATION);
                this._renderFlag |= RenderFlow.FLAG_TRANSFORM;

                if (this._eventMask & ROTATION_ON) {
                    this.emit(EventType.ROTATION_CHANGED);
                }
            }
        },

        /**
         * !#en The rotation as Euler angles in degrees, used in 3D project.
         * !#zh 该节点的欧拉角度，用于 3D 项目。
         * @property eulerAngles
         * @type {Vec3}
         */

        /**
         * !#en Rotation on x axis.
         * !#zh 该节点 X 轴旋转角度。
         * @property rotationX
         * @type {Number}
         * @example
         * @deprecated since v2.1
         * node.rotationX = 45;
         * cc.log("Node Rotation X: " + node.rotationX);
         */
        rotationX: {
            get () {
                return this._eulerAngles.x;
            },
            set (value) {
                if (this._eulerAngles.x !== value) {
                    this._eulerAngles.x = value;
                    // Update quaternion from rotation
                    if (this._eulerAngles.x === this._eulerAngles.y) {
                        quat.fromEuler(this._quat, 0, 0, -value);
                    }
                    else {
                        quat.fromEuler(this._quat, value, this._eulerAngles.y, 0);
                    }
                    this.setLocalDirty(LocalDirtyFlag.ROTATION);
                    this._renderFlag |= RenderFlow.FLAG_TRANSFORM;

                    if (this._eventMask & ROTATION_ON) {
                        this.emit(EventType.ROTATION_CHANGED);
                    }
                }
            },
        },

        /**
         * !#en Rotation on y axis.
         * !#zh 该节点 Y 轴旋转角度。
         * @property rotationY
         * @type {Number}
         * @example
         * @deprecated since v2.1
         * node.rotationY = 45;
         * cc.log("Node Rotation Y: " + node.rotationY);
         */
        rotationY: {
            get () {
                return this._eulerAngles.y;
            },
            set (value) {
                if (this._eulerAngles.y !== value) {
                    this._eulerAngles.y = value;
                    // Update quaternion from rotation
                    if (this._eulerAngles.x === this._eulerAngles.y) {
                        quat.fromEuler(this._quat, 0, 0, -value);
                    }
                    else {
                        quat.fromEuler(this._quat, this._eulerAngles.x, value, 0);
                    }
                    this.setLocalDirty(LocalDirtyFlag.ROTATION);
                    this._renderFlag |= RenderFlow.FLAG_TRANSFORM;

                    if (this._eventMask & ROTATION_ON) {
                        this.emit(EventType.ROTATION_CHANGED);
                    }
                }
            },
        },

        /**
         * !#en The local scale relative to the parent.
         * !#zh 节点相对父节点的缩放。
         * @property scale
         * @type {Number}
         * @example
         * node.scale = 1;
         */
        scale: {
            get () {
                return this._scale.x;
            },
            set (v) {
                this.setScale(v);
            }
        },

        /**
         * !#en Scale on x axis.
         * !#zh 节点 X 轴缩放。
         * @property scaleX
         * @type {Number}
         * @example
         * node.scaleX = 0.5;
         * cc.log("Node Scale X: " + node.scaleX);
         */
        scaleX: {
            get () {
                return this._scale.x;
            },
            set (value) {
                if (this._scale.x !== value) {
                    this._scale.x = value;
                    this.setLocalDirty(LocalDirtyFlag.SCALE);
                    this._renderFlag |= RenderFlow.FLAG_TRANSFORM;

                    if (this._eventMask & SCALE_ON) {
                        this.emit(EventType.SCALE_CHANGED);
                    }
                }
            },
        },

        /**
         * !#en Scale on y axis.
         * !#zh 节点 Y 轴缩放。
         * @property scaleY
         * @type {Number}
         * @example
         * node.scaleY = 0.5;
         * cc.log("Node Scale Y: " + node.scaleY);
         */
        scaleY: {
            get () {
                return this._scale.y;
            },
            set (value) {
                if (this._scale.y !== value) {
                    this._scale.y = value;
                    this.setLocalDirty(LocalDirtyFlag.SCALE);
                    this._renderFlag |= RenderFlow.FLAG_TRANSFORM;

                    if (this._eventMask & SCALE_ON) {
                        this.emit(EventType.SCALE_CHANGED);
                    }
                }
            },
        },

        /**
         * !#en Scale on z axis.
         * !#zh 节点 Z 轴缩放。
         * @property scaleZ
         * @type {Number}
         */

        /**
         * !#en Skew x
         * !#zh 该节点 X 轴倾斜角度。
         * @property skewX
         * @type {Number}
         * @example
         * node.skewX = 0;
         * cc.log("Node SkewX: " + node.skewX);
         */
        skewX: {
            get () {
                return this._skewX;
            },
            set (value) {
                this._skewX = value;
                this.setLocalDirty(LocalDirtyFlag.SKEW);
                this._renderFlag |= RenderFlow.FLAG_TRANSFORM;
            }
        },

        /**
         * !#en Skew y
         * !#zh 该节点 Y 轴倾斜角度。
         * @property skewY
         * @type {Number}
         * @example
         * node.skewY = 0;
         * cc.log("Node SkewY: " + node.skewY);
         */
        skewY: {
            get () {
                return this._skewY;
            },
            set (value) {
                this._skewY = value;
                this.setLocalDirty(LocalDirtyFlag.SKEW);
                this._renderFlag |= RenderFlow.FLAG_TRANSFORM;
            }
        },

        /**
         * !#en Opacity of node, default value is 255.
         * !#zh 节点透明度，默认值为 255。
         * @property opacity
         * @type {Number}
         * @example
         * node.opacity = 255;
         */
        opacity: {
            get () {
                return this._opacity;
            },
            set (value) {
                value = cc.misc.clampf(value, 0, 255);
                if (this._opacity !== value) {
                    this._opacity = value;
                    this._renderFlag |= RenderFlow.FLAG_OPACITY;
                }
            },
            range: [0, 255]
        },

        /**
         * !#en Color of node, default value is white: (255, 255, 255).
         * !#zh 节点颜色。默认为白色，数值为：（255，255，255）。
         * @property color
         * @type {Color}
         * @example
         * node.color = new cc.Color(255, 255, 255);
         */
        color: {
            get () {
                return this._color.clone()
            },
            set (value) {
                if (!this._color.equals(value)) {
                    this._color.set(value);
                    if (CC_DEV && value.a !== 255) {
                        cc.warnID(1626);
                    }

                    if (this._eventMask & COLOR_ON) {
                        this.emit(EventType.COLOR_CHANGED, value);
                    }
                }
            },
        },

        /**
         * !#en Anchor point's position on x axis.
         * !#zh 节点 X 轴锚点位置。
         * @property anchorX
         * @type {Number}
         * @example
         * node.anchorX = 0;
         */
        anchorX: {
            get () {
                return this._anchorPoint.x;
            },
            set (value) {
                var anchorPoint = this._anchorPoint;
                if (anchorPoint.x !== value) {
                    anchorPoint.x = value;
                    if (this._eventMask & ANCHOR_ON) {
                        this.emit(EventType.ANCHOR_CHANGED);
                    }
                }
            },
        },

        /**
         * !#en Anchor point's position on y axis.
         * !#zh 节点 Y 轴锚点位置。
         * @property anchorY
         * @type {Number}
         * @example
         * node.anchorY = 0;
         */
        anchorY: {
            get () {
                return this._anchorPoint.y;
            },
            set (value) {
                var anchorPoint = this._anchorPoint;
                if (anchorPoint.y !== value) {
                    anchorPoint.y = value;
                    if (this._eventMask & ANCHOR_ON) {
                        this.emit(EventType.ANCHOR_CHANGED);
                    }
                }
            },
        },

        /**
         * !#en Width of node.
         * !#zh 节点宽度。
         * @property width
         * @type {Number}
         * @example
         * node.width = 100;
         */
        width: {
            get () {
                return this._contentSize.width;
            },
            set (value) {
                if (value !== this._contentSize.width) {
                    if (CC_EDITOR) {
                        var clone = cc.size(this._contentSize.width, this._contentSize.height);
                    }
                    this._contentSize.width = value;
                    if (this._eventMask & SIZE_ON) {
                        if (CC_EDITOR) {
                            this.emit(EventType.SIZE_CHANGED, clone);
                        }
                        else {
                            this.emit(EventType.SIZE_CHANGED);
                        }
                    }
                }
            },
        },

        /**
         * !#en Height of node.
         * !#zh 节点高度。
         * @property height
         * @type {Number}
         * @example
         * node.height = 100;
         */
        height: {
            get () {
                return this._contentSize.height;
            },
            set (value) {
                if (value !== this._contentSize.height) {
                    if (CC_EDITOR) {
                        var clone = cc.size(this._contentSize.width, this._contentSize.height);
                    }
                    this._contentSize.height = value;
                    if (this._eventMask & SIZE_ON) {
                        if (CC_EDITOR) {
                            this.emit(EventType.SIZE_CHANGED, clone);
                        }
                        else {
                            this.emit(EventType.SIZE_CHANGED);
                        }
                    }
                }
            },
        },

        /**
         * !#en zIndex is the 'key' used to sort the node relative to its siblings.<br/>
         * The value of zIndex should be in the range between cc.macro.MIN_ZINDEX and cc.macro.MAX_ZINDEX.<br/>
         * The Node's parent will sort all its children based on the zIndex value and the arrival order.<br/>
         * Nodes with greater zIndex will be sorted after nodes with smaller zIndex.<br/>
         * If two nodes have the same zIndex, then the node that was added first to the children's array will be in front of the other node in the array.<br/>
         * Node's order in children list will affect its rendering order. Parent is always rendering before all children.
         * !#zh zIndex 是用来对节点进行排序的关键属性，它决定一个节点在兄弟节点之间的位置。<br/>
         * zIndex 的取值应该介于 cc.macro.MIN_ZINDEX 和 cc.macro.MAX_ZINDEX 之间
         * 父节点主要根据节点的 zIndex 和添加次序来排序，拥有更高 zIndex 的节点将被排在后面，如果两个节点的 zIndex 一致，先添加的节点会稳定排在另一个节点之前。<br/>
         * 节点在 children 中的顺序决定了其渲染顺序。父节点永远在所有子节点之前被渲染
         * @property zIndex
         * @type {Number}
         * @example
         * node.zIndex = 1;
         * cc.log("Node zIndex: " + node.zIndex);
         */
        zIndex: {
            get () {
                return this._localZOrder >> 16;
            },
            set (value) {
                if (value > macro.MAX_ZINDEX) {
                    cc.warnID(1636);
                    value = macro.MAX_ZINDEX;
                }
                else if (value < macro.MIN_ZINDEX) {
                    cc.warnID(1637);
                    value = macro.MIN_ZINDEX;
                }

                if (this.zIndex !== value) {
                    this._localZOrder = (this._localZOrder & 0x0000ffff) | (value << 16);

                    if (this._parent) {
                        this._onSiblingIndexChanged();
                    }
                }
            }
        },
    },

    /**
     * @method constructor
     * @param {String} [name]
     */
    ctor () {
        this._reorderChildDirty = false;

        // cache component
        this._widget = null;
        // fast render component access
        this._renderComponent = null;
        // Event listeners
        this._capturingListeners = null;
        this._bubblingListeners = null;
        // Touch event listener
        this._touchListener = null;
        // Mouse event listener
        this._mouseListener = null;

        this._matrix = mathPools.mat4.get();
        this._worldMatrix = mathPools.mat4.get();
        this._localMatDirty = LocalDirtyFlag.ALL;
        this._worldMatDirty = true;

        this._eventMask = 0;
        this._cullingMask = 1;
        this._childArrivalOrder = 1;

        this._quat = cc.quat();
    },

    statics: {
        EventType,
        _LocalDirtyFlag: LocalDirtyFlag,
        // is node but not scene
        isNode (obj) {
            return obj instanceof Node && (obj.constructor === Node || !(obj instanceof cc.Scene));
        },

        BuiltinGroupIndex
    },

    // OVERRIDES

    _onSiblingIndexChanged () {
        // update rendering scene graph, sort them by arrivalOrder
        var parent = this._parent;
        var siblings = parent._children;
        var i = 0, len = siblings.length, sibling;
        for (; i < len; i++) {
            sibling = siblings[i];
            sibling._updateOrderOfArrival();
        }
        parent._delaySort();
    },

    _onPreDestroy () {
        var destroyByParent = this._onPreDestroyBase();

        // Actions
        if (ActionManagerExist) {
            cc.director.getActionManager().removeAllActionsFromTarget(this);
        }

        // Remove Node.currentHovered
        if (_currentHovered === this) {
            _currentHovered = null;
        }

        // Remove all event listeners if necessary
        if (this._touchListener || this._mouseListener) {
            eventManager.removeListeners(this);
            if (this._touchListener) {
                this._touchListener.owner = null;
                this._touchListener.mask = null;
                this._touchListener = null;
            }
            if (this._mouseListener) {
                this._mouseListener.owner = null;
                this._mouseListener.mask = null;
                this._mouseListener = null;
            }
        }

        // Recycle math objects
        mathPools.mat4.put(this._matrix);
        mathPools.mat4.put(this._worldMatrix);
        this._matrix = this._worldMatrix = null;

        if (this._reorderChildDirty) {
            cc.director.__fastOff(cc.Director.EVENT_AFTER_UPDATE, this.sortAllChildren, this);
        }

        if (!destroyByParent) {
            // simulate some destruct logic to make undo system work correctly
            if (CC_EDITOR) {
                // ensure this node can reattach to scene by undo system
                this._parent = null;
            }
        }
    },

    _onPostActivated (active) {
        var actionManager = ActionManagerExist ? cc.director.getActionManager() : null;
        if (active) {
            // Refresh transform
            this._renderFlag |= RenderFlow.FLAG_WORLD_TRANSFORM;
            // ActionManager & EventManager
            actionManager && actionManager.resumeTarget(this);
            eventManager.resumeTarget(this);
            if (this._touchListener) {
                var mask = this._touchListener.mask = _searchMaskInParent(this);
                if (this._mouseListener) {
                    this._mouseListener.mask = mask;
                }
            }
            else if (this._mouseListener) {
                this._mouseListener.mask = _searchMaskInParent(this);
            }
        }
        else {
            // deactivate
            actionManager && actionManager.pauseTarget(this);
            eventManager.pauseTarget(this);
        }
    },

    _onHierarchyChanged (oldParent) {
        this._updateOrderOfArrival();
        _updateCullingMask(this);
        if (this._parent) {
            this._parent._delaySort();
        }
        this._renderFlag |= RenderFlow.FLAG_WORLD_TRANSFORM;
        this._onHierarchyChangedBase(oldParent);
        if (cc._widgetManager) {
            cc._widgetManager._nodesOrderDirty = true;
        }
    },

    // INTERNAL

    _toEuler () {
        if (this.is3DNode) {
            this._quat.toEuler(this._eulerAngles);
        }
        else {
            let z = Math.asin(this._quat.z) / ONE_DEGREE * 2;
            vec3.set(this._eulerAngles, 0, 0, z);
        }
    },
    _fromEuler () {
        if (this.is3DNode) {
            this._quat.fromEuler(this._eulerAngles);
        }
        else {
            quat.fromEuler(this._quat, 0, 0, this._eulerAngles.z);
        }
    },

    _upgrade_1x_to_2x () {
        // Upgrade scaleX, scaleY from v1.x
        // TODO: remove in future version, 3.0 ?
        if (this._scaleX !== undefined) {
            this._scale.x = this._scaleX;
            this._scaleX = undefined;
        }
        if (this._scaleY !== undefined) {
            this._scale.y = this._scaleY;
            this._scaleY = undefined;
        }
        if (this._zIndex !== undefined) {
            this._localZOrder = this._zIndex << 16;
            this._zIndex = undefined;
        }

        // TODO: remove _rotationX & _rotationY in future version, 3.0 ?
        // Update eulerAngles from rotation, when upgrade from 1.x to 2.0
        // If rotation x & y is 0 in old version, then update rotation from default quaternion is ok too
        let eulerAngles = this._eulerAngles;
        if ((this._rotationX || this._rotationY) &&
            (eulerAngles.x === 0 && eulerAngles.y === 0 && eulerAngles.z === 0)) {
            if (this._rotationX === this._rotationY) {
                eulerAngles.z = -this._rotationX;
            }
            else {
                eulerAngles.x = this._rotationX;
                eulerAngles.y = this._rotationY;
            }
            this._rotationX = this._rotationY = undefined;
        }

        this._fromEuler();

        // Upgrade from 2.0.0 preview 4 & earlier versions
        // TODO: Remove after final version
        if (this._color.a < 255 && this._opacity === 255) {
            this._opacity = this._color.a;
            this._color.a = 255;
        }
    },

    /*
     * The initializer for Node which will be called before all components onLoad
     */
    _onBatchCreated () {
        let prefabInfo = this._prefab;
        if (prefabInfo && prefabInfo.sync && prefabInfo.root === this) {
            if (CC_DEV) {
                // TODO - remove all usage of _synced
                cc.assert(!prefabInfo._synced, 'prefab should not synced');
            }
            PrefabHelper.syncWithPrefab(this);
        }

        this._upgrade_1x_to_2x();

        this._updateOrderOfArrival();

        // synchronize _cullingMask
        this._cullingMask = 1 << _getActualGroupIndex(this);

        if (!this._activeInHierarchy) {
            // deactivate ActionManager and EventManager by default
            if (ActionManagerExist) {
                cc.director.getActionManager().pauseTarget(this);
            }
            eventManager.pauseTarget(this);
        }

        let children = this._children;
        for (let i = 0, len = children.length; i < len; i++) {
            children[i]._onBatchCreated();
        }

        if (children.length > 0) {
            this._renderFlag |= RenderFlow.FLAG_CHILDREN;
        }
    },

    // the same as _onBatchCreated but untouch prefab
    _onBatchRestored () {
        this._upgrade_1x_to_2x();

        this._cullingMask = 1 << _getActualGroupIndex(this);

        if (!this._activeInHierarchy) {
            // deactivate ActionManager and EventManager by default

            // ActionManager may not be inited in the editor worker.
            let manager = cc.director.getActionManager();
            manager && manager.pauseTarget(this);

            eventManager.pauseTarget(this);
        }

        var children = this._children;
        for (var i = 0, len = children.length; i < len; i++) {
            children[i]._onBatchRestored();
        }

        if (children.length > 0) {
            this._renderFlag |= RenderFlow.FLAG_CHILDREN;
        }
    },

    // EVENT TARGET

    _checknSetupSysEvent (type) {
        let newAdded = false;
        let forDispatch = false;
        if (_touchEvents.indexOf(type) !== -1) {
            if (!this._touchListener) {
                this._touchListener = cc.EventListener.create({
                    event: cc.EventListener.TOUCH_ONE_BY_ONE,
                    swallowTouches: true,
                    owner: this,
                    mask: _searchMaskInParent(this),
                    onTouchBegan: _touchStartHandler,
                    onTouchMoved: _touchMoveHandler,
                    onTouchEnded: _touchEndHandler,
                    onTouchCancelled: _touchCancelHandler
                });
                eventManager.addListener(this._touchListener, this);
                newAdded = true;
            }
            forDispatch = true;
        }
        else if (_mouseEvents.indexOf(type) !== -1) {
            if (!this._mouseListener) {
                this._mouseListener = cc.EventListener.create({
                    event: cc.EventListener.MOUSE,
                    _previousIn: false,
                    owner: this,
                    mask: _searchMaskInParent(this),
                    onMouseDown: _mouseDownHandler,
                    onMouseMove: _mouseMoveHandler,
                    onMouseUp: _mouseUpHandler,
                    onMouseScroll: _mouseWheelHandler,
                });
                eventManager.addListener(this._mouseListener, this);
                newAdded = true;
            }
            forDispatch = true;
        }
        if (newAdded && !this._activeInHierarchy) {
            cc.director.getScheduler().schedule(function () {
                if (!this._activeInHierarchy) {
                    eventManager.pauseTarget(this);
                }
            }, this, 0, 0, 0, false);
        }
        return forDispatch;
    },

    /**
     * !#en
     * Register a callback of a specific event type on Node.<br/>
     * Use this method to register touch or mouse event permit propagation based on scene graph,<br/>
     * These kinds of event are triggered with dispatchEvent, the dispatch process has three steps:<br/>
     * 1. Capturing phase: dispatch in capture targets (`_getCapturingTargets`), e.g. parents in node tree, from root to the real target<br/>
     * 2. At target phase: dispatch to the listeners of the real target<br/>
     * 3. Bubbling phase: dispatch in bubble targets (`_getBubblingTargets`), e.g. parents in node tree, from the real target to root<br/>
     * In any moment of the dispatching process, it can be stopped via `event.stopPropagation()` or `event.stopPropagationImmidiate()`.<br/>
     * It's the recommended way to register touch/mouse event for Node,<br/>
     * please do not use cc.eventManager directly for Node.<br/>
     * You can also register custom event and use `emit` to trigger custom event on Node.<br/>
     * For such events, there won't be capturing and bubbling phase, your event will be dispatched directly to its listeners registered on the same node.<br/>
     * You can also pass event callback parameters with `emit` by passing parameters after `type`.
     * !#zh
     * 在节点上注册指定类型的回调函数，也可以设置 target 用于绑定响应函数的 this 对象。<br/>
     * 鼠标或触摸事件会被系统调用 dispatchEvent 方法触发，触发的过程包含三个阶段：<br/>
     * 1. 捕获阶段：派发事件给捕获目标（通过 `_getCapturingTargets` 获取），比如，节点树中注册了捕获阶段的父节点，从根节点开始派发直到目标节点。<br/>
     * 2. 目标阶段：派发给目标节点的监听器。<br/>
     * 3. 冒泡阶段：派发事件给冒泡目标（通过 `_getBubblingTargets` 获取），比如，节点树中注册了冒泡阶段的父节点，从目标节点开始派发直到根节点。<br/>
     * 同时您可以将事件派发到父节点或者通过调用 stopPropagation 拦截它。<br/>
     * 推荐使用这种方式来监听节点上的触摸或鼠标事件，请不要在节点上直接使用 cc.eventManager。<br/>
     * 你也可以注册自定义事件到节点上，并通过 emit 方法触发此类事件，对于这类事件，不会发生捕获冒泡阶段，只会直接派发给注册在该节点上的监听器<br/>
     * 你可以通过在 emit 方法调用时在 type 之后传递额外的参数作为事件回调的参数列表
     * @method on
     * @param {String|Node.EventType} type - A string representing the event type to listen for.<br>See {{#crossLink "Node/EventTyupe/POSITION_CHANGED"}}Node Events{{/crossLink}} for all builtin events.
     * @param {Function} callback - The callback that will be invoked when the event is dispatched. The callback is ignored if it is a duplicate (the callbacks are unique).
     * @param {Event|any} [callback.event] event or first argument when emit
     * @param {any} [callback.arg2] arg2
     * @param {any} [callback.arg3] arg3
     * @param {any} [callback.arg4] arg4
     * @param {any} [callback.arg5] arg5
     * @param {Object} [target] - The target (this object) to invoke the callback, can be null
     * @param {Boolean} [useCapture=false] - When set to true, the listener will be triggered at capturing phase which is ahead of the final target emit, otherwise it will be triggered during bubbling phase.
     * @return {Function} - Just returns the incoming callback so you can save the anonymous function easier.
     * @typescript
     * on<T extends Function>(type: string, callback: T, target?: any, useCapture?: boolean): T
     * @example
     * this.node.on(cc.Node.EventType.TOUCH_START, this.memberFunction, this);  // if "this" is component and the "memberFunction" declared in CCClass.
     * node.on(cc.Node.EventType.TOUCH_START, callback, this);
     * node.on(cc.Node.EventType.TOUCH_MOVE, callback, this);
     * node.on(cc.Node.EventType.TOUCH_END, callback, this);
     * node.on(cc.Node.EventType.TOUCH_CANCEL, callback, this);
     * node.on(cc.Node.EventType.ANCHOR_CHANGED, callback);
     * node.on(cc.Node.EventType.COLOR_CHANGED, callback);
     */
    on (type, callback, target, useCapture) {
        let forDispatch = this._checknSetupSysEvent(type);
        if (forDispatch) {
            return this._onDispatch(type, callback, target, useCapture);
        }
        else {
            switch (type) {
                case EventType.POSITION_CHANGED:
                this._eventMask |= POSITION_ON;
                break;
                case EventType.SCALE_CHANGED:
                this._eventMask |= SCALE_ON;
                break;
                case EventType.ROTATION_CHANGED:
                this._eventMask |= ROTATION_ON;
                break;
                case EventType.SIZE_CHANGED:
                this._eventMask |= SIZE_ON;
                break;
                case EventType.ANCHOR_CHANGED:
                this._eventMask |= ANCHOR_ON;
                break;
                case EventType.COLOR_CHANGED:
                this._eventMask |= COLOR_ON;
                break;
            }
            if (!this._bubblingListeners) {
                this._bubblingListeners = new EventTarget();
            }
            return this._bubblingListeners.on(type, callback, target);
        }
    },

    /**
     * !#en
     * Register an callback of a specific event type on the Node,
     * the callback will remove itself after the first time it is triggered.
     * !#zh
     * 注册节点的特定事件类型回调，回调会在第一时间被触发后删除自身。
     *
     * @method once
     * @param {String} type - A string representing the event type to listen for.
     * @param {Function} callback - The callback that will be invoked when the event is dispatched.
     *                              The callback is ignored if it is a duplicate (the callbacks are unique).
     * @param {Event|any} [callback.event] event or first argument when emit
     * @param {any} [callback.arg2] arg2
     * @param {any} [callback.arg3] arg3
     * @param {any} [callback.arg4] arg4
     * @param {any} [callback.arg5] arg5
     * @param {Object} [target] - The target (this object) to invoke the callback, can be null
     * @typescript
     * once<T extends Function>(type: string, callback: T, target?: any, useCapture?: boolean): T
     * @example
     * node.once(cc.Node.EventType.ANCHOR_CHANGED, callback);
     */
    once (type, callback, target, useCapture) {
        let forDispatch = this._checknSetupSysEvent(type);

        let listeners = null;
        if (forDispatch && useCapture) {
            listeners = this._capturingListeners = this._capturingListeners || new EventTarget();
        }
        else {
            listeners = this._bubblingListeners = this._bubblingListeners || new EventTarget();
        }

        listeners.once(type, callback, target);
    },

    _onDispatch (type, callback, target, useCapture) {
        // Accept also patameters like: (type, callback, useCapture)
        if (typeof target === 'boolean') {
            useCapture = target;
            target = undefined;
        }
        else useCapture = !!useCapture;
        if (!callback) {
            cc.errorID(6800);
            return;
        }

        var listeners = null;
        if (useCapture) {
            listeners = this._capturingListeners = this._capturingListeners || new EventTarget();
        }
        else {
            listeners = this._bubblingListeners = this._bubblingListeners || new EventTarget();
        }

        if ( !listeners.hasEventListener(type, callback, target) ) {
            listeners.on(type, callback, target);

            if (target) {
                if (target.__eventTargets) {
                    target.__eventTargets.push(this);
                } else if (target.node && target.node.__eventTargets) {
                    target.node.__eventTargets.push(this);
                }
            }
        }

        return callback;
    },

    /**
     * !#en
     * Removes the callback previously registered with the same type, callback, target and or useCapture.
     * This method is merely an alias to removeEventListener.
     * !#zh 删除之前与同类型，回调，目标或 useCapture 注册的回调。
     * @method off
     * @param {String} type - A string representing the event type being removed.
     * @param {Function} [callback] - The callback to remove.
     * @param {Object} [target] - The target (this object) to invoke the callback, if it's not given, only callback without target will be removed
     * @param {Boolean} [useCapture=false] - When set to true, the listener will be triggered at capturing phase which is ahead of the final target emit, otherwise it will be triggered during bubbling phase.
     * @example
     * this.node.off(cc.Node.EventType.TOUCH_START, this.memberFunction, this);
     * node.off(cc.Node.EventType.TOUCH_START, callback, this.node);
     * node.off(cc.Node.EventType.ANCHOR_CHANGED, callback, this);
     */
    off (type, callback, target, useCapture) {
        let touchEvent = _touchEvents.indexOf(type) !== -1;
        let mouseEvent = !touchEvent && _mouseEvents.indexOf(type) !== -1;
        if (touchEvent || mouseEvent) {
            this._offDispatch(type, callback, target, useCapture);

            if (touchEvent) {
                if (this._touchListener && !_checkListeners(this, _touchEvents)) {
                    eventManager.removeListener(this._touchListener);
                    this._touchListener = null;
                }
            }
            else if (mouseEvent) {
                if (this._mouseListener && !_checkListeners(this, _mouseEvents)) {
                    eventManager.removeListener(this._mouseListener);
                    this._mouseListener = null;
                }
            }
        }
        else if (this._bubblingListeners) {
            this._bubblingListeners.off(type, callback, target);

            var hasListeners = this._bubblingListeners.hasEventListener(type);
            // All listener removed
            if (!hasListeners) {
                switch (type) {
                    case EventType.POSITION_CHANGED:
                    this._eventMask &= ~POSITION_ON;
                    break;
                    case EventType.SCALE_CHANGED:
                    this._eventMask &= ~SCALE_ON;
                    break;
                    case EventType.ROTATION_CHANGED:
                    this._eventMask &= ~ROTATION_ON;
                    break;
                    case EventType.SIZE_CHANGED:
                    this._eventMask &= ~SIZE_ON;
                    break;
                    case EventType.ANCHOR_CHANGED:
                    this._eventMask &= ~ANCHOR_ON;
                    break;
                    case EventType.COLOR_CHANGED:
                    this._eventMask &= ~COLOR_ON;
                    break;
                }
            }
        }
    },

    _offDispatch (type, callback, target, useCapture) {
        // Accept also patameters like: (type, callback, useCapture)
        if (typeof target === 'boolean') {
            useCapture = target;
            target = undefined;
        }
        else useCapture = !!useCapture;
        if (!callback) {
            this._capturingListeners && this._capturingListeners.removeAll(type);
            this._bubblingListeners && this._bubblingListeners.removeAll(type);
        }
        else {
            var listeners = useCapture ? this._capturingListeners : this._bubblingListeners;
            if (listeners) {
                listeners.off(type, callback, target);

                if (target) {
                    if (target.__eventTargets) {
                        js.array.fastRemove(target.__eventTargets, this);
                    } else if (target.node && target.node.__eventTargets) {
                        js.array.fastRemove(target.node.__eventTargets, this);
                    }
                }
            }

        }
    },

    /**
     * !#en Removes all callbacks previously registered with the same target.
     * !#zh 移除目标上的所有注册事件。
     * @method targetOff
     * @param {Object} target - The target to be searched for all related callbacks
     * @example
     * node.targetOff(target);
     */
    targetOff (target) {
        let listeners = this._bubblingListeners;
        if (listeners) {
            listeners.targetOff(target);

            // Check for event mask reset
            if ((this._eventMask & POSITION_ON) && !listeners.hasEventListener(EventType.POSITION_CHANGED)) {
                this._eventMask &= ~POSITION_ON;
            }
            if ((this._eventMask & SCALE_ON) && !listeners.hasEventListener(EventType.SCALE_CHANGED)) {
                this._eventMask &= ~SCALE_ON;
            }
            if ((this._eventMask & ROTATION_ON) && !listeners.hasEventListener(EventType.ROTATION_CHANGED)) {
                this._eventMask &= ~ROTATION_ON;
            }
            if ((this._eventMask & SIZE_ON) && !listeners.hasEventListener(EventType.SIZE_CHANGED)) {
                this._eventMask &= ~SIZE_ON;
            }
            if ((this._eventMask & ANCHOR_ON) && !listeners.hasEventListener(EventType.ANCHOR_CHANGED)) {
                this._eventMask &= ~ANCHOR_ON;
            }
            if ((this._eventMask & COLOR_ON) && !listeners.hasEventListener(EventType.COLOR_CHANGED)) {
                this._eventMask &= ~COLOR_ON;
            }
        }
        if (this._capturingListeners) {
            this._capturingListeners.targetOff(target);
        }

        if (this._touchListener && !_checkListeners(this, _touchEvents)) {
            eventManager.removeListener(this._touchListener);
            this._touchListener = null;
        }
        if (this._mouseListener && !_checkListeners(this, _mouseEvents)) {
            eventManager.removeListener(this._mouseListener);
            this._mouseListener = null;
        }
    },

    /**
     * !#en Checks whether the EventTarget object has any callback registered for a specific type of event.
     * !#zh 检查事件目标对象是否有为特定类型的事件注册的回调。
     * @method hasEventListener
     * @param {String} type - The type of event.
     * @return {Boolean} True if a callback of the specified type is registered; false otherwise.
     */
    hasEventListener (type) {
        let has = false;
        if (this._bubblingListeners) {
            has = this._bubblingListeners.hasEventListener(type);
        }
        if (!has && this._capturingListeners) {
            has = this._capturingListeners.hasEventListener(type);
        }
        return has;
    },

    /**
     * !#en
     * Trigger an event directly with the event name and necessary arguments.
     * !#zh
     * 通过事件名发送自定义事件
     *
     * @method emit
     * @param {String} type - event type
     * @param {*} [arg1] - First argument in callback
     * @param {*} [arg2] - Second argument in callback
     * @param {*} [arg3] - Third argument in callback
     * @param {*} [arg4] - Fourth argument in callback
     * @param {*} [arg5] - Fifth argument in callback
     * @example
     * 
     * eventTarget.emit('fire', event);
     * eventTarget.emit('fire', message, emitter);
     */
    emit (type, arg1, arg2, arg3, arg4, arg5) {
        if (this._bubblingListeners) {
            this._bubblingListeners.emit(type, arg1, arg2, arg3, arg4, arg5);
        }
    },

    /**
     * !#en
     * Dispatches an event into the event flow.
     * The event target is the EventTarget object upon which the dispatchEvent() method is called.
     * !#zh 分发事件到事件流中。
     *
     * @method dispatchEvent
     * @param {Event} event - The Event object that is dispatched into the event flow
     */
    dispatchEvent (event) {
        _doDispatchEvent(this, event);
        _cachedArray.length = 0;
    },

    /**
     * !#en Pause node related system events registered with the current Node. Node system events includes touch and mouse events.
     * If recursive is set to true, then this API will pause the node system events for the node and all nodes in its sub node tree.
     * Reference: http://docs.cocos2d-x.org/editors_and_tools/creator-chapters/scripting/internal-events/
     * !#zh 暂停当前节点上注册的所有节点系统事件，节点系统事件包含触摸和鼠标事件。
     * 如果传递 recursive 为 true，那么这个 API 将暂停本节点和它的子树上所有节点的节点系统事件。
     * 参考：https://www.cocos.com/docs/creator/scripting/internal-events.html
     * @method pauseSystemEvents
     * @param {Boolean} recursive - Whether to pause node system events on the sub node tree.
     * @example
     * node.pauseSystemEvents(true);
     */
    pauseSystemEvents (recursive) {
        eventManager.pauseTarget(this, recursive);
    },

    /**
     * !#en Resume node related system events registered with the current Node. Node system events includes touch and mouse events.
     * If recursive is set to true, then this API will resume the node system events for the node and all nodes in its sub node tree.
     * Reference: http://docs.cocos2d-x.org/editors_and_tools/creator-chapters/scripting/internal-events/
     * !#zh 恢复当前节点上注册的所有节点系统事件，节点系统事件包含触摸和鼠标事件。
     * 如果传递 recursive 为 true，那么这个 API 将恢复本节点和它的子树上所有节点的节点系统事件。
     * 参考：https://www.cocos.com/docs/creator/scripting/internal-events.html
     * @method resumeSystemEvents
     * @param {Boolean} recursive - Whether to resume node system events on the sub node tree.
     * @example
     * node.resumeSystemEvents(true);
     */
    resumeSystemEvents (recursive) {
        eventManager.resumeTarget(this, recursive);
    },

    _hitTest (point, listener) {
        let w = this._contentSize.width,
            h = this._contentSize.height,
            cameraPt = _vec2a,
            testPt = _vec2b;
        
        let camera = cc.Camera.findCamera(this);
        if (camera) {
            camera.getCameraToWorldPoint(point, cameraPt);
        }
        else {
            cameraPt.set(point);
        }

        this._updateWorldMatrix();
        // If scale is 0, it can't be hit.
        if (!mat4.invert(_mat4_temp, this._worldMatrix)) {
            return false;
        }
        vec2.transformMat4(testPt, cameraPt, _mat4_temp);
        testPt.x += this._anchorPoint.x * w;
        testPt.y += this._anchorPoint.y * h;

        if (testPt.x >= 0 && testPt.y >= 0 && testPt.x <= w && testPt.y <= h) {
            if (listener && listener.mask) {
                var mask = listener.mask;
                var parent = this;
                for (var i = 0; parent && i < mask.index; ++i, parent = parent.parent) {
                }
                // find mask parent, should hit test it
                if (parent === mask.node) {
                    var comp = parent.getComponent(cc.Mask);
                    return (comp && comp.enabledInHierarchy) ? comp._hitTest(cameraPt) : true;
                }
                // mask parent no longer exists
                else {
                    listener.mask = null;
                    return true;
                }
            }
            else {
                return true;
            }
        }
        else {
            return false;
        }
    },

    /**
     * Get all the targets listening to the supplied type of event in the target's capturing phase.
     * The capturing phase comprises the journey from the root to the last node BEFORE the event target's node.
     * The result should save in the array parameter, and MUST SORT from child nodes to parent nodes.
     *
     * Subclasses can override this method to make event propagable.
     * @method _getCapturingTargets
     * @private
     * @param {String} type - the event type
     * @param {Array} array - the array to receive targets
     * @example {@link cocos2d/core/event/_getCapturingTargets.js}
     */
    _getCapturingTargets (type, array) {
        var parent = this.parent;
        while (parent) {
            if (parent._capturingListeners && parent._capturingListeners.hasEventListener(type)) {
                array.push(parent);
            }
            parent = parent.parent;
        }
    },

    /**
     * Get all the targets listening to the supplied type of event in the target's bubbling phase.
     * The bubbling phase comprises any SUBSEQUENT nodes encountered on the return trip to the root of the tree.
     * The result should save in the array parameter, and MUST SORT from child nodes to parent nodes.
     *
     * Subclasses can override this method to make event propagable.
     * @method _getBubblingTargets
     * @private
     * @param {String} type - the event type
     * @param {Array} array - the array to receive targets
     */
    _getBubblingTargets (type, array) {
        var parent = this.parent;
        while (parent) {
            if (parent._bubblingListeners && parent._bubblingListeners.hasEventListener(type)) {
                array.push(parent);
            }
            parent = parent.parent;
        }
    },

// ACTIONS
    /**
     * !#en
     * Executes an action, and returns the action that is executed.<br/>
     * The node becomes the action's target. Refer to cc.Action's getTarget() <br/>
     * Calling runAction while the node is not active won't have any effect. <br/>
     * Note：You shouldn't modify the action after runAction, that won't take any effect.<br/>
     * if you want to modify, when you define action plus.
     * !#zh
     * 执行并返回该执行的动作。该节点将会变成动作的目标。<br/>
     * 调用 runAction 时，节点自身处于不激活状态将不会有任何效果。<br/>
     * 注意：你不应该修改 runAction 后的动作，将无法发挥作用，如果想进行修改，请在定义 action 时加入。
     * @method runAction
     * @param {Action} action
     * @return {Action} An Action pointer
     * @example
     * var action = cc.scaleTo(0.2, 1, 0.6);
     * node.runAction(action);
     * node.runAction(action).repeatForever(); // fail
     * node.runAction(action.repeatForever()); // right
     */
    runAction: ActionManagerExist ? function (action) {
        if (!this.active)
            return;
        cc.assertID(action, 1618);

        cc.director.getActionManager().addAction(action, this, false);
        return action;
    } : emptyFunc,

    /**
     * !#en Pause all actions running on the current node. Equals to `cc.director.getActionManager().pauseTarget(node)`.
     * !#zh 暂停本节点上所有正在运行的动作。和 `cc.director.getActionManager().pauseTarget(node);` 等价。
     * @method pauseAllActions
     * @example
     * node.pauseAllActions();
     */
    pauseAllActions: ActionManagerExist ? function () {
        cc.director.getActionManager().pauseTarget(this);
    } : emptyFunc,

    /**
     * !#en Resume all paused actions on the current node. Equals to `cc.director.getActionManager().resumeTarget(node)`.
     * !#zh 恢复运行本节点上所有暂停的动作。和 `cc.director.getActionManager().resumeTarget(node);` 等价。
     * @method resumeAllActions
     * @example
     * node.resumeAllActions();
     */
    resumeAllActions: ActionManagerExist ? function () {
        cc.director.getActionManager().resumeTarget(this);
    } : emptyFunc,

    /**
     * !#en Stops and removes all actions from the running action list .
     * !#zh 停止并且移除所有正在运行的动作列表。
     * @method stopAllActions
     * @example
     * node.stopAllActions();
     */
    stopAllActions: ActionManagerExist ? function () {
        cc.director.getActionManager().removeAllActionsFromTarget(this);
    } : emptyFunc,

    /**
     * !#en Stops and removes an action from the running action list.
     * !#zh 停止并移除指定的动作。
     * @method stopAction
     * @param {Action} action An action object to be removed.
     * @example
     * var action = cc.scaleTo(0.2, 1, 0.6);
     * node.stopAction(action);
     */
    stopAction: ActionManagerExist ? function (action) {
        cc.director.getActionManager().removeAction(action);
    } : emptyFunc,

    /**
     * !#en Removes an action from the running action list by its tag.
     * !#zh 停止并且移除指定标签的动作。
     * @method stopActionByTag
     * @param {Number} tag A tag that indicates the action to be removed.
     * @example
     * node.stopAction(1);
     */
    stopActionByTag: ActionManagerExist ? function (tag) {
        if (tag === cc.Action.TAG_INVALID) {
            cc.logID(1612);
            return;
        }
        cc.director.getActionManager().removeActionByTag(tag, this);
    } : emptyFunc,

    /**
     * !#en Returns an action from the running action list by its tag.
     * !#zh 通过标签获取指定动作。
     * @method getActionByTag
     * @see cc.Action#getTag and cc.Action#setTag
     * @param {Number} tag
     * @return {Action} The action object with the given tag.
     * @example
     * var action = node.getActionByTag(1);
     */
    getActionByTag: ActionManagerExist ? function (tag) {
        if (tag === cc.Action.TAG_INVALID) {
            cc.logID(1613);
            return null;
        }
        return cc.director.getActionManager().getActionByTag(tag, this);
    } : function () {
        return null;
    },

    /**
     * !#en
     * Returns the numbers of actions that are running plus the ones that are schedule to run (actions in actionsToAdd and actions arrays).<br/>
     *    Composable actions are counted as 1 action. Example:<br/>
     *    If you are running 1 Sequence of 7 actions, it will return 1. <br/>
     *    If you are running 7 Sequences of 2 actions, it will return 7.</p>
     * !#zh
     * 获取运行着的动作加上正在调度运行的动作的总数。<br/>
     * 例如：<br/>
     * - 如果你正在运行 7 个动作中的 1 个 Sequence，它将返回 1。<br/>
     * - 如果你正在运行 2 个动作中的 7 个 Sequence，它将返回 7。<br/>
     *
     * @method getNumberOfRunningActions
     * @return {Number} The number of actions that are running plus the ones that are schedule to run
     * @example
     * var count = node.getNumberOfRunningActions();
     * cc.log("Running Action Count: " + count);
     */
    getNumberOfRunningActions: ActionManagerExist ? function () {
        return cc.director.getActionManager().getNumberOfRunningActionsInTarget(this);
    } : function () {
        return 0;
    },


// TRANSFORM RELATED
    /**
     * !#en
     * Returns a copy of the position (x, y, z) of the node in its parent's coordinates.
     * You can pass a cc.Vec2 or cc.Vec3 as the argument to receive the return values.
     * !#zh
     * 获取节点在父节点坐标系中的位置（x, y, z）。
     * 你可以传一个 cc.Vec2 或者 cc.Vec3 作为参数来接收返回值。
     * @method getPosition
     * @param {Vec2|Vec3} [out] - The return value to receive position
     * @return {Vec2|Vec3} The position (x, y, z) of the node in its parent's coordinates
     * @example
     * cc.log("Node Position: " + node.getPosition());
     */
    getPosition (out) {
        out = out || cc.v3();
        return out.set(this._position);
    },

    /**
     * !#en
     * Sets the position (x, y, z) of the node in its parent's coordinates.<br/>
     * Usually we use cc.v2(x, y) to compose cc.Vec2 object,<br/>
     * and passing two numbers (x, y) is more efficient than passing cc.Vec2 object.
     * For 3D node we can use cc.v3(x, y, z) to compose cc.Vec3 object,<br/>
     * and passing three numbers (x, y, z) is more efficient than passing cc.Vec3 object.
     * !#zh
     * 设置节点在父节点坐标系中的位置。<br/>
     * 可以通过下面的方式设置坐标点：<br/>
     * 1. 传入 2 个数值 x, y。<br/>
     * 2. 传入 cc.v2(x, y) 类型为 cc.Vec2 的对象。
     * 3. 对于 3D 节点可以传入 3 个数值 x, y, z。<br/>
     * 4. 对于 3D 节点可以传入 cc.v3(x, y, z) 类型为 cc.Vec3 的对象。
     * @method setPosition
     * @param {Vec2|Vec3|Number} newPosOrX - X coordinate for position or the position (x, y, z) of the node in coordinates
     * @param {Number} [y] - Y coordinate for position
     * @param {Number} [z] - Z coordinate for position
     */
    setPosition (newPosOrX, y) {
        var x;
        if (y === undefined) {
            x = newPosOrX.x;
            y = newPosOrX.y;
        }
        else {
            x = newPosOrX;
        }

        var locPosition = this._position;
        if (locPosition.x === x && locPosition.y === y) {
            return;
        }

        if (CC_EDITOR) {
            var oldPosition = new cc.Vec3(locPosition);
        }
        if (!CC_EDITOR || isFinite(x)) {
            locPosition.x = x;
        }
        else {
            return cc.error(ERR_INVALID_NUMBER, 'x of new position');
        }
        if (!CC_EDITOR || isFinite(y)) {
            locPosition.y = y;
        }
        else {	
            return cc.error(ERR_INVALID_NUMBER, 'y of new position');
        }
        this.setLocalDirty(LocalDirtyFlag.POSITION);
        this._renderFlag |= RenderFlow.FLAG_WORLD_TRANSFORM;

        // fast check event
        if (this._eventMask & POSITION_ON) {
            // send event
            if (CC_EDITOR) {
                this.emit(EventType.POSITION_CHANGED, oldPosition);
            }
            else {
                this.emit(EventType.POSITION_CHANGED);
            }
        }
    },

    /**
     * !#en
     * Returns the scale factor of the node.
     * Need pass a cc.Vec2 or cc.Vec3 as the argument to receive the return values.
     * !#zh 获取节点的缩放，需要传一个 cc.Vec2 或者 cc.Vec3 作为参数来接收返回值。
     * @method getScale
     * @param {Vec2|Vec3} out
     * @return {Vec2|Vec3} The scale factor
     * @example
     * cc.log("Node Scale: " + node.getScale(cc.v3()));
     */
    getScale (out) {
        if (out !== undefined) {
            return out.set(this._scale);
        }
        else {
            cc.warnID(1400, 'cc.Node.getScale', 'cc.Node.scale or cc.Node.getScale(cc.Vec3)');
            return this._scale.x;
        }
    },

    /**
     * !#en
     * Sets the scale of axis in local coordinates of the node.
     * You can operate 2 axis in 2D node, and 3 axis in 3D node.
     * !#zh
     * 设置节点在本地坐标系中坐标轴上的缩放比例。
     * 2D 节点可以操作两个坐标轴，而 3D 节点可以操作三个坐标轴。
     * @method setScale
     * @param {Number|Vec2|Vec3} x - scaleX or scale object
     * @param {Number} [y]
     * @param {Number} [z]
     * @example
     * node.setScale(cc.v2(2, 2));
     * node.setScale(cc.v3(2, 2, 2)); // for 3D node
     * node.setScale(2);
     */
    setScale (x, y) {
        if (x && typeof x !== 'number') {
            y = x.y;
            x = x.x;
        }
        else if (y === undefined) {
            y = x;
        }
        if (this._scale.x !== x || this._scale.y !== y) {
            this._scale.x = x;
            this._scale.y = y;
            this.setLocalDirty(LocalDirtyFlag.SCALE);
            this._renderFlag |= RenderFlow.FLAG_TRANSFORM;

            if (this._eventMask & SCALE_ON) {
                this.emit(EventType.SCALE_CHANGED);
            }
        }
    },

    /**
     * !#en
     * Get rotation of node (in quaternion).
     * Need pass a cc.Quat as the argument to receive the return values.
     * !#zh
     * 获取该节点的 quaternion 旋转角度，需要传一个 cc.Quat 作为参数来接收返回值。
     * @method getRotation
     * @param {Quat} out
     * @return {Quat} Quaternion object represents the rotation
     */
    getRotation (out) {
        if (out instanceof cc.Quat) {
            return out.set(this._quat);
        }
        else {
            cc.warnID(1400, 'cc.Node.getRotation', 'cc.Node.angle or cc.Node.getRotation(cc.Quat)');
            return -this.angle;
        }
    },

    /**
     * !#en Set rotation of node (in quaternion).
     * !#zh 设置该节点的 quaternion 旋转角度。
     * @method setRotation
     * @param {cc.Quat|Number} quat Quaternion object represents the rotation or the x value of quaternion
     * @param {Number} y y value of quternion
     * @param {Number} z z value of quternion
     * @param {Number} w w value of quternion
     */
    setRotation (quat, y, z, w) {
        if (typeof quat === 'number' && y === undefined) {
            cc.warnID(1400, 'cc.Node.setRotation(Number)', 'cc.Node.angle or cc.Node.setRotation(quat)')
            this.angle = -quat;
        }
        else {
            let x = quat;
            if (y === undefined) {
                x = quat.x;
                y = quat.y;
                z = quat.z;
                w = quat.w;
            }

            let old = this._quat;
            if (old.x !== x || old.y !== y || old.z !== z || old.w !== w) {
                old.x = x;
                old.y = y;
                old.z = z;
                old.w = w;
                this.setLocalDirty(LocalDirtyFlag.ROTATION);
                this._renderFlag |= RenderFlow.FLAG_TRANSFORM;

                if (this._eventMask & ROTATION_ON) {
                    this.emit(EventType.ROTATION_CHANGED);
                }

                if (CC_EDITOR) {
                    this._toEuler();
                }
            }
        }
    },

    /**
     * !#en
     * Returns a copy the untransformed size of the node. <br/>
     * The contentSize remains the same no matter the node is scaled or rotated.<br/>
     * All nodes has a size. Layer and Scene has the same size of the screen by default. <br/>
     * !#zh 获取节点自身大小，不受该节点是否被缩放或者旋转的影响。
     * @method getContentSize
     * @return {Size} The untransformed size of the node.
     * @example
     * cc.log("Content Size: " + node.getContentSize());
     */
    getContentSize () {
        return cc.size(this._contentSize.width, this._contentSize.height);
    },

    /**
     * !#en
     * Sets the untransformed size of the node.<br/>
     * The contentSize remains the same no matter the node is scaled or rotated.<br/>
     * All nodes has a size. Layer and Scene has the same size of the screen.
     * !#zh 设置节点原始大小，不受该节点是否被缩放或者旋转的影响。
     * @method setContentSize
     * @param {Size|Number} size - The untransformed size of the node or The untransformed size's width of the node.
     * @param {Number} [height] - The untransformed size's height of the node.
     * @example
     * node.setContentSize(cc.size(100, 100));
     * node.setContentSize(100, 100);
     */
    setContentSize (size, height) {
        var locContentSize = this._contentSize;
        var clone;
        if (height === undefined) {
            if ((size.width === locContentSize.width) && (size.height === locContentSize.height))
                return;
            if (CC_EDITOR) {
                clone = cc.size(locContentSize.width, locContentSize.height);
            }
            locContentSize.width = size.width;
            locContentSize.height = size.height;
        } else {
            if ((size === locContentSize.width) && (height === locContentSize.height))
                return;
            if (CC_EDITOR) {
                clone = cc.size(locContentSize.width, locContentSize.height);
            }
            locContentSize.width = size;
            locContentSize.height = height;
        }
        if (this._eventMask & SIZE_ON) {
            if (CC_EDITOR) {
                this.emit(EventType.SIZE_CHANGED, clone);
            }
            else {
                this.emit(EventType.SIZE_CHANGED);
            }
        }
    },

    /**
     * !#en
     * Returns a copy of the anchor point.<br/>
     * Anchor point is the point around which all transformations and positioning manipulations take place.<br/>
     * It's like a pin in the node where it is "attached" to its parent. <br/>
     * The anchorPoint is normalized, like a percentage. (0,0) means the bottom-left corner and (1,1) means the top-right corner. <br/>
     * But you can use values higher than (1,1) and lower than (0,0) too.  <br/>
     * The default anchor point is (0.5,0.5), so it starts at the center of the node.
     * !#zh
     * 获取节点锚点，用百分比表示。<br/>
     * 锚点应用于所有变换和坐标点的操作，它就像在节点上连接其父节点的大头针。<br/>
     * 锚点是标准化的，就像百分比一样。(0，0) 表示左下角，(1，1) 表示右上角。<br/>
     * 但是你可以使用比（1，1）更高的值或者比（0，0）更低的值。<br/>
     * 默认的锚点是（0.5，0.5），因此它开始于节点的中心位置。<br/>
     * 注意：Creator 中的锚点仅用于定位所在的节点，子节点的定位不受影响。
     * @method getAnchorPoint
     * @return {Vec2} The anchor point of node.
     * @example
     * cc.log("Node AnchorPoint: " + node.getAnchorPoint());
     */
    getAnchorPoint () {
        return cc.v2(this._anchorPoint);
    },

    /**
     * !#en
     * Sets the anchor point in percent. <br/>
     * anchor point is the point around which all transformations and positioning manipulations take place. <br/>
     * It's like a pin in the node where it is "attached" to its parent. <br/>
     * The anchorPoint is normalized, like a percentage. (0,0) means the bottom-left corner and (1,1) means the top-right corner.<br/>
     * But you can use values higher than (1,1) and lower than (0,0) too.<br/>
     * The default anchor point is (0.5,0.5), so it starts at the center of the node.
     * !#zh
     * 设置锚点的百分比。<br/>
     * 锚点应用于所有变换和坐标点的操作，它就像在节点上连接其父节点的大头针。<br/>
     * 锚点是标准化的，就像百分比一样。(0，0) 表示左下角，(1，1) 表示右上角。<br/>
     * 但是你可以使用比（1，1）更高的值或者比（0，0）更低的值。<br/>
     * 默认的锚点是（0.5，0.5），因此它开始于节点的中心位置。<br/>
     * 注意：Creator 中的锚点仅用于定位所在的节点，子节点的定位不受影响。
     * @method setAnchorPoint
     * @param {Vec2|Number} point - The anchor point of node or The x axis anchor of node.
     * @param {Number} [y] - The y axis anchor of node.
     * @example
     * node.setAnchorPoint(cc.v2(1, 1));
     * node.setAnchorPoint(1, 1);
     */
    setAnchorPoint (point, y) {
        var locAnchorPoint = this._anchorPoint;
        if (y === undefined) {
            if ((point.x === locAnchorPoint.x) && (point.y === locAnchorPoint.y))
                return;
            locAnchorPoint.x = point.x;
            locAnchorPoint.y = point.y;
        } else {
            if ((point === locAnchorPoint.x) && (y === locAnchorPoint.y))
                return;
            locAnchorPoint.x = point;
            locAnchorPoint.y = y;
        }
        this.setLocalDirty(LocalDirtyFlag.POSITION);
        if (this._eventMask & ANCHOR_ON) {
            this.emit(EventType.ANCHOR_CHANGED);
        }
    },

    /*
     * Transforms position from world space to local space.
     * @method _invTransformPoint
     * @param {Vec3} out
     * @param {Vec3} vec3
     */
    _invTransformPoint (out, pos) {
        if (this._parent) {
            this._parent._invTransformPoint(out, pos);
        } else {
            vec3.copy(out, pos);
        }

        // out = parent_inv_pos - pos
        vec3.sub(out, out, this._position);

        // out = inv(rot) * out
        quat.conjugate(_quat_temp, this._quat);
        vec3.transformQuat(out, out, _quat_temp);

        // out = (1/scale) * out
        vec3.inverseSafe(_vec3_temp, this._scale);
        vec3.mul(out, out, _vec3_temp);

        return out;
    },
    
    /*
     * Calculate and return world position.
     * This is not a public API yet, its usage could be updated
     * @method getWorldPosition
     * @param {Vec3} out
     * @return {Vec3}
     */
    getWorldPosition (out) {
        vec3.copy(out, this._position);
        let curr = this._parent;
        while (curr) {
            // out = parent_scale * pos
            vec3.mul(out, out, curr._scale);
            // out = parent_quat * out
            vec3.transformQuat(out, out, curr._quat);
            // out = out + pos
            vec3.add(out, out, curr._position);
            curr = curr._parent;
        }
        return out;
    },

    /*
     * Set world position.
     * This is not a public API yet, its usage could be updated
     * @method setWorldPosition
     * @param {Vec3} pos
     */
    setWorldPosition (pos) {
        if (CC_EDITOR) {
            var oldPosition = new cc.Vec3(this._position);
        }
        // NOTE: this is faster than invert world matrix and transform the point
        if (this._parent) {
            this._parent._invTransformPoint(this._position, pos);
        }
        else {
            vec3.copy(this._position, pos);
        }
        this.setLocalDirty(LocalDirtyFlag.POSITION);

        // fast check event
        if (this._eventMask & POSITION_ON) {
            // send event
            if (CC_EDITOR) {
                this.emit(EventType.POSITION_CHANGED, oldPosition);
            }
            else {
                this.emit(EventType.POSITION_CHANGED);
            }
        }
    },

    /*
     * Calculate and return world rotation
     * This is not a public API yet, its usage could be updated
     * @method getWorldRotation
     * @param {Quat} out
     * @return {Quat}
     */
    getWorldRotation (out) {
        quat.copy(out, this._quat);
        let curr = this._parent;
        while (curr) {
            quat.mul(out, curr._quat, out);
            curr = curr._parent;
        }
        return out;
    },

    /*
     * Set world rotation with quaternion
     * This is not a public API yet, its usage could be updated
     * @method setWorldRotation
     * @param {Quat} val
     */
    setWorldRotation (val) {
        if (this._parent) {
            this._parent.getWorldRotation(this._quat);
            quat.conjugate(this._quat, this._quat);
            quat.mul(this._quat, this._quat, val);
        }
        else {
            quat.copy(this._quat, quat);
        }
        this._toEuler();
        this.setLocalDirty(LocalDirtyFlag.ROTATION);
    },

    /*
     * Calculate and return world scale
     * This is not a public API yet, its usage could be updated
     * @method getWorldScale
     * @param {Vec3} out
     * @return {Vec3}
     */
    getWorldScale (out) {
        vec3.copy(out, this._scale);
        let curr = this._parent;
        while (curr) {
            vec3.mul(out, out, curr._scale);
            curr = curr._parent;
        }
        return out;
    },

    /*
     * Set world scale with vec3
     * This is not a public API yet, its usage could be updated
     * @method setWorldScale
     * @param {Vec3} scale
     */
    setWorldScale (scale) {
        if (this._parent) {
            this._parent.getWorldScale(this._scale);
            vec3.div(this._scale, scale, this._scale);
        }
        else {
            vec3.copy(this._scale, scale);
        }
        this.setLocalDirty(LocalDirtyFlag.SCALE);
    },

    getWorldRT (out) {
        let opos = _vec3_temp;
        let orot = _quat_temp;
        vec3.copy(opos, this._position);
        quat.copy(orot, this._quat);

        let curr = this._parent;
        while (curr) {
            // opos = parent_lscale * lpos
            vec3.mul(opos, opos, curr._scale);
            // opos = parent_lrot * opos
            vec3.transformQuat(opos, opos, curr._quat);
            // opos = opos + lpos
            vec3.add(opos, opos, curr._position);
            // orot = lrot * orot
            quat.mul(orot, curr._quat, orot);
            curr = curr._parent;
        }
        mat4.fromRT(out, orot, opos);
        return out;
    },

    /**
     * !#en Set rotation by lookAt target point, normally used by Camera Node
     * !#zh 通过观察目标来设置 rotation，一般用于 Camera Node 上
     * @method lookAt
     * @param {Vec3} pos
     * @param {Vec3} [up] - default is (0,1,0)
     */
    lookAt (pos, up) {
        this.getWorldPosition(_vec3_temp);
        vec3.sub(_vec3_temp, _vec3_temp, pos); // NOTE: we use -z for view-dir
        vec3.normalize(_vec3_temp, _vec3_temp);
        quat.fromViewUp(_quat_temp, _vec3_temp, up);
    
        this.setWorldRotation(_quat_temp);
    },

    _updateLocalMatrix () {
        let dirtyFlag = this._localMatDirty;
        if (!dirtyFlag) return;

        // Update transform
        let t = this._matrix;
        //mat4.fromRTS(t, this._quat, this._position, this._scale);

        if (dirtyFlag & (LocalDirtyFlag.RT | LocalDirtyFlag.SKEW)) {
            let rotation = -this._eulerAngles.z;
            let hasSkew = this._skewX || this._skewY;
            let sx = this._scale.x, sy = this._scale.y;

            if (rotation || hasSkew) {
                let a = 1, b = 0, c = 0, d = 1;
                // rotation
                if (rotation) {
                    let rotationRadians = rotation * ONE_DEGREE;
                    c = Math.sin(rotationRadians);
                    d = Math.cos(rotationRadians);
                    a = d;
                    b = -c;
                }
                // scale
                t.m00 = a *= sx;
                t.m01 = b *= sx;
                t.m04 = c *= sy;
                t.m05 = d *= sy;
                // skew
                if (hasSkew) {
                    let a = t.m00, b = t.m01, c = t.m04, d = t.m05;
                    let skx = Math.tan(this._skewX * ONE_DEGREE);
                    let sky = Math.tan(this._skewY * ONE_DEGREE);
                    if (skx === Infinity)
                        skx = 99999999;
                    if (sky === Infinity)
                        sky = 99999999;
                    t.m00 = a + c * sky;
                    t.m01 = b + d * sky;
                    t.m04 = c + a * skx;
                    t.m05 = d + b * skx;
                }
            }
            else {
                t.m00 = sx;
                t.m01 = 0;
                t.m04 = 0;
                t.m05 = sy;
            }
        }

        // position
        t.m12 = this._position.x;
        t.m13 = this._position.y;
        
        this._localMatDirty = 0;
        // Register dirty status of world matrix so that it can be recalculated
        this._worldMatDirty = true;
    },

    _calculWorldMatrix () {
        // Avoid as much function call as possible
        if (this._localMatDirty) {
            this._updateLocalMatrix();
        }
        
        // Assume parent world matrix is correct
        let parent = this._parent;
        if (parent) {
            this._mulMat(this._worldMatrix, parent._worldMatrix, this._matrix);
        }
        else {
            mat4.copy(this._worldMatrix, this._matrix);
        }
        this._worldMatDirty = false;
    },

    _mulMat (out, a, b) {
        let aa=a.m00, ab=a.m01, ac=a.m04, ad=a.m05, atx=a.m12, aty=a.m13;
        let ba=b.m00, bb=b.m01, bc=b.m04, bd=b.m05, btx=b.m12, bty=b.m13;
        if (ab !== 0 || ac !== 0) {
            out.m00 = ba * aa + bb * ac;
            out.m01 = ba * ab + bb * ad;
            out.m04 = bc * aa + bd * ac;
            out.m05 = bc * ab + bd * ad;
            out.m12 = aa * btx + ac * bty + atx;
            out.m13 = ab * btx + ad * bty + aty;
        }
        else {
            out.m00 = ba * aa;
            out.m01 = bb * ad;
            out.m04 = bc * aa;
            out.m05 = bd * ad;
            out.m12 = aa * btx + atx;
            out.m13 = ad * bty + aty;
        }
    },

    _updateWorldMatrix () {
        if (this._parent) {
            this._parent._updateWorldMatrix();
        }
        if (this._worldMatDirty) {
            this._calculWorldMatrix();
            // Sync dirty to children
            let children = this._children;
            for (let i = 0, l = children.length; i < l; i++) {
                children[i]._worldMatDirty = true;
            }
        }
    },

    setLocalDirty (flag) {
        this._localMatDirty = this._localMatDirty | flag;
        this._worldMatDirty = true;
    },

    setWorldDirty () {
        this._worldMatDirty = true;
    },

    /**
     * !#en
     * Get the local transform matrix (4x4), based on parent node coordinates
     * !#zh 返回局部空间坐标系的矩阵，基于父节点坐标系。
     * @method getLocalMatrix
     * @param {Mat4} out The matrix object to be filled with data
     * @return {Mat4} Same as the out matrix object
     * @example
     * let mat4 = cc.mat4();
     * node.getLocalMatrix(mat4);
     */
    getLocalMatrix (out) {
        this._updateLocalMatrix();
        return mat4.copy(out, this._matrix);
    },
    
    /**
     * !#en
     * Get the world transform matrix (4x4)
     * !#zh 返回世界空间坐标系的矩阵。
     * @method getWorldMatrix
     * @param {Mat4} out The matrix object to be filled with data
     * @return {Mat4} Same as the out matrix object
     * @example
     * let mat4 = cc.mat4();
     * node.getWorldMatrix(mat4);
     */
    getWorldMatrix (out) {
        this._updateWorldMatrix();
        return mat4.copy(out, this._worldMatrix);
    },

    /**
     * !#en Converts a Point to node (local) space coordinates then add the anchor point position.
     * So the return position will be related to the left bottom corner of the node's bounding box.
     * This equals to the API behavior of cocos2d-x, you probably want to use convertToNodeSpaceAR instead
     * !#zh 将一个点转换到节点 (局部) 坐标系，并加上锚点的坐标。<br/>
     * 也就是说返回的坐标是相对于节点包围盒左下角的坐标。<br/>
     * 这个 API 的设计是为了和 cocos2d-x 中行为一致，更多情况下你可能需要使用 convertToNodeSpaceAR。
     * @method convertToNodeSpace
     * @param {Vec2} worldPoint
     * @return {Vec2}
     * @example
     * var newVec2 = node.convertToNodeSpace(cc.v2(100, 100));
     */
    convertToNodeSpace (worldPoint) {
        this._updateWorldMatrix();
        mat4.invert(_mat4_temp, this._worldMatrix);
        let out = new cc.Vec2();
        vec2.transformMat4(out, worldPoint, _mat4_temp);
        out.x += this._anchorPoint.x * this._contentSize.width;
        out.y += this._anchorPoint.y * this._contentSize.height;
        return out;
    },

    /**
     * !#en Converts a Point related to the left bottom corner of the node's bounding box to world space coordinates.
     * This equals to the API behavior of cocos2d-x, you probably want to use convertToWorldSpaceAR instead
     * !#zh 将一个相对于节点左下角的坐标位置转换到世界空间坐标系。
     * 这个 API 的设计是为了和 cocos2d-x 中行为一致，更多情况下你可能需要使用 convertToWorldSpaceAR
     * @method convertToWorldSpace
     * @param {Vec2} nodePoint
     * @return {Vec2}
     * @example
     * var newVec2 = node.convertToWorldSpace(cc.v2(100, 100));
     */
    convertToWorldSpace (nodePoint) {
        this._updateWorldMatrix();
        let out = new cc.Vec2(
            nodePoint.x - this._anchorPoint.x * this._contentSize.width,
            nodePoint.y - this._anchorPoint.y * this._contentSize.height
        );
        return vec2.transformMat4(out, out, this._worldMatrix);
    },

    /**
     * !#en
     * Converts a Point to node (local) space coordinates in which the anchor point is the origin position.
     * !#zh
     * 将一个点转换到节点 (局部) 空间坐标系，这个坐标系以锚点为原点。
     * @method convertToNodeSpaceAR
     * @param {Vec2} worldPoint
     * @return {Vec2}
     * @example
     * var newVec2 = node.convertToNodeSpaceAR(cc.v2(100, 100));
     */
    convertToNodeSpaceAR (worldPoint) {
        this._updateWorldMatrix();
        mat4.invert(_mat4_temp, this._worldMatrix);
        let out = new cc.Vec2();
        return vec2.transformMat4(out, worldPoint, _mat4_temp);
    },

    /**
     * !#en
     * Converts a Point in node coordinates to world space coordinates.
     * !#zh
     * 将节点坐标系下的一个点转换到世界空间坐标系。
     * @method convertToWorldSpaceAR
     * @param {Vec2} nodePoint
     * @return {Vec2}
     * @example
     * var newVec2 = node.convertToWorldSpaceAR(cc.v2(100, 100));
     */
    convertToWorldSpaceAR (nodePoint) {
        this._updateWorldMatrix();
        let out = new cc.Vec2();
        return vec2.transformMat4(out, nodePoint, this._worldMatrix);
    },

// OLD TRANSFORM ACCESS APIs
    /**
     * !#en
     * Returns the matrix that transform the node's (local) space coordinates into the parent's space coordinates.<br/>
     * The matrix is in Pixels.
     * !#zh 返回这个将节点（局部）的空间坐标系转换成父节点的空间坐标系的矩阵。这个矩阵以像素为单位。
     * @method getNodeToParentTransform
     * @deprecated since v2.0
     * @param {AffineTransform} [out] The affine transform object to be filled with data
     * @return {AffineTransform} Same as the out affine transform object
     * @example
     * let affineTransform = cc.AffineTransform.create();
     * node.getNodeToParentTransform(affineTransform);
     */
    getNodeToParentTransform (out) {
        if (!out) {
            out = AffineTrans.identity();
        }
        this._updateLocalMatrix();
               
        var contentSize = this._contentSize;
        _vec3_temp.x = -this._anchorPoint.x * contentSize.width;
        _vec3_temp.y = -this._anchorPoint.y * contentSize.height;

        mat4.copy(_mat4_temp, this._matrix);
        mat4.translate(_mat4_temp, _mat4_temp, _vec3_temp);
        return AffineTrans.fromMat4(out, _mat4_temp);
    },

    /**
     * !#en
     * Returns the matrix that transform the node's (local) space coordinates into the parent's space coordinates.<br/>
     * The matrix is in Pixels.<br/>
     * This method is AR (Anchor Relative).
     * !#zh
     * 返回这个将节点（局部）的空间坐标系转换成父节点的空间坐标系的矩阵。<br/>
     * 这个矩阵以像素为单位。<br/>
     * 该方法基于节点坐标。
     * @method getNodeToParentTransformAR
     * @deprecated since v2.0
     * @param {AffineTransform} [out] The affine transform object to be filled with data
     * @return {AffineTransform} Same as the out affine transform object
     * @example
     * let affineTransform = cc.AffineTransform.create();
     * node.getNodeToParentTransformAR(affineTransform);
     */
    getNodeToParentTransformAR (out) {
        if (!out) {
            out = AffineTrans.identity();
        }
        this._updateLocalMatrix();
        return AffineTrans.fromMat4(out, this._matrix);
    },

    /**
     * !#en Returns the world affine transform matrix. The matrix is in Pixels.
     * !#zh 返回节点到世界坐标系的仿射变换矩阵。矩阵单位是像素。
     * @method getNodeToWorldTransform
     * @deprecated since v2.0
     * @param {AffineTransform} [out] The affine transform object to be filled with data
     * @return {AffineTransform} Same as the out affine transform object
     * @example
     * let affineTransform = cc.AffineTransform.create();
     * node.getNodeToWorldTransform(affineTransform);
     */
    getNodeToWorldTransform (out) {
        if (!out) {
            out = AffineTrans.identity();
        }
        this._updateWorldMatrix();
        
        var contentSize = this._contentSize;
        _vec3_temp.x = -this._anchorPoint.x * contentSize.width;
        _vec3_temp.y = -this._anchorPoint.y * contentSize.height;

        mat4.copy(_mat4_temp, this._worldMatrix);
        mat4.translate(_mat4_temp, _mat4_temp, _vec3_temp);

        return AffineTrans.fromMat4(out, _mat4_temp);
    },

    /**
     * !#en
     * Returns the world affine transform matrix. The matrix is in Pixels.<br/>
     * This method is AR (Anchor Relative).
     * !#zh
     * 返回节点到世界坐标仿射变换矩阵。矩阵单位是像素。<br/>
     * 该方法基于节点坐标。
     * @method getNodeToWorldTransformAR
     * @deprecated since v2.0
     * @param {AffineTransform} [out] The affine transform object to be filled with data
     * @return {AffineTransform} Same as the out affine transform object
     * @example
     * let affineTransform = cc.AffineTransform.create();
     * node.getNodeToWorldTransformAR(affineTransform);
     */
    getNodeToWorldTransformAR (out) {
        if (!out) {
            out = AffineTrans.identity();
        }
        this._updateWorldMatrix();
        return AffineTrans.fromMat4(out, this._worldMatrix);
    },

    /**
     * !#en
     * Returns the matrix that transform parent's space coordinates to the node's (local) space coordinates.<br/>
     * The matrix is in Pixels. The returned transform is readonly and cannot be changed.
     * !#zh
     * 返回将父节点的坐标系转换成节点（局部）的空间坐标系的矩阵。<br/>
     * 该矩阵以像素为单位。返回的矩阵是只读的，不能更改。
     * @method getParentToNodeTransform
     * @deprecated since v2.0
     * @param {AffineTransform} [out] The affine transform object to be filled with data
     * @return {AffineTransform} Same as the out affine transform object
     * @example
     * let affineTransform = cc.AffineTransform.create();
     * node.getParentToNodeTransform(affineTransform);
     */
    getParentToNodeTransform (out) {
        if (!out) {
            out = AffineTrans.identity();
        }
        this._updateLocalMatrix();
        mat4.invert(_mat4_temp, this._matrix);
        return AffineTrans.fromMat4(out, _mat4_temp);
    },

    /**
     * !#en Returns the inverse world affine transform matrix. The matrix is in Pixels.
     * !#en 返回世界坐标系到节点坐标系的逆矩阵。
     * @method getWorldToNodeTransform
     * @deprecated since v2.0
     * @param {AffineTransform} [out] The affine transform object to be filled with data
     * @return {AffineTransform} Same as the out affine transform object
     * @example
     * let affineTransform = cc.AffineTransform.create();
     * node.getWorldToNodeTransform(affineTransform);
     */
    getWorldToNodeTransform (out) {
        if (!out) {
            out = AffineTrans.identity();
        }
        this._updateWorldMatrix();
        mat4.invert(_mat4_temp, this._worldMatrix);
        return AffineTrans.fromMat4(out, _mat4_temp);
    },

    /**
     * !#en convenience methods which take a cc.Touch instead of cc.Vec2.
     * !#zh 将触摸点转换成本地坐标系中位置。
     * @method convertTouchToNodeSpace
     * @deprecated since v2.0
     * @param {Touch} touch - The touch object
     * @return {Vec2}
     * @example
     * var newVec2 = node.convertTouchToNodeSpace(touch);
     */
    convertTouchToNodeSpace (touch) {
        return this.convertToNodeSpace(touch.getLocation());
    },

    /**
     * !#en converts a cc.Touch (world coordinates) into a local coordinate. This method is AR (Anchor Relative).
     * !#zh 转换一个 cc.Touch（世界坐标）到一个局部坐标，该方法基于节点坐标。
     * @method convertTouchToNodeSpaceAR
     * @deprecated since v2.0
     * @param {Touch} touch - The touch object
     * @return {Vec2}
     * @example
     * var newVec2 = node.convertTouchToNodeSpaceAR(touch);
     */
    convertTouchToNodeSpaceAR (touch) {
        return this.convertToNodeSpaceAR(touch.getLocation());
    },
    
    /**
     * !#en
     * Returns a "local" axis aligned bounding box of the node. <br/>
     * The returned box is relative only to its parent.
     * !#zh 返回父节坐标系下的轴向对齐的包围盒。
     * @method getBoundingBox
     * @return {Rect} The calculated bounding box of the node
     * @example
     * var boundingBox = node.getBoundingBox();
     */
    getBoundingBox () {
        this._updateLocalMatrix();
        let width = this._contentSize.width;
        let height = this._contentSize.height;
        let rect = cc.rect(
            -this._anchorPoint.x * width, 
            -this._anchorPoint.y * height, 
            width, 
            height);
        return rect.transformMat4(rect, this._matrix);
    },

    /**
     * !#en
     * Returns a "world" axis aligned bounding box of the node.<br/>
     * The bounding box contains self and active children's world bounding box.
     * !#zh
     * 返回节点在世界坐标系下的对齐轴向的包围盒（AABB）。<br/>
     * 该边框包含自身和已激活的子节点的世界边框。
     * @method getBoundingBoxToWorld
     * @return {Rect}
     * @example
     * var newRect = node.getBoundingBoxToWorld();
     */
    getBoundingBoxToWorld () {
        if (this._parent) {
            this._parent._updateWorldMatrix();
            return this._getBoundingBoxTo(this._parent._worldMatrix);
        }
        else {
            return this.getBoundingBox();
        }
    },

    _getBoundingBoxTo (parentMat) {
        this._updateLocalMatrix();
        let width = this._contentSize.width;
        let height = this._contentSize.height;
        let rect = cc.rect(
            -this._anchorPoint.x * width, 
            -this._anchorPoint.y * height, 
            width, 
            height);

        var parentMat = mat4.mul(this._worldMatrix, parentMat, this._matrix);
        rect.transformMat4(rect, parentMat);

        //query child's BoundingBox
        if (!this._children)
            return rect;

        var locChildren = this._children;
        for (var i = 0; i < locChildren.length; i++) {
            var child = locChildren[i];
            if (child && child.active) {
                var childRect = child._getBoundingBoxTo(parentMat);
                if (childRect)
                    rect.union(rect, childRect);
            }
        }
        return rect;
    },

    _updateOrderOfArrival () {
        var arrivalOrder = this._parent ? ++this._parent._childArrivalOrder : 0;
        this._localZOrder = (this._localZOrder & 0xffff0000) | arrivalOrder;
        // redistribute
        if (arrivalOrder === 0x0000ffff) {
            var siblings = this._parent._children;

            siblings.forEach(function (node, index) {
                node._localZOrder = (node._localZOrder & 0xffff0000) | (index + 1);
            });

            this._parent._childArrivalOrder = siblings.length;
        }
    },

    /**
     * !#en
     * Adds a child to the node with z order and name.
     * !#zh
     * 添加子节点，并且可以修改该节点的 局部 Z 顺序和名字。
     * @method addChild
     * @param {Node} child - A child node
     * @param {Number} [zIndex] - Z order for drawing priority. Please refer to zIndex property
     * @param {String} [name] - A name to identify the node easily. Please refer to name property
     * @example
     * node.addChild(newNode, 1, "node");
     */
    addChild (child, zIndex, name) {
        if (CC_DEV && !cc.Node.isNode(child)) {
            return cc.errorID(1634, cc.js.getClassName(child));
        }
        cc.assertID(child, 1606);
        cc.assertID(child._parent === null, 1605);

        // invokes the parent setter
        child.parent = this;

        if (zIndex !== undefined) {
            child.zIndex = zIndex;
        }
        if (name !== undefined) {
            child.name = name;
        }
    },

    /**
     * !#en Stops all running actions and schedulers.
     * !#zh 停止所有正在播放的动作和计时器。
     * @method cleanup
     * @example
     * node.cleanup();
     */
    cleanup () {
        // actions
        ActionManagerExist && cc.director.getActionManager().removeAllActionsFromTarget(this);
        // event
        eventManager.removeListeners(this);

        // children
        var i, len = this._children.length, node;
        for (i = 0; i < len; ++i) {
            node = this._children[i];
            if (node)
                node.cleanup();
        }
    },

    /**
     * !#en Sorts the children array depends on children's zIndex and arrivalOrder,
     * normally you won't need to invoke this function.
     * !#zh 根据子节点的 zIndex 和 arrivalOrder 进行排序，正常情况下开发者不需要手动调用这个函数。
     *
     * @method sortAllChildren
     */
    sortAllChildren () {
        if (this._reorderChildDirty) {
            // Optimize reordering event code to fix problems with setting zindex
            // https://github.com/cocos-creator/2d-tasks/issues/1186
            eventManager._setDirtyForNode(this);

            this._reorderChildDirty = false;
            var _children = this._children;
            if (_children.length > 1) {
                // insertion sort
                var len = _children.length, i, j, child;
                for (i = 1; i < len; i++) {
                    child = _children[i];
                    j = i - 1;

                    //continue moving element downwards while zOrder is smaller or when zOrder is the same but mutatedIndex is smaller
                    while (j >= 0) {
                        if (child._localZOrder < _children[j]._localZOrder) {
                            _children[j + 1] = _children[j];
                        } else {
                            break;
                        }
                        j--;
                    }
                    _children[j + 1] = child;
                }
                this.emit(EventType.CHILD_REORDER, this);
            }
            cc.director.__fastOff(cc.Director.EVENT_AFTER_UPDATE, this.sortAllChildren, this);
        }
    },

    _delaySort () {
        if (!this._reorderChildDirty) {
            this._reorderChildDirty = true;
            cc.director.__fastOn(cc.Director.EVENT_AFTER_UPDATE, this.sortAllChildren, this);
        }
    },

    _restoreProperties: CC_EDITOR && function () {
        /*
         * TODO: Refine this code after completing undo/redo 2.0.
         * The node will be destroyed when deleting in the editor,
         * but it will be reserved and reused for undo.
        */
        if (!this._matrix) {
            this._matrix = mathPools.mat4.get();
        }
        if (!this._worldMatrix) {
            this._worldMatrix = mathPools.mat4.get();
        }

        this._localMatDirty = LocalDirtyFlag.ALL;
        this._worldMatDirty = true;

        this._toEuler();

        this._renderFlag |= RenderFlow.FLAG_TRANSFORM;
        if (this._renderComponent) {
            if (this._renderComponent.enabled) {
                this._renderComponent.markForUpdateRenderData(true);
            }
            else {
                this._renderComponent.disableRender();
            }
        }

        if (this._children.length > 0) {
            this._renderFlag |= RenderFlow.FLAG_CHILDREN;
        }
    },

    onRestore: CC_EDITOR && function () {
        this._onRestoreBase();

        this._restoreProperties();

        var actionManager = cc.director.getActionManager();
        if (this._activeInHierarchy) {
            actionManager && actionManager.resumeTarget(this);
            eventManager.resumeTarget(this);
        }
        else {
            actionManager && actionManager.pauseTarget(this);
            eventManager.pauseTarget(this);
        }
    },
};

if (CC_EDITOR) {
    // deprecated, only used to import old data in editor
    js.mixin(NodeDefines.properties, {
        _scaleX: {
            default: undefined,
            type: cc.Float,
            editorOnly: true
        },
        _scaleY: {
            default: undefined,
            type: cc.Float,
            editorOnly: true
        },
        _rotationX: {
            default: undefined,
            type: cc.Float,
            editorOnly: true
        },
        _rotationY: {
            default: undefined,
            type: cc.Float,
            editorOnly: true
        },
    });
}

let Node = cc.Class(NodeDefines);

// 3D Node Property

/**
 * !en
 * Switch 2D/3D node. The 2D nodes will run faster.
 * !zh
 * 切换 2D/3D 节点，2D 节点会有更高的运行效率
 * @property {Boolean} is3DNode
 * @default false
*/

// Node Event

/**
 * !#en
 * The position changing event, you can listen to this event through the statement this.node.on(cc.Node.EventType.POSITION_CHANGED, callback, this);
 * !#zh
 * 位置变动监听事件, 通过 this.node.on(cc.Node.EventType.POSITION_CHANGED, callback, this); 进行监听。
 * @event position-changed
 * @param {Vec2} oldPos - The old position, but this parameter is only available in editor!
 */
/**
 * !#en
 * The size changing event, you can listen to this event through the statement this.node.on(cc.Node.EventType.SIZE_CHANGED, callback, this);
 * !#zh
 * 尺寸变动监听事件，通过 this.node.on(cc.Node.EventType.SIZE_CHANGED, callback, this); 进行监听。
 * @event size-changed
 * @param {Size} oldSize - The old size, but this parameter is only available in editor!
 */
/**
 * !#en
 * The anchor changing event, you can listen to this event through the statement this.node.on(cc.Node.EventType.ANCHOR_CHANGED, callback, this);
 * !#zh
 * 锚点变动监听事件，通过 this.node.on(cc.Node.EventType.ANCHOR_CHANGED, callback, this); 进行监听。
 * @event anchor-changed
 */
/**
 * !#en
 * The adding child event, you can listen to this event through the statement this.node.on(cc.Node.EventType.CHILD_ADDED, callback, this);
 * !#zh
 * 增加子节点监听事件，通过 this.node.on(cc.Node.EventType.CHILD_ADDED, callback, this); 进行监听。
 * @event child-added
 * @param {Node} child - child which have been added
 */
/**
 * !#en
 * The removing child event, you can listen to this event through the statement this.node.on(cc.Node.EventType.CHILD_REMOVED, callback, this);
 * !#zh
 * 删除子节点监听事件，通过 this.node.on(cc.Node.EventType.CHILD_REMOVED, callback, this); 进行监听。
 * @event child-removed
 * @param {Node} child - child which have been removed
 */
/**
 * !#en
 * The reordering child event, you can listen to this event through the statement this.node.on(cc.Node.EventType.CHILD_REORDER, callback, this);
 * !#zh
 * 子节点顺序变动监听事件，通过 this.node.on(cc.Node.EventType.CHILD_REORDER, callback, this); 进行监听。
 * @event child-reorder
 * @param {Node} node - node whose children have been reordered
 */
/**
 * !#en
 * The group changing event, you can listen to this event through the statement this.node.on(cc.Node.EventType.GROUP_CHANGED, callback, this);
 * !#zh
 * 节点分组变动监听事件，通过 this.node.on(cc.Node.EventType.GROUP_CHANGED, callback, this); 进行监听。
 * @event group-changed
 * @param {Node} node - node whose group has changed
 */

// Deprecated APIs

/**
 * !#en
 * Returns the displayed opacity of Node,
 * the difference between displayed opacity and opacity is that displayed opacity is calculated based on opacity and parent node's opacity when cascade opacity enabled.
 * !#zh
 * 获取节点显示透明度，
 * 显示透明度和透明度之间的不同之处在于当启用级连透明度时，
 * 显示透明度是基于自身透明度和父节点透明度计算的。
 *
 * @method getDisplayedOpacity
 * @returns {number} displayed opacity
 * @deprecated since v2.0, please use opacity property, cascade opacity is removed
 */

/**
 * !#en
 * Returns the displayed color of Node,
 * the difference between displayed color and color is that displayed color is calculated based on color and parent node's color when cascade color enabled.
 * !#zh
 * 获取节点的显示颜色，
 * 显示颜色和颜色之间的不同之处在于当启用级连颜色时，
 * 显示颜色是基于自身颜色和父节点颜色计算的。
 *
 * @method getDisplayedColor
 * @returns {Color}
 * @deprecated since v2.0, please use color property, cascade color is removed
 */

/**
 * !#en Cascade opacity is removed from v2.0
 * Indicate whether node's opacity value affect its child nodes, default value is true.
 * !#zh 透明度级联功能从 v2.0 开始已移除
 * 节点的不透明度值是否影响其子节点，默认值为 true。
 * @property cascadeOpacity
 * @deprecated since v2.0
 * @type {Boolean}
 */

/**
 * !#en Cascade opacity is removed from v2.0
 * Returns whether node's opacity value affect its child nodes.
 * !#zh 透明度级联功能从 v2.0 开始已移除
 * 返回节点的不透明度值是否影响其子节点。
 * @method isCascadeOpacityEnabled
 * @deprecated since v2.0
 * @returns {Boolean}
 */

/**
 * !#en Cascade opacity is removed from v2.0
 * Enable or disable cascade opacity, if cascade enabled, child nodes' opacity will be the multiplication of parent opacity and its own opacity.
 * !#zh 透明度级联功能从 v2.0 开始已移除
 * 启用或禁用级连不透明度，如果级连启用，子节点的不透明度将是父不透明度乘上它自己的不透明度。
 * @method setCascadeOpacityEnabled
 * @deprecated since v2.0
 * @param {Boolean} cascadeOpacityEnabled
 */

/**
 * !#en Opacity modify RGB have been removed since v2.0
 * Set whether color should be changed with the opacity value,
 * useless in ccsg.Node, but this function is override in some class to have such behavior.
 * !#zh 透明度影响颜色配置已经被废弃
 * 设置更改透明度时是否修改RGB值，
 * @method setOpacityModifyRGB
 * @deprecated since v2.0
 * @param {Boolean} opacityValue
 */

/**
 * !#en Opacity modify RGB have been removed since v2.0
 * Get whether color should be changed with the opacity value.
 * !#zh 透明度影响颜色配置已经被废弃
 * 获取更改透明度时是否修改RGB值。
 * @method isOpacityModifyRGB
 * @deprecated since v2.0
 * @return {Boolean}
 */


let _p = Node.prototype;
js.getset(_p, 'position', _p.getPosition, _p.setPosition, false, true);

cc.Node = module.exports = Node;<|MERGE_RESOLUTION|>--- conflicted
+++ resolved
@@ -553,11 +553,7 @@
         _contentSize: cc.Size,
         _anchorPoint: cc.v2(0.5, 0.5),
         _position: cc.Vec3,
-<<<<<<< HEAD
-        _scale: cc.v3(1, 1, 1),
-=======
         _scale: cc.Vec3.ONE,
->>>>>>> 195914a5
         _eulerAngles: cc.Vec3,
         _skewX: 0.0,
         _skewY: 0.0,
