--- conflicted
+++ resolved
@@ -148,11 +148,7 @@
     ctor: function (string, fontAsset) {
         EventTarget.call(this);
         var isAsset = fontAsset instanceof cc.Font;
-<<<<<<< HEAD
         var fontHandle =  isAsset ? fontAsset.nativeUrl : '';
-=======
-        var fontHandle = isAsset ? fontAsset.rawUrl : '';
->>>>>>> 90b95844
 
         this._fontHandle = fontHandle;
         if (typeof string !== 'string') {
@@ -509,11 +505,7 @@
             this.setFontFamily('');
             return;
         }
-<<<<<<< HEAD
         var fontHandle =  isAsset ? fontAsset.nativeUrl : '';
-=======
-        var fontHandle = isAsset ? fontAsset.rawUrl : '';
->>>>>>> 90b95844
         var extName = cc.path.extname(fontHandle);
 
         this._resetBMFont();
@@ -1328,11 +1320,7 @@
     var label = this._get();
     if (label) {
         var isAsset = fontAsset instanceof cc.Font;
-<<<<<<< HEAD
         var fontHandle =  isAsset ? fontAsset.nativeUrl : '';
-=======
-        var fontHandle = isAsset ? fontAsset.rawUrl : '';
->>>>>>> 90b95844
         label._fontHandle = fontHandle;
         if (typeof string !== 'string') {
             string = '' + string;
