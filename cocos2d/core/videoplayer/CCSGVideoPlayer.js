--- conflicted
+++ resolved
@@ -226,13 +226,8 @@
          * so it is best to provide mp4 and webm or ogv file
          */
         var dom = document.createElement("video");
-<<<<<<< HEAD
-        if (sys.platform !== sys.WECHAT_GAME) {
+        if (sys.platform !== sys.WECHAT_GAME && sys.platform !== sys.QQ_PLAY) {
             if (dom.canPlayType("video/ogg")) {
-=======
-        if (sys.platform !== sys.WECHAT_GAME && sys.platform !== sys.QQ_PLAY) {
-            if(dom.canPlayType("video/ogg")){
->>>>>>> e2305533
                 video._polyfill.canPlayType.push(".ogg");
                 video._polyfill.canPlayType.push(".ogv");
             }
