--- conflicted
+++ resolved
@@ -394,10 +394,6 @@
      * @param {Number} pixelFormat
      * @param {Number} pixelsWidth
      * @param {Number} pixelsHeight
-<<<<<<< HEAD
-=======
-     * @param {Size} contentSize contentSize is deprecated and ignored
->>>>>>> e5511281
      * @return {Boolean}
      */
     initWithData (data, pixelFormat, pixelsWidth, pixelsHeight) {
@@ -638,415 +634,6 @@
                 this.url = url;
             }
         }
-<<<<<<< HEAD
-=======
-    },
-});
-
-var _p = Texture2D.prototype;
-
-// deprecated properties
-JS.get(_p, "pixelFormat", _p.getPixelFormat);
-JS.get(_p, "pixelWidth", _p.getPixelWidth);
-JS.get(_p, "pixelHeight", _p.getPixelHeight);
-
-!CC_JSB && game.once(game.EVENT_RENDERER_INITED, function () {
-    if (cc._renderType === game.RENDER_TYPE_CANVAS) {
-
-        function renderToCache (image, cache) {
-            var w = image.width;
-            var h = image.height;
-
-            cache[0].width = w;
-            cache[0].height = h;
-            cache[1].width = w;
-            cache[1].height = h;
-            cache[2].width = w;
-            cache[2].height = h;
-            cache[3].width = w;
-            cache[3].height = h;
-
-            var cacheCtx = cache[3].getContext("2d");
-            cacheCtx.drawImage(image, 0, 0);
-            var pixels = cacheCtx.getImageData(0, 0, w, h).data;
-
-            var ctx;
-            for (var rgbI = 0; rgbI < 4; rgbI++) {
-                ctx = cache[rgbI].getContext("2d");
-
-                var to = ctx.getImageData(0, 0, w, h);
-                var data = to.data;
-                for (var i = 0; i < pixels.length; i += 4) {
-                    data[i  ] = (rgbI === 0) ? pixels[i  ] : 0;
-                    data[i + 1] = (rgbI === 1) ? pixels[i + 1] : 0;
-                    data[i + 2] = (rgbI === 2) ? pixels[i + 2] : 0;
-                    data[i + 3] = pixels[i + 3];
-                }
-                ctx.putImageData(to, 0, 0);
-            }
-            image.onload = null;
-        }
-
-        function generateGrayTexture (texture, rect, renderCanvas){
-            if (texture === null)
-                return null;
-            renderCanvas = renderCanvas || document.createElement("canvas");
-            rect = rect || cc.rect(0, 0, texture.width, texture.height);
-            renderCanvas.width = rect.width;
-            renderCanvas.height = rect.height;
-
-            var context = renderCanvas.getContext("2d");
-            context.drawImage(texture, rect.x, rect.y, rect.width, rect.height, 0, 0, rect.width, rect.height);
-            var imgData = context.getImageData(0, 0, rect.width, rect.height);
-            var data = imgData.data;
-            for (var i = 0, len = data.length; i < len; i += 4) {
-                data[i] = data[i + 1] = data[i + 2] = 0.34 * data[i] + 0.5 * data[i + 1] + 0.16 * data[i + 2];
-            }
-            context.putImageData(imgData, 0, 0);
-            return renderCanvas;
-        }
-
-        _p._generateTextureCacheForColor = function(){
-            if (this.channelCache)
-                return this.channelCache;
-
-            var textureCache = [
-                document.createElement("canvas"),
-                document.createElement("canvas"),
-                document.createElement("canvas"),
-                document.createElement("canvas")
-            ];
-            //todo texture onload
-            renderToCache(this._image, textureCache);
-            return this.channelCache = textureCache;
-        };
-
-        _p._switchToGray = function(toGray){
-            if(!this.loaded || this._isGray === toGray)
-                return;
-            this._isGray = toGray;
-            if(this._isGray){
-                this._backupElement = this._image;
-                if(!this._grayElementObj)
-                    this._grayElementObj = generateGrayTexture(this._image);
-                this._image = this._grayElementObj;
-            } else {
-                if(this._backupElement !== null)
-                    this._image = this._backupElement;
-            }
-        };
-
-        _p._generateGrayTexture = function() {
-            if(!this.loaded)
-                return null;
-            var grayElement = generateGrayTexture(this._image);
-            var newTexture = new Texture2D();
-            newTexture.initWithElement(grayElement);
-            newTexture.handleLoadedTexture();
-            return newTexture;
-        };
-
-        //change color function
-        _p._generateColorTexture = sys._supportCanvasNewBlendModes ? function(r, g, b, rect, canvas) {
-            var onlyCanvas = false;
-            if(canvas)
-                onlyCanvas = true;
-            else
-                canvas = document.createElement("canvas");
-            var textureImage = this._image;
-            if(!rect)
-                rect = cc.rect(0, 0, textureImage.width, textureImage.height);
-
-            canvas.width = rect.width;
-            canvas.height = rect.height;
-
-            if(rect.width && rect.height) {
-                var context = canvas.getContext("2d");
-                context.globalCompositeOperation = "source-over";
-                context.fillStyle = "rgb(" + (r|0) + "," + (g|0) + "," + (b|0) + ")";
-                context.fillRect(0, 0, rect.width, rect.height);
-                context.globalCompositeOperation = "multiply";
-                context.drawImage(
-                    textureImage,
-                    rect.x, rect.y, rect.width, rect.height,
-                    0, 0, rect.width, rect.height
-                );
-                context.globalCompositeOperation = "destination-atop";
-                context.drawImage(
-                    textureImage,
-                    rect.x, rect.y, rect.width, rect.height,
-                    0, 0, rect.width, rect.height
-                );
-            }
-
-            if(onlyCanvas)
-                return canvas;
-            var newTexture = new Texture2D();
-            newTexture.initWithElement(canvas);
-            newTexture.handleLoadedTexture();
-            return newTexture;
-        } : function(r, g, b, rect, canvas){
-            var onlyCanvas = false;
-            if(canvas)
-                onlyCanvas = true;
-            else
-                canvas = document.createElement("canvas");
-            var textureImage = this._image;
-            if(!rect)
-                rect = cc.rect(0, 0, textureImage.width, textureImage.height);
-
-            canvas.width = rect.width;
-            canvas.height = rect.height;
-
-            if(rect.width && rect.height) {
-                var context = canvas.getContext("2d");
-                context.drawImage(
-                    textureImage,
-                    rect.x, rect.y, rect.width, rect.height,
-                    0, 0, rect.width, rect.height
-                );
-
-                var imageData = context.getImageData(0,0,canvas.width, canvas.height);
-                var data = imageData.data;
-                r = r/255;
-                g = g/255;
-                b = b/255;
-                for (var i = 0; i < data.length; i += 4) {
-                    data[i]     = data[i] * r;
-                    data[i + 1] = data[i+1] * g;
-                    data[i + 2] = data[i+2] * b;
-                }
-
-                context.putImageData(imageData, 0, 0);
-            }
-
-            if(onlyCanvas)
-                return canvas;
-            var newTexture = new Texture2D();
-            newTexture.initWithElement(canvas);
-            newTexture.handleLoadedTexture();
-            return newTexture;
-        };
-    }
-    else if (cc._renderType === game.RENDER_TYPE_WEBGL) {
-
-        function _glTextureFmt (pixelFormat) {
-            var glFmt = _textureFmtGL[pixelFormat];
-            cc.assertID(glFmt, 3113);
-            return glFmt;
-        }
-
-        function _isPow2 (v) {
-            return !(v & (v - 1)) && (!!v);
-        }
-
-        var _sharedOpts = {
-            width: undefined,
-            height: undefined,
-            minFilter: undefined,
-            magFilter: undefined,
-            wrapS: undefined,
-            wrapT: undefined,
-            format: undefined,
-            mipmap: undefined,
-            image: undefined,
-            premultiplyAlpha: undefined
-        };
-        function _getSharedOptions () {
-            for (var key in _sharedOpts) {
-                _sharedOpts[key] = undefined;
-            }
-            return _sharedOpts;
-        }
-
-        _p.update = function (options) {
-            var genMipmap = this._hasMipmap;
-            var gl = this._gl;
-            var updateImage = false;
-
-            if (options) {
-                if (options.width !== undefined) {
-                    this.width = options.width;
-                }
-                if (options.height !== undefined) {
-                    this.height = options.height;
-                }
-                if (options.minFilter !== undefined) {
-                    this._minFilter = options.minFilter;
-                }
-                if (options.magFilter !== undefined) {
-                    this._magFilter = options.magFilter;
-                }
-                if (options.wrapS !== undefined) {
-                    this._wrapS = options.wrapS;
-                }
-                if (options.wrapT !== undefined) {
-                    this._wrapT = options.wrapT;
-                }
-                if (options.format !== undefined) {
-                    this._format = options.format;
-                    updateImage = true;
-                }
-                if (options.premultiplyAlpha !== undefined) {
-                    this._premultiplyAlpha = options.premultiplyAlpha;
-                    updateImage = true;
-                }
-                if (options.image !== undefined) {
-                    this._image = options.image;
-                    updateImage = true;
-                }
-                if (options.mipmap !== undefined) {
-                    genMipmap = this._hasMipmap = options.mipmap;
-                }
-            }
-
-            if (this._image) {
-                if (updateImage) {
-                    // Release previous gl texture if existed
-                    this._releaseTexture();
-                    this._glID = gl.createTexture();
-                    gl.activeTexture(gl.TEXTURE0);
-                    gl.bindTexture(gl.TEXTURE_2D, this._glID);
-                    this._setImage(this._image, this.width, this.height, _glTextureFmt(this._format), this._premultiplyAlpha);
-                }
-                else {
-                    gl.activeTexture(gl.TEXTURE0);
-                    gl.bindTexture(gl.TEXTURE_2D, this._glID);
-                }
-                this._setTexInfo();
-
-                if (genMipmap) {
-                    cc.assertID(_isPow2(this.width) && _isPow2(this.height), 3117);
-                    gl.hint(gl.GENERATE_MIPMAP_HINT, gl.NICEST);
-                    gl.generateMipmap(gl.TEXTURE_2D);
-                }
-                gl.bindTexture(gl.TEXTURE_2D, null);
-            }
-        };
-
-        _p._setImage = function (img, width, height, glFmt, premultiplyAlpha) {
-            var gl = this._gl;
-            gl.pixelStorei(gl.UNPACK_PREMULTIPLY_ALPHA_WEBGL, premultiplyAlpha);
-            if (
-                sys.platform === sys.WECHAT_GAME ||
-                sys.platform === sys.QQ_PLAY ||
-                img instanceof HTMLCanvasElement ||
-                img instanceof HTMLImageElement ||
-                img instanceof HTMLVideoElement
-            ) {
-                gl.texImage2D(
-                    gl.TEXTURE_2D,
-                    0,
-                    glFmt.internalFormat,
-                    glFmt.format,
-                    glFmt.pixelType,
-                    img
-                );
-            } else {
-                gl.texImage2D(
-                    gl.TEXTURE_2D,
-                    0,
-                    glFmt.internalFormat,
-                    width,
-                    height,
-                    0,
-                    glFmt.format,
-                    glFmt.pixelType,
-                    img
-                );
-            }
-        };
-
-        _p._setTexInfo = function () {
-            var gl = this._gl;
-            var pot = _isPow2(this.width) && _isPow2(this.height);
-
-            // WebGL1 doesn't support all wrap modes with NPOT textures
-            if (!pot && (this._wrapS !== WrapMode.CLAMP_TO_EDGE || this._wrapT !== WrapMode.CLAMP_TO_EDGE)) {
-                cc.warnID(3116);
-                this._wrapS = WrapMode.CLAMP_TO_EDGE;
-                this._wrapT = WrapMode.CLAMP_TO_EDGE;
-            }
-
-            if (this._minFilter === Filter.LINEAR) {
-                gl.texParameteri(gl.TEXTURE_2D, gl.TEXTURE_MIN_FILTER, this._hasMipmap ? gl.LINEAR_MIPMAP_NEAREST : gl.LINEAR);
-            }
-            else {
-                gl.texParameteri(gl.TEXTURE_2D, gl.TEXTURE_MIN_FILTER, this._hasMipmap ? gl.NEAREST_MIPMAP_NEAREST : gl.NEAREST);
-            }
-            gl.texParameteri(gl.TEXTURE_2D, gl.TEXTURE_MAG_FILTER, this._magFilter);
-            gl.texParameteri(gl.TEXTURE_2D, gl.TEXTURE_WRAP_S, this._wrapS);
-            gl.texParameteri(gl.TEXTURE_2D, gl.TEXTURE_WRAP_T, this._wrapT);
-        };
-
-        _p.initWithData = function (data, pixelFormat, pixelsWidth, pixelsHeight, contentSize) {
-            if (contentSize) {
-                cc.warnID(3118);
-            }
-            var opts = _getSharedOptions();
-            opts.image = data;
-            opts.format = pixelFormat;
-            opts.width = pixelsWidth;
-            opts.height = pixelsHeight;
-            this.update(opts);
-            this.width = pixelsWidth;
-            this.height = pixelsHeight;
-            this.loaded = true;
-            this.emit("load");
-            return true;
-        };
-
-        _p.initWithElement = function (element) {
-            if (!element || element.width === 0 || element.height === 0)
-                return;
-
-            this._image = element;
-            return true;
-        };
-
-        _p.handleLoadedTexture = function () {
-            // TODO: remove AUTO_PREMULTIPLIED_ALPHA_FOR_PNG
-            // if (this.premultiplied === undefined) {
-            //     this.premultiplied = cc.macro.AUTO_PREMULTIPLIED_ALPHA_FOR_PNG &&
-            //                          (this.url && this.url.endsWith(".png"));
-            // }
-            if (!this._image || !this._image.width || !this._image.height) {
-                return;
-            }
-
-            var opts = _getSharedOptions();
-            opts.image = this._image;
-            opts.format = PixelFormat.RGBA8888;
-            opts.width = this._image.width;
-            opts.height = this._image.height;
-            var filter = cc.view._antiAliasEnabled ? Filter.LINEAR : Filter.NEAREST;
-            opts.minFilter = opts.magFilter = filter;
-            this.update(opts);
-
-            this.loaded = true;
-            this.emit("load");
-        };
-
-        _p.setTexParameters = function (texParams, magFilter, wrapS, wrapT) {
-            if (magFilter !== undefined)
-                texParams = {minFilter: texParams, magFilter: magFilter, wrapS: wrapS, wrapT: wrapT};
-            this.update(texParams);
-        };
-
-        _p.setAntiAliasTexParameters = function () {
-            var opts = _getSharedOptions();
-            opts.minFilter = Filter.LINEAR;
-            opts.magFilter = Filter.LINEAR;
-            this.update(opts);
-        };
-
-        _p.setAliasTexParameters = function () {
-            var opts = _getSharedOptions();
-            opts.minFilter = Filter.NEAREST;
-            opts.magFilter = Filter.NEAREST;
-            this.update(opts);
-        };
->>>>>>> e5511281
     }
 });
 
