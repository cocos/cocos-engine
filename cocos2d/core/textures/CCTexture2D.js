/****************************************************************************
 Copyright (c) 2013-2016 Chukong Technologies Inc.

 http://www.cocos.com

 Permission is hereby granted, free of charge, to any person obtaining a copy
 of this software and associated engine source code (the "Software"), a limited,
  worldwide, royalty-free, non-assignable, revocable and  non-exclusive license
 to use Cocos Creator solely to develop games on your target platforms. You shall
  not use Cocos Creator software for developing other software or tools that's
  used for developing games. You are not granted to publish, distribute,
  sublicense, and/or sell copies of Cocos Creator.

 The software or tools in this License Agreement are licensed, not sold.
 Chukong Aipu reserves all rights not expressly granted to you.

 THE SOFTWARE IS PROVIDED "AS IS", WITHOUT WARRANTY OF ANY KIND, EXPRESS OR
 IMPLIED, INCLUDING BUT NOT LIMITED TO THE WARRANTIES OF MERCHANTABILITY,
 FITNESS FOR A PARTICULAR PURPOSE AND NONINFRINGEMENT. IN NO EVENT SHALL THE
 AUTHORS OR COPYRIGHT HOLDERS BE LIABLE FOR ANY CLAIM, DAMAGES OR OTHER
 LIABILITY, WHETHER IN AN ACTION OF CONTRACT, TORT OR OTHERWISE, ARISING FROM,
 OUT OF OR IN CONNECTION WITH THE SOFTWARE OR THE USE OR OTHER DEALINGS IN
 THE SOFTWARE.
 ****************************************************************************/

const EventTarget = require('../event/event-target');
const sys = require('../platform/CCSys');
const JS = require('../platform/js');
const misc = require('../utils/misc');
const game = require('../CCGame');
<<<<<<< HEAD
const renderEngine = require('../renderer/render-engine');
const renderer = require('../renderer');
require('../platform/_CCClass');
=======
>>>>>>> ff975841
require('../platform/CCClass');

const gfx = renderEngine.gfx;
const TextureImpl = renderEngine.Texture2D;
const renderMode = renderEngine.renderMode;

const GL_ALPHA = 6406;            // gl.ALPHA
const GL_RGB = 6407;              // gl.RGB
const GL_RGBA = 6408;             // gl.RGBA
const GL_LUMINANCE = 6409;        // gl.LUMINANCE
const GL_LUMINANCE_ALPHA = 6410;  // gl.LUMINANCE_ALPHA
const GL_UNSIGNED_BYTE = 5121;            // gl.UNSIGNED_BYTE
const GL_UNSIGNED_SHORT = 5123;           // gl.UNSIGNED_SHORT
const GL_UNSIGNED_INT = 5125;             // gl.UNSIGNED_INT
const GL_FLOAT = 5126;                    // gl.FLOAT
const GL_UNSIGNED_SHORT_5_6_5 = 33635;    // gl.UNSIGNED_SHORT_5_6_5
const GL_UNSIGNED_SHORT_4_4_4_4 = 32819;  // gl.UNSIGNED_SHORT_4_4_4_4
const GL_UNSIGNED_SHORT_5_5_5_1 = 32820;  // gl.UNSIGNED_SHORT_5_5_5_1

const GL_NEAREST = 9728;                // gl.NEAREST
const GL_LINEAR = 9729;                 // gl.LINEAR
const GL_REPEAT = 10497;                // gl.REPEAT
const GL_CLAMP_TO_EDGE = 33071;         // gl.CLAMP_TO_EDGE
const GL_MIRRORED_REPEAT = 33648;       // gl.MIRRORED_REPEAT

const _textureFmtGL = [
    // R5_G6_B5: 0
    { format: GL_RGB, internalFormat: GL_RGB, pixelType: GL_UNSIGNED_SHORT_5_6_5 },
    // R5_G5_B5_A1: 1
    { format: GL_RGBA, internalFormat: GL_RGBA, pixelType: GL_UNSIGNED_SHORT_5_5_5_1 },
    // R4_G4_B4_A4: 2
    { format: GL_RGBA, internalFormat: GL_RGBA, pixelType: GL_UNSIGNED_SHORT_4_4_4_4 },
    // RGB8: 3
    { format: GL_RGB, internalFormat: GL_RGB, pixelType: GL_UNSIGNED_BYTE },
    // RGBA8: 4
    { format: GL_RGBA, internalFormat: GL_RGBA, pixelType: GL_UNSIGNED_BYTE },
    // A8: 5
    { format: GL_ALPHA, internalFormat: GL_ALPHA, pixelType: GL_UNSIGNED_BYTE },
    // L8: 6
    { format: GL_LUMINANCE, internalFormat: GL_LUMINANCE, pixelType: GL_UNSIGNED_BYTE },
    // L8_A8: 7
    { format: GL_LUMINANCE_ALPHA, internalFormat: GL_LUMINANCE_ALPHA, pixelType: GL_UNSIGNED_BYTE }
];

/**
 * <p>
 * This class allows to easily create OpenGL or Canvas 2D textures from images, text or raw data.                                    <br/>
 * The created cc.Texture2D object will always have power-of-two dimensions.                                                <br/>
 * Depending on how you create the cc.Texture2D object, the actual image area of the texture might be smaller than the texture dimensions <br/>
 *  i.e. "contentSize" != (pixelsWide, pixelsHigh) and (maxS, maxT) != (1.0, 1.0).                                           <br/>
 * Be aware that the content of the generated textures will be upside-down! </p>

 * @class Texture2D
 * @uses EventTarget
 * @extends RawAsset
 */

/**
 * The texture pixel format, default value is RGBA8888, 
 * you should note that textures loaded by normal image files (png, jpg) can only support RGBA8888 format,
 * other formats are supported by compressed file types or raw data.
 * @enum Texture2D.PixelFormat
 */
const PixelFormat = cc.Enum({
    /**
     * 16-bit texture without Alpha channel
     * @property RGB565
     * @readonly
     * @type {Number}
     */
    RGB565: gfx.TEXTURE_FMT_R5_G6_B5,
    /**
     * 16-bit textures: RGB5A1
     * @property RGB5A1
     * @readonly
     * @type {Number}
     */
    RGB5A1: gfx.TEXTURE_FMT_R5_G5_B5_A1,
    /**
     * 16-bit textures: RGBA4444
     * @property RGBA4444
     * @readonly
     * @type {Number}
     */
    RGBA4444: gfx.TEXTURE_FMT_R4_G4_B4_A4,
    /**
     * 24-bit texture: RGB888
     * @property RGB888
     * @readonly
     * @type {Number}
     */
    RGB888: gfx.TEXTURE_FMT_RGB8,
    /**
     * 32-bit texture: RGBA8888
     * @property RGBA8888
     * @readonly
     * @type {Number}
     */
    RGBA8888: gfx.TEXTURE_FMT_RGBA8,
    /**
     * 8-bit textures used as masks
     * @property A8
     * @readonly
     * @type {Number}
     */
    A8: gfx.TEXTURE_FMT_A8,
    /**
     * 8-bit intensity texture
     * @property I8
     * @readonly
     * @type {Number}
     */
    I8: gfx.TEXTURE_FMT_L8,
    /**
     * 16-bit textures used as masks
     * @property AI88
     * @readonly
     * @type {Number}
     */
    AI8: gfx.TEXTURE_FMT_L8_A8
});

/**
 * The texture wrap mode
 * @enum Texture2D.WrapMode
 */
const WrapMode = cc.Enum({
    /**
     * The constant variable equals gl.REPEAT for texture
     * @property REPEAT
     * @type {Number}
     * @readonly
     */
    REPEAT: GL_REPEAT,
    /**
     * The constant variable equals gl.CLAMP_TO_EDGE for texture
     * @property CLAMP_TO_EDGE
     * @type {Number}
     * @readonly
     */
    CLAMP_TO_EDGE: GL_CLAMP_TO_EDGE,
    /**
     * The constant variable equals gl.MIRRORED_REPEAT for texture
     * @property MIRRORED_REPEAT
     * @type {Number}
     * @readonly
     */
    MIRRORED_REPEAT: GL_MIRRORED_REPEAT
});

/**
 * The texture filter mode
 * @enum Texture2D.Filter
 */
const Filter = cc.Enum({
    /**
     * The constant variable equals gl.LINEAR for texture
     * @property LINEAR
     * @type {Number}
     * @readonly
     */
    LINEAR: GL_LINEAR,
    /**
     * The constant variable equals gl.NEAREST for texture
     * @property NEAREST
     * @type {Number}
     * @readonly
     */
    NEAREST: GL_NEAREST
});

<<<<<<< HEAD
const FilterIndex = {
    GL_NEAREST: 0,
    GL_LINEAR: 1,
};

let _emptyOpts = {};

let _sharedOpts = {
    width: undefined,
    height: undefined,
    minFilter: undefined,
    magFilter: undefined,
    wrapS: undefined,
    wrapT: undefined,
    format: undefined,
    mipmap: undefined,
    images: undefined,
    image: undefined,
    flipY: undefined,
    premultiplyAlpha: undefined
};
function _getSharedOptions () {
    for (var key in _sharedOpts) {
        _sharedOpts[key] = undefined;
    }
    _sharedOpts.flipY = false;
    return _sharedOpts;
}
=======
/**
 * This class allows to easily create OpenGL or Canvas 2D textures from images, text or raw data.<br/>
 * The created cc.Texture2D object will always have power-of-two dimensions.<br/>
 * Depending on how you create the cc.Texture2D object, the actual image area of the texture might be smaller than the texture dimensions <br/>
 * i.e. "contentSize" != (pixelsWidth, pixelsHight) and (maxS, maxT) != (1.0, 1.0).<br/>
 * Be aware that the content of the generated textures will be upside-down!
 *
 * @class Texture2D
 * @uses EventTarget
 * @extends Asset
 */
var Texture2D = cc.Class({
>>>>>>> ff975841

var Texture2D = cc.Class({
    name: 'cc.Texture2D',
    extends: require('../assets/CCAsset'),
    mixins: [EventTarget],

<<<<<<< HEAD
    properties: {
        _hasMipmap: false,
        _format: PixelFormat.RGBA8888,
        _premultiplyAlpha: false,
        _minFilter: Filter.LINEAR,
        _magFilter: Filter.LINEAR,
        _wrapS: WrapMode.CLAMP_TO_EDGE,
        _wrapT: WrapMode.CLAMP_TO_EDGE
    },

    statics: {
        PixelFormat: PixelFormat,
        WrapMode: WrapMode,
        Filter: Filter
    },

    ctor () {
=======
    ctor: function (gl) {
>>>>>>> ff975841
        /**
         * !#en
         * The url of the texture, this could be empty if the texture wasn't created via a file.
         * !#zh
         * 贴图文件的 url，当贴图不是由文件创建时值可能为空
         * @property url
         * @type {String}
         * @readonly
         */
        this.url = "";

        /**
         * !#en
         * Whether the texture is loaded or not
         * !#zh
         * 贴图是否已经成功加载
         * @property loaded
         * @type {Boolean}
         */
        this.loaded = false;
        /**
         * !#en
         * Texture width in pixel
         * !#zh
         * 贴图像素宽度
         * @property width
         * @type {Number}
         */
        this.width = 0;
        /**
         * !#en
         * Texture height in pixel
         * !#zh
         * 贴图像素高度
         * @property height
         * @type {Number}
         */
        this.height = 0;

        this._texture = null;
    },

    getImpl () {
        return this._texture;
    },

    properties: {
        _nativeAsset: {
            get () {
                // maybe returned to pool in webgl
                return this._image;
            },
            set (image) {
                this.initWithElement(image);
                this.handleLoadedTexture();
            },
            override: true
        },
        _hasMipmap: false,
        _format: PixelFormat.RGBA8888,
        _compressed: false,
        _premultiplyAlpha: false,
        _minFilter: Filter.LINEAR,
        _magFilter: Filter.LINEAR,
        _wrapS: WrapMode.CLAMP_TO_EDGE,
        _wrapT: WrapMode.CLAMP_TO_EDGE
    },

    statics: {
        WrapMode: WrapMode,
        PixelFormat: PixelFormat,
        Filter: Filter,
        // predefined most common extnames
        extnames: ['.png', '.jpg', '.jpeg', '.bmp', '.webp']
    },

    /**
     * Update texture options, not available in Canvas render mode.
     * image, format, premultiplyAlpha can not be updated in native.
     * @method update
     * @param {Object} options
     * @param {DOMImageElement} options.image
     * @param {Boolean} options.mipmap
     * @param {PixelFormat} options.format
     * @param {Filter} options.minFilter
     * @param {Filter} options.magFilter
     * @param {WrapMode} options.wrapS
     * @param {WrapMode} options.wrapT
     * @param {Boolean} options.premultiplyAlpha
     */
<<<<<<< HEAD
    update (options) {
        if (options) {
            if (options.width !== undefined) {
                this.width = options.width;
            }
            if (options.height !== undefined) {
                this.height = options.height;
            }
            if (options.minFilter !== undefined) {
                this._minFilter = options.minFilter;
                options.minFilter = FilterIndex[options.minFilter];
            }
            if (options.magFilter !== undefined) {
                this._magFilter = options.magFilter;
                options.magFilter = FilterIndex[options.magFilter];
            }
            if (options.wrapS !== undefined) {
                this._wrapS = options.wrapS;
            }
            if (options.wrapT !== undefined) {
                this._wrapT = options.wrapT;
            }
            if (options.format !== undefined) {
                this._format = options.format;
            }
            if (options.premultiplyAlpha !== undefined) {
                this._premultiplyAlpha = options.premultiplyAlpha;
            }
            if (options.image !== undefined) {
                this._image = options.image;
                if (renderMode.supportWebGL) {
                    // webgl texture 2d uses images
                    options.images = [options.image];
                }
            }
            if (options.mipmap !== undefined) {
                this._hasMipmap = options.mipmap;
            }
        }
        
        this._texture.update(options);
=======
    update(options) {
    },

    /**
     * Returns the texture's url.<br>
     * The Texture object overrides the toString() method of the Object object; it does not inherit Object.prototype.toString(). For Texture objects, the toString() method returns a string representation of the object. JavaScript calls the toString() method automatically when a texture is to be represented as a text value or when a texture is referred to in a string concatenation.
     * @method toString
     * @return {String}
     */
    toString () {
        return this.url || '';
    },

    /**
     * Get width in pixels.
     * @method getPixelWidth
     * @return {Number}
     * @deprecated use width or height property instead
     */
    getPixelWidth: function () {
        return this.width;
    },

    /**
     * Get height of in pixels.
     * @method getPixelHeight
     * @return {Number}
     * @deprecated use width or height property instead
     */
    getPixelHeight: function () {
        return this.height;
    },

    /**
     * Get content size.
     * @method getContentSize
     * @returns {Size}
     * @deprecated use width or height property instead
     */
    getContentSize: function () {
        return cc.size(this.width, this.height);
    },

    /**
     * Get content size in pixels.
     * @method getContentSizeInPixels
     * @returns {Size}
     * @deprecated use width or height property instead
     */
    getContentSizeInPixels: function () {
        return this.getContentSize();
>>>>>>> ff975841
    },

    /**
     * Init with HTML element.
     * @method initWithElement
     * @param {HTMLImageElement|HTMLCanvasElement} element
     * @example
     * var img = new Image();
     * img.src = dataURL;
     * texture.initWithElement(img);
     */
    initWithElement (element) {
        if (!element)
            return;
        this._image = element;
        if (element.complete || element instanceof HTMLCanvasElement) {
            this.handleLoadedTexture();
        }
        else {
            var self = this;
            element.addEventListener('load', function () {
                self.handleLoadedTexture();
            });
            element.addEventListener('error', function (err) {
                cc.warnID(3118, err.message);
            });
        }
    },

    /**
     * Intializes with a texture2d with data in Uint8Array.
     * @method initWithData
     * @param {TypedArray} data
     * @param {Number} pixelFormat
     * @param {Number} pixelsWidth
     * @param {Number} pixelsHeight
     * @return {Boolean}
     */
    initWithData (data, pixelFormat, pixelsWidth, pixelsHeight) {
        var opts = _getSharedOptions();
        opts.image = data;
        opts.format = pixelFormat;
        opts.width = pixelsWidth;
        opts.height = pixelsHeight;
        this.update(opts);
        this.width = pixelsWidth;
        this.height = pixelsHeight;
        this.loaded = true;
        this.emit("load");
        return true;
    },

    /**
     * HTMLElement Object getter, available only on web.
     * In most case, it will return null, because we are recycling the dom image element for better loading performance and lower image cache memory usage.
     * @method getHtmlElementObj
     * @return {HTMLImageElement|HTMLCanvasElement}
     */
    getHtmlElementObj () {
        return this._image;
    },
<<<<<<< HEAD
    
=======

    // load a texture
    load (callback) {
        if (this.loaded) {
            callback && callback();
            return;
        }
        if (!this.url) {
            callback && callback();
            return;
        }
        // load image
        var self = this;
        cc.loader.load({
            url: this.url,
            // For image, we should skip loader otherwise it will load a new texture
            skips: [ 'Loader' ],
        }, function (err, image) {
            if (image) {
                if (CC_DEBUG && image instanceof cc.Texture2D) {
                    return cc.error('internal error: loader handle pipe must be skipped');
                }
                if (!self.loaded) {
                    self._nativeAsset = image;
                }
            }
            callback && callback(err);
        });
    },

    /**
     * Check whether texture is loaded.
     * @method isLoaded
     * @returns {Boolean}
     * @deprecated use loaded property instead
     */
    isLoaded: function () {
        return this.loaded;
    },

    /**
     * Handler of texture loaded event.
     * @method handleLoadedTexture
     */
    handleLoadedTexture: function () {
        if (!this._image || !this._image.width || !this._image.height)
            return;

        var locElement = this._image;
        this.width = locElement.width;
        this.height = locElement.height;
        this.loaded = true;

        //dispatch load event to listener.
        this.emit("load");
    },

    /**
     * Description of cc.Texture2D.
     * @method description
     * @returns {String}
     */
    description: function () {
        return "<cc.Texture2D | Name = " + this.url + " | Dimensions = " + this.width + " x " + this.height + ">";
    },

    _releaseTexture () {
        if (this._gl && this._glID !== null) {
            this._gl.deleteTexture(this._glID);
            this._glID = null;
        }
    },

>>>>>>> ff975841
    /**
     * !#en
     * Destory this texture and immediately release its video memory. (Inherit from cc.Object.destroy)<br>
     * After destroy, this object is not usable any more.
     * You can use cc.isValid(obj) to check whether the object is destroyed before accessing it.
     * !#zh
     * 销毁该贴图，并立即释放它对应的显存。（继承自 cc.Object.destroy）<br/>
     * 销毁后，该对象不再可用。您可以在访问对象之前使用 cc.isValid(obj) 来检查对象是否已被销毁。
     * @method destroy
     */
    destroy () {
        this._releaseTexture();
        cc.textureCache.removeTextureForKey(this.url);  // item.rawUrl || item.url
        this._super();
    },

    /**
     * Pixel format of the texture.
     * @method getPixelFormat
     * @return {Number}
     */
    getPixelFormat () {
        //support only in WebGl rendering mode
        return this._format;
    },

    /**
     * Whether or not the texture has their Alpha premultiplied,
     * support only in WebGl rendering mode.
     * @method hasPremultipliedAlpha
     * @return {Boolean}
     */
    hasPremultipliedAlpha () {
        return this._premultiplyAlpha || false;
    },

    /**
     * Whether or not use mipmap, support only in WebGl rendering mode.
     * @method hasMipmap
     * @return {Boolean}
     */
    hasMipmap () {
        return this._hasMipmap || false;
    },

    /**
     * Handler of texture loaded event.
     * @method handleLoadedTexture
     * @param {Boolean} [premultiplied]
     */
    handleLoadedTexture () {
        if (!this._image || !this._image.width || !this._image.height)
            return;
        
        this.width = this._image.width;
        this.height = this._image.height;
        let opts = _getSharedOptions();
        opts.image = this._image;
        if (renderMode.supportWebGL) {
            // webgl texture 2d uses images
            opts.images = [opts.image];
        }
        opts.flipY = false;
        opts.width = this.width;
        opts.height = this.height;
        opts.hasMipmap = this._hasMipmap;
        opts.format = this._format;
        opts.premultiplyAlpha = this._premultiplyAlpha;
        opts.minFilter = FilterIndex[this._minFilter];
        opts.magFilter = FilterIndex[this._magFilter];
        opts.wrapS = this._wrapS;
        opts.wrapT = this._wrapT;
        
        if (!this._texture) {
            this._texture = new TextureImpl(renderer.device, opts);
        }
        else {
            this._texture.update(opts);
        }

        //dispatch load event to listener.
        this.loaded = true;
        this.emit("load");
    },

    /**
     * Description of cc.Texture2D.
     * @method description
     * @returns {String}
     */
    description () {
        return "<cc.Texture2D | Name = " + this.url + " | Dimensions = " + this.width + " x " + this.height + ">";
    },

    /**
     * Release texture.
     * @method releaseTexture
     */
<<<<<<< HEAD
    releaseTexture () {
        this._image = null;
        this._texture.destroy();
    },
=======
    setAliasTexParameters: function () {
        //support only in WebGl rendering mode
    },

    // SERIALIZATION

    _serialize: (CC_EDITOR || CC_TEST) && function () {
        var extId = "";
        if (this._native) {
            // encode extname
            var ext = cc.path.extname(this._native);
            if (ext) {
                extId = Texture2D.extnames.indexOf(ext);
                if (extId < 0) {
                    extId = ext;
                }
            }
        }
        return "" + extId;
    },

    _deserialize: function (data, handle) {
        var fields = data.split(',');
        // decode extname
        var extIdStr = fields[0];
        if (extIdStr) {
            const CHAR_CODE_0 = 48;    // '0'
            var extId = extIdStr.charCodeAt(0) - CHAR_CODE_0;
            var ext = Texture2D.extnames[extId];
            this._setRawAsset(ext || extIdStr);

            // preset uuid to get correct nativeUrl
            var loadingItem = handle.customEnv;
            var uuid = loadingItem && loadingItem.uuid;
            if (uuid) {
                this._uuid = uuid;
                var url = this.nativeUrl;
                this.url = url;
                cc.textureCache.cacheImage(url, this);
            }
        }
    },
});

var _p = Texture2D.prototype;

// deprecated properties
JS.get(_p, "pixelFormat", _p.getPixelFormat);
JS.get(_p, "pixelWidth", _p.getPixelWidth);
JS.get(_p, "pixelHeight", _p.getPixelHeight);

!CC_JSB && game.once(game.EVENT_RENDERER_INITED, function () {
    if (cc._renderType === game.RENDER_TYPE_CANVAS) {

        function renderToCache (image, cache) {
            var w = image.width;
            var h = image.height;

            cache[0].width = w;
            cache[0].height = h;
            cache[1].width = w;
            cache[1].height = h;
            cache[2].width = w;
            cache[2].height = h;
            cache[3].width = w;
            cache[3].height = h;

            var cacheCtx = cache[3].getContext("2d");
            cacheCtx.drawImage(image, 0, 0);
            var pixels = cacheCtx.getImageData(0, 0, w, h).data;

            var ctx;
            for (var rgbI = 0; rgbI < 4; rgbI++) {
                ctx = cache[rgbI].getContext("2d");

                var to = ctx.getImageData(0, 0, w, h);
                var data = to.data;
                for (var i = 0; i < pixels.length; i += 4) {
                    data[i  ] = (rgbI === 0) ? pixels[i  ] : 0;
                    data[i + 1] = (rgbI === 1) ? pixels[i + 1] : 0;
                    data[i + 2] = (rgbI === 2) ? pixels[i + 2] : 0;
                    data[i + 3] = pixels[i + 3];
                }
                ctx.putImageData(to, 0, 0);
            }
            image.onload = null;
        }

        function generateGrayTexture (texture, rect, renderCanvas){
            if (texture === null)
                return null;
            renderCanvas = renderCanvas || document.createElement("canvas");
            rect = rect || cc.rect(0, 0, texture.width, texture.height);
            renderCanvas.width = rect.width;
            renderCanvas.height = rect.height;

            var context = renderCanvas.getContext("2d");
            context.drawImage(texture, rect.x, rect.y, rect.width, rect.height, 0, 0, rect.width, rect.height);
            var imgData = context.getImageData(0, 0, rect.width, rect.height);
            var data = imgData.data;
            for (var i = 0, len = data.length; i < len; i += 4) {
                data[i] = data[i + 1] = data[i + 2] = 0.34 * data[i] + 0.5 * data[i + 1] + 0.16 * data[i + 2];
            }
            context.putImageData(imgData, 0, 0);
            return renderCanvas;
        }

        _p._generateTextureCacheForColor = function(){
            if (this.channelCache)
                return this.channelCache;

            var textureCache = [
                document.createElement("canvas"),
                document.createElement("canvas"),
                document.createElement("canvas"),
                document.createElement("canvas")
            ];
            //todo texture onload
            renderToCache(this._image, textureCache);
            return this.channelCache = textureCache;
        };

        _p._switchToGray = function(toGray){
            if(!this.loaded || this._isGray === toGray)
                return;
            this._isGray = toGray;
            if(this._isGray){
                this._backupElement = this._image;
                if(!this._grayElementObj)
                    this._grayElementObj = generateGrayTexture(this._image);
                this._image = this._grayElementObj;
            } else {
                if(this._backupElement !== null)
                    this._image = this._backupElement;
            }
        };

        _p._generateGrayTexture = function() {
            if(!this.loaded)
                return null;
            var grayElement = generateGrayTexture(this._image);
            var newTexture = new Texture2D();
            newTexture.initWithElement(grayElement);
            newTexture.handleLoadedTexture();
            return newTexture;
        };

        //change color function
        _p._generateColorTexture = sys._supportCanvasNewBlendModes ? function(r, g, b, rect, canvas) {
            var onlyCanvas = false;
            if(canvas)
                onlyCanvas = true;
            else
                canvas = document.createElement("canvas");
            var textureImage = this._image;
            if(!rect)
                rect = cc.rect(0, 0, textureImage.width, textureImage.height);

            canvas.width = rect.width;
            canvas.height = rect.height;

            if(rect.width && rect.height) {
                var context = canvas.getContext("2d");
                context.globalCompositeOperation = "source-over";
                context.fillStyle = "rgb(" + (r|0) + "," + (g|0) + "," + (b|0) + ")";
                context.fillRect(0, 0, rect.width, rect.height);
                context.globalCompositeOperation = "multiply";
                context.drawImage(
                    textureImage,
                    rect.x, rect.y, rect.width, rect.height,
                    0, 0, rect.width, rect.height
                );
                context.globalCompositeOperation = "destination-atop";
                context.drawImage(
                    textureImage,
                    rect.x, rect.y, rect.width, rect.height,
                    0, 0, rect.width, rect.height
                );
            }

            if(onlyCanvas)
                return canvas;
            var newTexture = new Texture2D();
            newTexture.initWithElement(canvas);
            newTexture.handleLoadedTexture();
            return newTexture;
        } : function(r, g, b, rect, canvas){
            var onlyCanvas = false;
            if(canvas)
                onlyCanvas = true;
            else
                canvas = document.createElement("canvas");
            var textureImage = this._image;
            if(!rect)
                rect = cc.rect(0, 0, textureImage.width, textureImage.height);

            canvas.width = rect.width;
            canvas.height = rect.height;

            if(rect.width && rect.height) {
                var context = canvas.getContext("2d");
                context.drawImage(
                    textureImage,
                    rect.x, rect.y, rect.width, rect.height,
                    0, 0, rect.width, rect.height
                );

                var imageData = context.getImageData(0,0,canvas.width, canvas.height);
                var data = imageData.data;
                r = r/255;
                g = g/255;
                b = b/255;
                for (var i = 0; i < data.length; i += 4) {
                    data[i]     = data[i] * r;
                    data[i + 1] = data[i+1] * g;
                    data[i + 2] = data[i+2] * b;
                }

                context.putImageData(imageData, 0, 0);
            }

            if(onlyCanvas)
                return canvas;
            var newTexture = new Texture2D();
            newTexture.initWithElement(canvas);
            newTexture.handleLoadedTexture();
            return newTexture;
        };
    }
    else if (cc._renderType === game.RENDER_TYPE_WEBGL) {

        function _glTextureFmt (pixelFormat) {
            var glFmt = _textureFmtGL[pixelFormat];
            cc.assertID(glFmt, 3113);
            return glFmt;
        }

        function _isPow2 (v) {
            return !(v & (v - 1)) && (!!v);
        }

        var _sharedOpts = {
            width: undefined,
            height: undefined,
            minFilter: undefined,
            magFilter: undefined,
            wrapS: undefined,
            wrapT: undefined,
            format: undefined,
            mipmap: undefined,
            image: undefined,
            premultiplyAlpha: undefined
        };
        function _getSharedOptions () {
            for (var key in _sharedOpts) {
                _sharedOpts[key] = undefined;
            }
            return _sharedOpts;
        }

        _p.update = function (options) {
            var genMipmap = this._hasMipmap;
            var gl = this._gl;
            var updateImage = false;

            if (options) {
                if (options.width !== undefined) {
                    this.width = options.width;
                }
                if (options.height !== undefined) {
                    this.height = options.height;
                }
                if (options.minFilter !== undefined) {
                    this._minFilter = options.minFilter;
                }
                if (options.magFilter !== undefined) {
                    this._magFilter = options.magFilter;
                }
                if (options.wrapS !== undefined) {
                    this._wrapS = options.wrapS;
                }
                if (options.wrapT !== undefined) {
                    this._wrapT = options.wrapT;
                }
                if (options.format !== undefined) {
                    this._format = options.format;
                    updateImage = true;
                }
                if (options.premultiplyAlpha !== undefined) {
                    this._premultiplyAlpha = options.premultiplyAlpha;
                    updateImage = true;
                }
                if (options.image !== undefined) {
                    this._image = options.image;
                    updateImage = true;
                }
                if (options.mipmap !== undefined) {
                    genMipmap = this._hasMipmap = options.mipmap;
                }
            }

            if (this._image) {
                if (updateImage) {
                    // Release previous gl texture if existed
                    this._releaseTexture();
                    this._glID = gl.createTexture();
                    gl.activeTexture(gl.TEXTURE0);
                    gl.bindTexture(gl.TEXTURE_2D, this._glID);
                    this._setImage(this._image, this.width, this.height, _glTextureFmt(this._format), this._premultiplyAlpha);
                }
                else {
                    gl.activeTexture(gl.TEXTURE0);
                    gl.bindTexture(gl.TEXTURE_2D, this._glID);
                }
                this._setTexInfo();

                if (genMipmap) {
                    cc.assertID(_isPow2(this.width) && _isPow2(this.height), 3117);
                    gl.hint(gl.GENERATE_MIPMAP_HINT, gl.NICEST);
                    gl.generateMipmap(gl.TEXTURE_2D);
                }
                gl.bindTexture(gl.TEXTURE_2D, null);
            }
        };

        _p._setImage = function (img, width, height, glFmt, premultiplyAlpha) {
            var gl = this._gl;
            gl.pixelStorei(gl.UNPACK_PREMULTIPLY_ALPHA_WEBGL, premultiplyAlpha);
            if (
                sys.platform === sys.WECHAT_GAME ||
                img instanceof HTMLCanvasElement ||
                img instanceof HTMLImageElement ||
                img instanceof HTMLVideoElement
            ) {
                gl.texImage2D(
                    gl.TEXTURE_2D,
                    0,
                    glFmt.internalFormat,
                    glFmt.format,
                    glFmt.pixelType,
                    img
                );
            } else {
                gl.texImage2D(
                    gl.TEXTURE_2D,
                    0,
                    glFmt.internalFormat,
                    width,
                    height,
                    0,
                    glFmt.format,
                    glFmt.pixelType,
                    img
                );
            }
        };

        _p._setTexInfo = function () {
            var gl = this._gl;
            var pot = _isPow2(this.width) && _isPow2(this.height);

            // WebGL1 doesn't support all wrap modes with NPOT textures
            if (!pot && (this._wrapS !== WrapMode.CLAMP_TO_EDGE || this._wrapT !== WrapMode.CLAMP_TO_EDGE)) {
                cc.warnID(3116);
                this._wrapS = WrapMode.CLAMP_TO_EDGE;
                this._wrapT = WrapMode.CLAMP_TO_EDGE;
            }

            if (this._minFilter === Filter.LINEAR) {
                gl.texParameteri(gl.TEXTURE_2D, gl.TEXTURE_MIN_FILTER, this._hasMipmap ? gl.LINEAR_MIPMAP_NEAREST : gl.LINEAR);
            }
            else {
                gl.texParameteri(gl.TEXTURE_2D, gl.TEXTURE_MIN_FILTER, this._hasMipmap ? gl.NEAREST_MIPMAP_NEAREST : gl.NEAREST);
            }
            gl.texParameteri(gl.TEXTURE_2D, gl.TEXTURE_MAG_FILTER, this._magFilter);
            gl.texParameteri(gl.TEXTURE_2D, gl.TEXTURE_WRAP_S, this._wrapS);
            gl.texParameteri(gl.TEXTURE_2D, gl.TEXTURE_WRAP_T, this._wrapT);
        };
>>>>>>> ff975841

    /**
     * Sets the wrap s and wrap t options. <br/>
     * If the texture size is NPOT (non power of 2), then in can only use gl.CLAMP_TO_EDGE in gl.TEXTURE_WRAP_{S,T}.
     * @method setTexParameters
     * @param {Texture2D.WrapMode} wrapS
     * @param {Texture2D.WrapMode} wrapT
     */
    setWrapMode (wrapS, wrapT) {
        if (this._wrapS !== wrapS || this._wrapT !== wrapT) {
            var opts = _getSharedOptions();
            opts.wrapS = wrapS;
            opts.wrapT = wrapT;
            this.update(opts);
<<<<<<< HEAD
        }
    },
=======
            this.width = contentSize.width;
            this.height = contentSize.height;
            this.loaded = true;
            this.emit("load");
            return true;
        };

        _p.initWithElement = function (element) {
            if (!element || element.width === 0 || element.height === 0)
                return;

            this._image = element;
            return true;
        };

        _p.handleLoadedTexture = function () {
            // TODO: remove AUTO_PREMULTIPLIED_ALPHA_FOR_PNG
            // if (this.premultiplied === undefined) {
            //     this.premultiplied = cc.macro.AUTO_PREMULTIPLIED_ALPHA_FOR_PNG &&
            //                          (this.url && this.url.endsWith(".png"));
            // }
            if (!this._image || !this._image.width || !this._image.height) {
                return;
            }
>>>>>>> ff975841

    /**
     * Sets the minFilter and magFilter options
     * supported only in native or WebGl rendering mode
     * @method setFilters
     * @param {Texture2D.Filter} minFilter
     * @param {Texture2D.Filter} magFilter
     */
    setFilters (minFilter, magFilter) {
        if (this._minFilter !== minFilter || this._magFilter !== magFilter) {
            var opts = _getSharedOptions();
<<<<<<< HEAD
            opts.minFilter = minFilter;
            opts.magFilter = magFilter;
=======
            opts.image = this._image;
            opts.format = PixelFormat.RGBA8888;
            opts.width = this._image.width;
            opts.height = this._image.height;
            var filter = cc.view._antiAliasEnabled ? Filter.LINEAR : Filter.NEAREST;
            opts.minFilter = opts.magFilter = filter;
>>>>>>> ff975841
            this.update(opts);
        }
    },

    /**
     * Sets the premultiply alpha options
     * supported only in native or WebGl rendering mode
     * @method setPremultiplyAlpha
     * @param {Boolean} premultiply
     */
    setPremultiplyAlpha (premultiply) {
        if (this._premultiplyAlpha !== premultiply) {
            var opts = _getSharedOptions();
            opts.premultiplyAlpha = premultiply;
            this.update(opts);
        }
    },
    
    /**
     * Sets whether generate mipmaps for the texture
     * supported only in native or WebGl rendering mode
     * @method setMipmap
     * @param {Boolean} mipmap
     */
    setMipmap (mipmap) {
        if (this._hasMipmap !== mipmap) {
            var opts = _getSharedOptions();
            opts.hasMipmap = mipmap;
            this.update(opts);
        }
    }
});

<<<<<<< HEAD
cc.Texture2D = module.exports = Texture2D;
=======
/**
 * Pixel format of the texture.
 * @property pixelFormat
 * @type {Number}
 * @readonly
 */

/**
 * Width in pixels.
 * @property pixelWidth
 * @type {Number}
 * @readonly
 * @deprecated please use width instead
 */

/**
 * Height in pixels.
 * @property pixelHeight
 * @type {Number}
 * @readonly
 * @deprecated please use height instead
 */

if (!CC_JSB) {
    cc.Texture2D = Texture2D;
}

module.exports = Texture2D;
>>>>>>> ff975841
<|MERGE_RESOLUTION|>--- conflicted
+++ resolved
@@ -28,12 +28,8 @@
 const JS = require('../platform/js');
 const misc = require('../utils/misc');
 const game = require('../CCGame');
-<<<<<<< HEAD
 const renderEngine = require('../renderer/render-engine');
 const renderer = require('../renderer');
-require('../platform/_CCClass');
-=======
->>>>>>> ff975841
 require('../platform/CCClass');
 
 const gfx = renderEngine.gfx;
@@ -205,7 +201,6 @@
     NEAREST: GL_NEAREST
 });
 
-<<<<<<< HEAD
 const FilterIndex = {
     GL_NEAREST: 0,
     GL_LINEAR: 1,
@@ -234,27 +229,19 @@
     _sharedOpts.flipY = false;
     return _sharedOpts;
 }
-=======
+
 /**
- * This class allows to easily create OpenGL or Canvas 2D textures from images, text or raw data.<br/>
- * The created cc.Texture2D object will always have power-of-two dimensions.<br/>
- * Depending on how you create the cc.Texture2D object, the actual image area of the texture might be smaller than the texture dimensions <br/>
- * i.e. "contentSize" != (pixelsWidth, pixelsHight) and (maxS, maxT) != (1.0, 1.0).<br/>
- * Be aware that the content of the generated textures will be upside-down!
+ * This class allows to easily create OpenGL or Canvas 2D textures from images or raw data.
  *
  * @class Texture2D
  * @uses EventTarget
  * @extends Asset
  */
 var Texture2D = cc.Class({
->>>>>>> ff975841
-
-var Texture2D = cc.Class({
     name: 'cc.Texture2D',
     extends: require('../assets/CCAsset'),
     mixins: [EventTarget],
 
-<<<<<<< HEAD
     properties: {
         _hasMipmap: false,
         _format: PixelFormat.RGBA8888,
@@ -272,9 +259,6 @@
     },
 
     ctor () {
-=======
-    ctor: function (gl) {
->>>>>>> ff975841
         /**
          * !#en
          * The url of the texture, this could be empty if the texture wasn't created via a file.
@@ -365,7 +349,6 @@
      * @param {WrapMode} options.wrapT
      * @param {Boolean} options.premultiplyAlpha
      */
-<<<<<<< HEAD
     update (options) {
         if (options) {
             if (options.width !== undefined) {
@@ -407,59 +390,6 @@
         }
         
         this._texture.update(options);
-=======
-    update(options) {
-    },
-
-    /**
-     * Returns the texture's url.<br>
-     * The Texture object overrides the toString() method of the Object object; it does not inherit Object.prototype.toString(). For Texture objects, the toString() method returns a string representation of the object. JavaScript calls the toString() method automatically when a texture is to be represented as a text value or when a texture is referred to in a string concatenation.
-     * @method toString
-     * @return {String}
-     */
-    toString () {
-        return this.url || '';
-    },
-
-    /**
-     * Get width in pixels.
-     * @method getPixelWidth
-     * @return {Number}
-     * @deprecated use width or height property instead
-     */
-    getPixelWidth: function () {
-        return this.width;
-    },
-
-    /**
-     * Get height of in pixels.
-     * @method getPixelHeight
-     * @return {Number}
-     * @deprecated use width or height property instead
-     */
-    getPixelHeight: function () {
-        return this.height;
-    },
-
-    /**
-     * Get content size.
-     * @method getContentSize
-     * @returns {Size}
-     * @deprecated use width or height property instead
-     */
-    getContentSize: function () {
-        return cc.size(this.width, this.height);
-    },
-
-    /**
-     * Get content size in pixels.
-     * @method getContentSizeInPixels
-     * @returns {Size}
-     * @deprecated use width or height property instead
-     */
-    getContentSizeInPixels: function () {
-        return this.getContentSize();
->>>>>>> ff975841
     },
 
     /**
@@ -521,83 +451,7 @@
     getHtmlElementObj () {
         return this._image;
     },
-<<<<<<< HEAD
     
-=======
-
-    // load a texture
-    load (callback) {
-        if (this.loaded) {
-            callback && callback();
-            return;
-        }
-        if (!this.url) {
-            callback && callback();
-            return;
-        }
-        // load image
-        var self = this;
-        cc.loader.load({
-            url: this.url,
-            // For image, we should skip loader otherwise it will load a new texture
-            skips: [ 'Loader' ],
-        }, function (err, image) {
-            if (image) {
-                if (CC_DEBUG && image instanceof cc.Texture2D) {
-                    return cc.error('internal error: loader handle pipe must be skipped');
-                }
-                if (!self.loaded) {
-                    self._nativeAsset = image;
-                }
-            }
-            callback && callback(err);
-        });
-    },
-
-    /**
-     * Check whether texture is loaded.
-     * @method isLoaded
-     * @returns {Boolean}
-     * @deprecated use loaded property instead
-     */
-    isLoaded: function () {
-        return this.loaded;
-    },
-
-    /**
-     * Handler of texture loaded event.
-     * @method handleLoadedTexture
-     */
-    handleLoadedTexture: function () {
-        if (!this._image || !this._image.width || !this._image.height)
-            return;
-
-        var locElement = this._image;
-        this.width = locElement.width;
-        this.height = locElement.height;
-        this.loaded = true;
-
-        //dispatch load event to listener.
-        this.emit("load");
-    },
-
-    /**
-     * Description of cc.Texture2D.
-     * @method description
-     * @returns {String}
-     */
-    description: function () {
-        return "<cc.Texture2D | Name = " + this.url + " | Dimensions = " + this.width + " x " + this.height + ">";
-    },
-
-    _releaseTexture () {
-        if (this._gl && this._glID !== null) {
-            this._gl.deleteTexture(this._glID);
-            this._glID = null;
-        }
-    },
-
->>>>>>> ff975841
     /**
      * !#en
      * Destory this texture and immediately release its video memory. (Inherit from cc.Object.destroy)<br>
@@ -609,8 +463,10 @@
      * @method destroy
      */
     destroy () {
-        this._releaseTexture();
-        cc.textureCache.removeTextureForKey(this.url);  // item.rawUrl || item.url
+        this._image = null;
+        this._texture.destroy();
+        // TODO cc.textureUtil ?
+        // cc.textureCache.removeTextureForKey(this.url);  // item.rawUrl || item.url
         this._super();
     },
 
@@ -696,14 +552,69 @@
      * Release texture.
      * @method releaseTexture
      */
-<<<<<<< HEAD
     releaseTexture () {
         this._image = null;
         this._texture.destroy();
     },
-=======
-    setAliasTexParameters: function () {
-        //support only in WebGl rendering mode
+
+    /**
+     * Sets the wrap s and wrap t options. <br/>
+     * If the texture size is NPOT (non power of 2), then in can only use gl.CLAMP_TO_EDGE in gl.TEXTURE_WRAP_{S,T}.
+     * @method setTexParameters
+     * @param {Texture2D.WrapMode} wrapS
+     * @param {Texture2D.WrapMode} wrapT
+     */
+    setWrapMode (wrapS, wrapT) {
+        if (this._wrapS !== wrapS || this._wrapT !== wrapT) {
+            var opts = _getSharedOptions();
+            opts.wrapS = wrapS;
+            opts.wrapT = wrapT;
+            this.update(opts);
+        }
+    },
+
+    /**
+     * Sets the minFilter and magFilter options
+     * supported only in native or WebGl rendering mode
+     * @method setFilters
+     * @param {Texture2D.Filter} minFilter
+     * @param {Texture2D.Filter} magFilter
+     */
+    setFilters (minFilter, magFilter) {
+        if (this._minFilter !== minFilter || this._magFilter !== magFilter) {
+            var opts = _getSharedOptions();
+            opts.minFilter = minFilter;
+            opts.magFilter = magFilter;
+            this.update(opts);
+        }
+    },
+
+    /**
+     * Sets the premultiply alpha options
+     * supported only in native or WebGl rendering mode
+     * @method setPremultiplyAlpha
+     * @param {Boolean} premultiply
+     */
+    setPremultiplyAlpha (premultiply) {
+        if (this._premultiplyAlpha !== premultiply) {
+            var opts = _getSharedOptions();
+            opts.premultiplyAlpha = premultiply;
+            this.update(opts);
+        }
+    },
+    
+    /**
+     * Sets whether generate mipmaps for the texture
+     * supported only in native or WebGl rendering mode
+     * @method setMipmap
+     * @param {Boolean} mipmap
+     */
+    setMipmap (mipmap) {
+        if (this._hasMipmap !== mipmap) {
+            var opts = _getSharedOptions();
+            opts.hasMipmap = mipmap;
+            this.update(opts);
+        }
     },
 
     // SERIALIZATION
@@ -743,471 +654,7 @@
                 cc.textureCache.cacheImage(url, this);
             }
         }
-    },
-});
-
-var _p = Texture2D.prototype;
-
-// deprecated properties
-JS.get(_p, "pixelFormat", _p.getPixelFormat);
-JS.get(_p, "pixelWidth", _p.getPixelWidth);
-JS.get(_p, "pixelHeight", _p.getPixelHeight);
-
-!CC_JSB && game.once(game.EVENT_RENDERER_INITED, function () {
-    if (cc._renderType === game.RENDER_TYPE_CANVAS) {
-
-        function renderToCache (image, cache) {
-            var w = image.width;
-            var h = image.height;
-
-            cache[0].width = w;
-            cache[0].height = h;
-            cache[1].width = w;
-            cache[1].height = h;
-            cache[2].width = w;
-            cache[2].height = h;
-            cache[3].width = w;
-            cache[3].height = h;
-
-            var cacheCtx = cache[3].getContext("2d");
-            cacheCtx.drawImage(image, 0, 0);
-            var pixels = cacheCtx.getImageData(0, 0, w, h).data;
-
-            var ctx;
-            for (var rgbI = 0; rgbI < 4; rgbI++) {
-                ctx = cache[rgbI].getContext("2d");
-
-                var to = ctx.getImageData(0, 0, w, h);
-                var data = to.data;
-                for (var i = 0; i < pixels.length; i += 4) {
-                    data[i  ] = (rgbI === 0) ? pixels[i  ] : 0;
-                    data[i + 1] = (rgbI === 1) ? pixels[i + 1] : 0;
-                    data[i + 2] = (rgbI === 2) ? pixels[i + 2] : 0;
-                    data[i + 3] = pixels[i + 3];
-                }
-                ctx.putImageData(to, 0, 0);
-            }
-            image.onload = null;
-        }
-
-        function generateGrayTexture (texture, rect, renderCanvas){
-            if (texture === null)
-                return null;
-            renderCanvas = renderCanvas || document.createElement("canvas");
-            rect = rect || cc.rect(0, 0, texture.width, texture.height);
-            renderCanvas.width = rect.width;
-            renderCanvas.height = rect.height;
-
-            var context = renderCanvas.getContext("2d");
-            context.drawImage(texture, rect.x, rect.y, rect.width, rect.height, 0, 0, rect.width, rect.height);
-            var imgData = context.getImageData(0, 0, rect.width, rect.height);
-            var data = imgData.data;
-            for (var i = 0, len = data.length; i < len; i += 4) {
-                data[i] = data[i + 1] = data[i + 2] = 0.34 * data[i] + 0.5 * data[i + 1] + 0.16 * data[i + 2];
-            }
-            context.putImageData(imgData, 0, 0);
-            return renderCanvas;
-        }
-
-        _p._generateTextureCacheForColor = function(){
-            if (this.channelCache)
-                return this.channelCache;
-
-            var textureCache = [
-                document.createElement("canvas"),
-                document.createElement("canvas"),
-                document.createElement("canvas"),
-                document.createElement("canvas")
-            ];
-            //todo texture onload
-            renderToCache(this._image, textureCache);
-            return this.channelCache = textureCache;
-        };
-
-        _p._switchToGray = function(toGray){
-            if(!this.loaded || this._isGray === toGray)
-                return;
-            this._isGray = toGray;
-            if(this._isGray){
-                this._backupElement = this._image;
-                if(!this._grayElementObj)
-                    this._grayElementObj = generateGrayTexture(this._image);
-                this._image = this._grayElementObj;
-            } else {
-                if(this._backupElement !== null)
-                    this._image = this._backupElement;
-            }
-        };
-
-        _p._generateGrayTexture = function() {
-            if(!this.loaded)
-                return null;
-            var grayElement = generateGrayTexture(this._image);
-            var newTexture = new Texture2D();
-            newTexture.initWithElement(grayElement);
-            newTexture.handleLoadedTexture();
-            return newTexture;
-        };
-
-        //change color function
-        _p._generateColorTexture = sys._supportCanvasNewBlendModes ? function(r, g, b, rect, canvas) {
-            var onlyCanvas = false;
-            if(canvas)
-                onlyCanvas = true;
-            else
-                canvas = document.createElement("canvas");
-            var textureImage = this._image;
-            if(!rect)
-                rect = cc.rect(0, 0, textureImage.width, textureImage.height);
-
-            canvas.width = rect.width;
-            canvas.height = rect.height;
-
-            if(rect.width && rect.height) {
-                var context = canvas.getContext("2d");
-                context.globalCompositeOperation = "source-over";
-                context.fillStyle = "rgb(" + (r|0) + "," + (g|0) + "," + (b|0) + ")";
-                context.fillRect(0, 0, rect.width, rect.height);
-                context.globalCompositeOperation = "multiply";
-                context.drawImage(
-                    textureImage,
-                    rect.x, rect.y, rect.width, rect.height,
-                    0, 0, rect.width, rect.height
-                );
-                context.globalCompositeOperation = "destination-atop";
-                context.drawImage(
-                    textureImage,
-                    rect.x, rect.y, rect.width, rect.height,
-                    0, 0, rect.width, rect.height
-                );
-            }
-
-            if(onlyCanvas)
-                return canvas;
-            var newTexture = new Texture2D();
-            newTexture.initWithElement(canvas);
-            newTexture.handleLoadedTexture();
-            return newTexture;
-        } : function(r, g, b, rect, canvas){
-            var onlyCanvas = false;
-            if(canvas)
-                onlyCanvas = true;
-            else
-                canvas = document.createElement("canvas");
-            var textureImage = this._image;
-            if(!rect)
-                rect = cc.rect(0, 0, textureImage.width, textureImage.height);
-
-            canvas.width = rect.width;
-            canvas.height = rect.height;
-
-            if(rect.width && rect.height) {
-                var context = canvas.getContext("2d");
-                context.drawImage(
-                    textureImage,
-                    rect.x, rect.y, rect.width, rect.height,
-                    0, 0, rect.width, rect.height
-                );
-
-                var imageData = context.getImageData(0,0,canvas.width, canvas.height);
-                var data = imageData.data;
-                r = r/255;
-                g = g/255;
-                b = b/255;
-                for (var i = 0; i < data.length; i += 4) {
-                    data[i]     = data[i] * r;
-                    data[i + 1] = data[i+1] * g;
-                    data[i + 2] = data[i+2] * b;
-                }
-
-                context.putImageData(imageData, 0, 0);
-            }
-
-            if(onlyCanvas)
-                return canvas;
-            var newTexture = new Texture2D();
-            newTexture.initWithElement(canvas);
-            newTexture.handleLoadedTexture();
-            return newTexture;
-        };
-    }
-    else if (cc._renderType === game.RENDER_TYPE_WEBGL) {
-
-        function _glTextureFmt (pixelFormat) {
-            var glFmt = _textureFmtGL[pixelFormat];
-            cc.assertID(glFmt, 3113);
-            return glFmt;
-        }
-
-        function _isPow2 (v) {
-            return !(v & (v - 1)) && (!!v);
-        }
-
-        var _sharedOpts = {
-            width: undefined,
-            height: undefined,
-            minFilter: undefined,
-            magFilter: undefined,
-            wrapS: undefined,
-            wrapT: undefined,
-            format: undefined,
-            mipmap: undefined,
-            image: undefined,
-            premultiplyAlpha: undefined
-        };
-        function _getSharedOptions () {
-            for (var key in _sharedOpts) {
-                _sharedOpts[key] = undefined;
-            }
-            return _sharedOpts;
-        }
-
-        _p.update = function (options) {
-            var genMipmap = this._hasMipmap;
-            var gl = this._gl;
-            var updateImage = false;
-
-            if (options) {
-                if (options.width !== undefined) {
-                    this.width = options.width;
-                }
-                if (options.height !== undefined) {
-                    this.height = options.height;
-                }
-                if (options.minFilter !== undefined) {
-                    this._minFilter = options.minFilter;
-                }
-                if (options.magFilter !== undefined) {
-                    this._magFilter = options.magFilter;
-                }
-                if (options.wrapS !== undefined) {
-                    this._wrapS = options.wrapS;
-                }
-                if (options.wrapT !== undefined) {
-                    this._wrapT = options.wrapT;
-                }
-                if (options.format !== undefined) {
-                    this._format = options.format;
-                    updateImage = true;
-                }
-                if (options.premultiplyAlpha !== undefined) {
-                    this._premultiplyAlpha = options.premultiplyAlpha;
-                    updateImage = true;
-                }
-                if (options.image !== undefined) {
-                    this._image = options.image;
-                    updateImage = true;
-                }
-                if (options.mipmap !== undefined) {
-                    genMipmap = this._hasMipmap = options.mipmap;
-                }
-            }
-
-            if (this._image) {
-                if (updateImage) {
-                    // Release previous gl texture if existed
-                    this._releaseTexture();
-                    this._glID = gl.createTexture();
-                    gl.activeTexture(gl.TEXTURE0);
-                    gl.bindTexture(gl.TEXTURE_2D, this._glID);
-                    this._setImage(this._image, this.width, this.height, _glTextureFmt(this._format), this._premultiplyAlpha);
-                }
-                else {
-                    gl.activeTexture(gl.TEXTURE0);
-                    gl.bindTexture(gl.TEXTURE_2D, this._glID);
-                }
-                this._setTexInfo();
-
-                if (genMipmap) {
-                    cc.assertID(_isPow2(this.width) && _isPow2(this.height), 3117);
-                    gl.hint(gl.GENERATE_MIPMAP_HINT, gl.NICEST);
-                    gl.generateMipmap(gl.TEXTURE_2D);
-                }
-                gl.bindTexture(gl.TEXTURE_2D, null);
-            }
-        };
-
-        _p._setImage = function (img, width, height, glFmt, premultiplyAlpha) {
-            var gl = this._gl;
-            gl.pixelStorei(gl.UNPACK_PREMULTIPLY_ALPHA_WEBGL, premultiplyAlpha);
-            if (
-                sys.platform === sys.WECHAT_GAME ||
-                img instanceof HTMLCanvasElement ||
-                img instanceof HTMLImageElement ||
-                img instanceof HTMLVideoElement
-            ) {
-                gl.texImage2D(
-                    gl.TEXTURE_2D,
-                    0,
-                    glFmt.internalFormat,
-                    glFmt.format,
-                    glFmt.pixelType,
-                    img
-                );
-            } else {
-                gl.texImage2D(
-                    gl.TEXTURE_2D,
-                    0,
-                    glFmt.internalFormat,
-                    width,
-                    height,
-                    0,
-                    glFmt.format,
-                    glFmt.pixelType,
-                    img
-                );
-            }
-        };
-
-        _p._setTexInfo = function () {
-            var gl = this._gl;
-            var pot = _isPow2(this.width) && _isPow2(this.height);
-
-            // WebGL1 doesn't support all wrap modes with NPOT textures
-            if (!pot && (this._wrapS !== WrapMode.CLAMP_TO_EDGE || this._wrapT !== WrapMode.CLAMP_TO_EDGE)) {
-                cc.warnID(3116);
-                this._wrapS = WrapMode.CLAMP_TO_EDGE;
-                this._wrapT = WrapMode.CLAMP_TO_EDGE;
-            }
-
-            if (this._minFilter === Filter.LINEAR) {
-                gl.texParameteri(gl.TEXTURE_2D, gl.TEXTURE_MIN_FILTER, this._hasMipmap ? gl.LINEAR_MIPMAP_NEAREST : gl.LINEAR);
-            }
-            else {
-                gl.texParameteri(gl.TEXTURE_2D, gl.TEXTURE_MIN_FILTER, this._hasMipmap ? gl.NEAREST_MIPMAP_NEAREST : gl.NEAREST);
-            }
-            gl.texParameteri(gl.TEXTURE_2D, gl.TEXTURE_MAG_FILTER, this._magFilter);
-            gl.texParameteri(gl.TEXTURE_2D, gl.TEXTURE_WRAP_S, this._wrapS);
-            gl.texParameteri(gl.TEXTURE_2D, gl.TEXTURE_WRAP_T, this._wrapT);
-        };
->>>>>>> ff975841
-
-    /**
-     * Sets the wrap s and wrap t options. <br/>
-     * If the texture size is NPOT (non power of 2), then in can only use gl.CLAMP_TO_EDGE in gl.TEXTURE_WRAP_{S,T}.
-     * @method setTexParameters
-     * @param {Texture2D.WrapMode} wrapS
-     * @param {Texture2D.WrapMode} wrapT
-     */
-    setWrapMode (wrapS, wrapT) {
-        if (this._wrapS !== wrapS || this._wrapT !== wrapT) {
-            var opts = _getSharedOptions();
-            opts.wrapS = wrapS;
-            opts.wrapT = wrapT;
-            this.update(opts);
-<<<<<<< HEAD
-        }
-    },
-=======
-            this.width = contentSize.width;
-            this.height = contentSize.height;
-            this.loaded = true;
-            this.emit("load");
-            return true;
-        };
-
-        _p.initWithElement = function (element) {
-            if (!element || element.width === 0 || element.height === 0)
-                return;
-
-            this._image = element;
-            return true;
-        };
-
-        _p.handleLoadedTexture = function () {
-            // TODO: remove AUTO_PREMULTIPLIED_ALPHA_FOR_PNG
-            // if (this.premultiplied === undefined) {
-            //     this.premultiplied = cc.macro.AUTO_PREMULTIPLIED_ALPHA_FOR_PNG &&
-            //                          (this.url && this.url.endsWith(".png"));
-            // }
-            if (!this._image || !this._image.width || !this._image.height) {
-                return;
-            }
->>>>>>> ff975841
-
-    /**
-     * Sets the minFilter and magFilter options
-     * supported only in native or WebGl rendering mode
-     * @method setFilters
-     * @param {Texture2D.Filter} minFilter
-     * @param {Texture2D.Filter} magFilter
-     */
-    setFilters (minFilter, magFilter) {
-        if (this._minFilter !== minFilter || this._magFilter !== magFilter) {
-            var opts = _getSharedOptions();
-<<<<<<< HEAD
-            opts.minFilter = minFilter;
-            opts.magFilter = magFilter;
-=======
-            opts.image = this._image;
-            opts.format = PixelFormat.RGBA8888;
-            opts.width = this._image.width;
-            opts.height = this._image.height;
-            var filter = cc.view._antiAliasEnabled ? Filter.LINEAR : Filter.NEAREST;
-            opts.minFilter = opts.magFilter = filter;
->>>>>>> ff975841
-            this.update(opts);
-        }
-    },
-
-    /**
-     * Sets the premultiply alpha options
-     * supported only in native or WebGl rendering mode
-     * @method setPremultiplyAlpha
-     * @param {Boolean} premultiply
-     */
-    setPremultiplyAlpha (premultiply) {
-        if (this._premultiplyAlpha !== premultiply) {
-            var opts = _getSharedOptions();
-            opts.premultiplyAlpha = premultiply;
-            this.update(opts);
-        }
-    },
-    
-    /**
-     * Sets whether generate mipmaps for the texture
-     * supported only in native or WebGl rendering mode
-     * @method setMipmap
-     * @param {Boolean} mipmap
-     */
-    setMipmap (mipmap) {
-        if (this._hasMipmap !== mipmap) {
-            var opts = _getSharedOptions();
-            opts.hasMipmap = mipmap;
-            this.update(opts);
-        }
     }
 });
 
-<<<<<<< HEAD
-cc.Texture2D = module.exports = Texture2D;
-=======
-/**
- * Pixel format of the texture.
- * @property pixelFormat
- * @type {Number}
- * @readonly
- */
-
-/**
- * Width in pixels.
- * @property pixelWidth
- * @type {Number}
- * @readonly
- * @deprecated please use width instead
- */
-
-/**
- * Height in pixels.
- * @property pixelHeight
- * @type {Number}
- * @readonly
- * @deprecated please use height instead
- */
-
-if (!CC_JSB) {
-    cc.Texture2D = Texture2D;
-}
-
-module.exports = Texture2D;
->>>>>>> ff975841
+cc.Texture2D = module.exports = Texture2D;