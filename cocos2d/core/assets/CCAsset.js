/****************************************************************************
 Copyright (c) 2013-2016 Chukong Technologies Inc.
 Copyright (c) 2017-2018 Xiamen Yaji Software Co., Ltd.

 https://www.cocos.com/

 Permission is hereby granted, free of charge, to any person obtaining a copy
 of this software and associated engine source code (the "Software"), a limited,
  worldwide, royalty-free, non-assignable, revocable and non-exclusive license
 to use Cocos Creator solely to develop games on your target platforms. You shall
  not use Cocos Creator software for developing other software or tools that's
  used for developing games. You are not granted to publish, distribute,
  sublicense, and/or sell copies of Cocos Creator.

 The software or tools in this License Agreement are licensed, not sold.
 Xiamen Yaji Software Co., Ltd. reserves all rights not expressly granted to you.

 THE SOFTWARE IS PROVIDED "AS IS", WITHOUT WARRANTY OF ANY KIND, EXPRESS OR
 IMPLIED, INCLUDING BUT NOT LIMITED TO THE WARRANTIES OF MERCHANTABILITY,
 FITNESS FOR A PARTICULAR PURPOSE AND NONINFRINGEMENT. IN NO EVENT SHALL THE
 AUTHORS OR COPYRIGHT HOLDERS BE LIABLE FOR ANY CLAIM, DAMAGES OR OTHER
 LIABILITY, WHETHER IN AN ACTION OF CONTRACT, TORT OR OTHERWISE, ARISING FROM,
 OUT OF OR IN CONNECTION WITH THE SOFTWARE OR THE USE OR OTHER DEALINGS IN
 THE SOFTWARE.
 ****************************************************************************/

var CCObject = require('../platform/CCObject');

/**
 * !#en
 * Base class for handling assets used in Creator.<br/>
 *
 * You may want to override:<br/>
 * - createNode<br/>
 * - getset functions of _nativeAsset<br/>
 * - cc.Object._serialize<br/>
 * - cc.Object._deserialize<br/>
 * !#zh
 * Creator 中的资源基类。<br/>
 *
 * 您可能需要重写：<br/>
 * - createNode <br/>
 * - _nativeAsset 的 getset 方法<br/>
 * - cc.Object._serialize<br/>
 * - cc.Object._deserialize<br/>
 *
 * @class Asset
 * @extends Object
 */
cc.Asset = cc.Class({
    name: 'cc.Asset', extends: CCObject,

    ctor () {
        /**
         * @property {String} _uuid
         * @private
         */
        // enumerable is false by default, to avoid uuid being assigned to empty string during destroy
        Object.defineProperty(this, '_uuid', {
            value: '',
            writable: true,
        });
        /**
         * !#en
         * Whether the asset is loaded or not.
         * !#zh
         * 该资源是否已经成功加载。
         *
         * @property loaded
         * @type {Boolean}
         */
        this.loaded = true;
        this._nativeUrl = '';
        this._ref = 0;
    },

    properties: {
        /**
         * !#en
         * Returns the url of this asset's native object, if none it will returns an empty string.
         * !#zh
         * 返回该资源对应的目标平台资源的 URL，如果没有将返回一个空字符串。
         * @property nativeUrl
         * @type {String}
         * @readOnly
         */
        nativeUrl: {
            get: function () {
                if (!this._nativeUrl) {
                    if (this._native) {
                        var name = this._native;
                        if (name.charCodeAt(0) === 47) {    // '/'
                            // remove library tag
                            // not imported in library, just created on-the-fly
                            return name.slice(1);
                        }
                        if (name.charCodeAt(0) === 46) {  // '.'
                                // imported in dir where json exist
                            this._nativeUrl = cc.assetManager.utils.getUrlWithUuid(this._uuid, {ext: name, isNative: true });
                        }
                        else {
                            // imported in an independent dir
                            this._nativeUrl = cc.assetManager.utils.getUrlWithUuid(this._uuid, {__nativeName__: name, ext: cc.path.extname(name), isNative: true});
                        }
                    }
                }
                return this._nativeUrl;
            },
            visible: false
        },

        /**
         * !#en
         * Serializable url for native asset.
         * !#zh
         * 保存原生资源的 URL。
         * @property {String} _native
         * @default undefined
         * @private
         */
        _native: "",

        /**
         * !#en
         * The underlying native asset of this asset if one is available.
         * This property can be used to access additional details or functionality releated to the asset.
         * This property will be initialized by the loader if `_native` is available.
         * !#zh
         * 此资源依赖的底层原生资源（如果有的话）。
         * 此属性可用于访问与资源相关的其他详细信息或功能。
         * 如果 `_native` 可用，则此属性将由加载器初始化。
         * @property {Object} _nativeAsset
         * @default null
         * @private
         */
        _nativeAsset: {
            get () {
                return this._$nativeAsset;
            },
            set (obj) {
                this._$nativeAsset = obj;
            }
        },

        _nativeDep: {
            get () {
                if (this._native) {
                    return {__isNative__: true, uuid: this._uuid, ext: this._native};
                }
            }
        }
    },

    statics: {
        /**
         * !#en
         * Provide this method at the request of AssetDB.
         * !#zh
         * 应 AssetDB 要求提供这个方法。
         *
         * @method deserialize
         * @param {String} data
         * @return {Asset}
         * @static
         * @private
         */
        deserialize: CC_EDITOR && function (data) {
            return cc.deserialize(data);
        },

        /**
         * !#en Indicates whether its dependent raw assets can support deferred load if the owner scene (or prefab) is marked as `asyncLoadAssets`.
         * !#zh 当场景或 Prefab 被标记为 `asyncLoadAssets`，禁止延迟加载该资源所依赖的其它原始资源。
         *
         * @property {Boolean} preventDeferredLoadDependents
         * @default false
         * @static
         */
        preventDeferredLoadDependents: false,

        /**
         * !#en Indicates whether its native object should be preloaded from native url.
         * !#zh 禁止预加载原生对象。
         *
         * @property {Boolean} preventPreloadNativeObject
         * @default false
         * @static
         */
        preventPreloadNativeObject: false,

        _parseDepsFromJson (json) {
            var depends = [];
            parseDependRecursively(json, depends);
            return depends;
        },

        _parseNativeDepFromJson (json) {
            if (json._native) return { __isNative__: true, ext: json._native};
            return null;
        }

    },

    /**
     * !#en
     * Returns the asset's url.

     * The `Asset` object overrides the `toString()` method of the `Object` object.
     * For `Asset` objects, the `toString()` method returns a string representation of the object.
     * JavaScript calls the `toString()` method automatically when an asset is to be represented as a text value or when a texture is referred to in a string concatenation.
     * !#zh
     * 返回资源的 URL。
     * 
     * Asset 对象将会重写 Object 对象的 `toString()` 方法。
     * 对于 Asset 对象，`toString()` 方法返回该对象的字符串表示形式。
     * 当资源要表示为文本值时或在字符串连接时引用时，JavaScript 会自动调用 `toString()` 方法。
     * @method toString
     * @return {String}
     */
    toString () {
        return this.nativeUrl;
    },

    /**
     * !#en
     * Provide this method at the request of AssetDB.
     * !#zh
     * 应 AssetDB 要求提供这个方法。
     *
     * @method serialize
     * @return {String}
     * @private
     */
    serialize: CC_EDITOR && function () {
        return Editor.serialize(this);
    },

    /**
     * !#en
     * Create a new node using this asset in the scene.<br/>
     * If this type of asset dont have its corresponding node type, this method should be null.
     * !#zh
     * 使用该资源在场景中创建一个新节点。<br/>
     * 如果这类资源没有相应的节点类型，该方法应该是空的。
     *
     * @method createNode
     * @param {Function} callback
     * @param {String} callback.error - null or the error info
     * @param {Object} callback.node - the created node or null
     */
    createNode: null,

    /**
     * !#en
     * Set native file name for this asset.
     * !#zh
     * 为此资源设置原生文件名。
     * 
     * @seealso nativeUrl
     *
     * @method _setRawAsset
     * @param {String} filename
     * @param {Boolean} [inLibrary=true]
     * @private
     */
    _setRawAsset: function (filename, inLibrary) {
        if (inLibrary !== false) {
            this._native = filename || undefined;
        }
        else {
            this._native = '/' + filename;  // simply use '/' to tag location where is not in the library
        }
    },

    /**
<<<<<<< HEAD
     * !#zh
     * 引用的数量
     * 
     * !#en
     * The number of reference
     * 
     * @property refCount
     * @type {Number}
     */
    get refCount () {
        return this._ref;
    },

    /**
     * !#zh
     * 增加资源的引用
     * 
=======
>>>>>>> 2bb141fb
     * !#en
     * Add references of asset.
     * 
     * !#zh
     * 增加资源的引用。
     * 
     * @method addRef
     * 
     * @typescript
     * addRef(): void
     */
    addRef () {
        this._ref++;
    },

    /**
<<<<<<< HEAD
     * !#zh
     * 减少资源的引用并尝试自动释放
     * 
=======
>>>>>>> 2bb141fb
     * !#en
     * Reduce references of asset.
     * 
     * !#zh
     * 减少资源的引用。
     * 
     * @method decRef
     * 
     * @typescript
     * decRef(): void
     */
    decRef (autoRelease) {
        this._ref--;
        autoRelease !== false && cc.assetManager._releaseManager.tryRelease(this);
    }
});

function parseDependRecursively (data, out) {
    if (!data || typeof data !== 'object' || data.__id__) return;
    var uuid = data.__uuid__;
    if (Array.isArray(data)) {
        for (let i = 0, l = data.length; i < l; i++) {
            parseDependRecursively(data[i], out);
        }
    }
    else if (uuid) { 
        out.push(cc.assetManager.utils.decodeUuid(uuid));
    }
    else {
        for (var prop in data) {
            parseDependRecursively(data[prop], out);
        }
    }
}

module.exports = cc.Asset;<|MERGE_RESOLUTION|>--- conflicted
+++ resolved
@@ -273,7 +273,6 @@
     },
 
     /**
-<<<<<<< HEAD
      * !#zh
      * 引用的数量
      * 
@@ -291,13 +290,8 @@
      * !#zh
      * 增加资源的引用
      * 
-=======
->>>>>>> 2bb141fb
-     * !#en
-     * Add references of asset.
-     * 
-     * !#zh
-     * 增加资源的引用。
+     * !#en
+     * Add references of asset
      * 
      * @method addRef
      * 
@@ -309,19 +303,13 @@
     },
 
     /**
-<<<<<<< HEAD
-     * !#zh
-     * 减少资源的引用并尝试自动释放
-     * 
-=======
->>>>>>> 2bb141fb
      * !#en
      * Reduce references of asset.
      * 
      * !#zh
      * 减少资源的引用。
      * 
-     * @method decRef
+     * @method removeRef
      * 
      * @typescript
      * decRef(): void
