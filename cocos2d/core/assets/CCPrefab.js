/****************************************************************************
 Copyright (c) 2013-2016 Chukong Technologies Inc.

 http://www.cocos.com

 Permission is hereby granted, free of charge, to any person obtaining a copy
 of this software and associated engine source code (the "Software"), a limited,
  worldwide, royalty-free, non-assignable, revocable and  non-exclusive license
 to use Cocos Creator solely to develop games on your target platforms. You shall
  not use Cocos Creator software for developing other software or tools that's
  used for developing games. You are not granted to publish, distribute,
  sublicense, and/or sell copies of Cocos Creator.

 The software or tools in this License Agreement are licensed, not sold.
 Chukong Aipu reserves all rights not expressly granted to you.

 THE SOFTWARE IS PROVIDED "AS IS", WITHOUT WARRANTY OF ANY KIND, EXPRESS OR
 IMPLIED, INCLUDING BUT NOT LIMITED TO THE WARRANTIES OF MERCHANTABILITY,
 FITNESS FOR A PARTICULAR PURPOSE AND NONINFRINGEMENT. IN NO EVENT SHALL THE
 AUTHORS OR COPYRIGHT HOLDERS BE LIABLE FOR ANY CLAIM, DAMAGES OR OTHER
 LIABILITY, WHETHER IN AN ACTION OF CONTRACT, TORT OR OTHERWISE, ARISING FROM,
 OUT OF OR IN CONNECTION WITH THE SOFTWARE OR THE USE OR OTHER DEALINGS IN
 THE SOFTWARE.
 ****************************************************************************/

/**
 * !#zh
 * Prefab 创建实例所用的优化策略，配合 {{#crossLink "Prefab.optimizationPolicy"}}cc.Prefab#optimizationPolicy{{/crossLink}} 使用。
 * !#en
 * An enumeration used with the {{#crossLink "Prefab.optimizationPolicy"}}cc.Prefab#optimizationPolicy{{/crossLink}}
 * to specify how to optimize the instantiate operation.
 *
 * @enum Prefab.OptimizationPolicy
 * @since 1.8.0
 */
var OptimizationPolicy = cc.Enum({
    /**
     * !#zh
     * 根据创建次数自动调整优化策略。初次创建实例时，行为等同 SINGLE_INSTANCE，多次创建后将自动采用 MULTI_INSTANCE。
     * !#en
     * The optimization policy is automatically chosen based on the number of instantiations.
     * When you first create an instance, the behavior is the same as SINGLE_INSTANCE. MULTI_INSTANCE will be automatically used after multiple creation.
     * @property {Number} AUTO
     */
    AUTO: 0,
    /**
     * !#zh
     * 优化单次创建性能。<br>
     * 该选项会跳过针对这个 prefab 的代码生成优化操作。当该 prefab 加载后，一般只会创建一个实例时，请选择此项。
     * !#en
     * Optimize for single instance creation.<br>
     * This option skips code generation for this prefab.
     * When this prefab will usually create only one instances, please select this option.
     * @property {Number} SINGLE_INSTANCE
     */
    SINGLE_INSTANCE: 1,
    /**
     * !#zh
     * 优化多次创建性能。<br>
     * 该选项会启用针对这个 prefab 的代码生成优化操作。当该 prefab 加载后，一般会创建多个实例时，请选择此项。如果该 prefab 在场景中的节点启用了自动关联，并且在场景中有多份实例，也建议选择此项。
     * !#en
     * Optimize for creating instances multiple times.<br>
     * This option enables code generation for this prefab.
     * When this prefab will usually create multiple instances, please select this option.
     * It is also recommended to select this option if the prefab instance in the scene has Auto Sync enabled and there are multiple instances in the scene.
     * @property {Number} MULTI_INSTANCE
     */
    MULTI_INSTANCE: 2,
});

/**
 * !#en Class for prefab handling.
 * !#zh 预制资源类。
 * @class Prefab
 * @extends Asset
 */
var Prefab = cc.Class({
    name: 'cc.Prefab',
    extends: cc.Asset,
    ctor () {
        /**
         * Cache function to optimize instance creaton.
         * @property {Function} _createFunction
         * @private
         */
        this._createFunction = null;

        this._instantiatedTimes = 0;
    },

    properties: {
        /**
         * @property {Node} data - the main cc.Node in the prefab
         */
        data: null,

        /**
         * !#zh
         * 设置实例化这个 prefab 时所用的优化策略。根据使用情况设置为合适的值，能优化该 prefab 实例化所用的时间。
         * !#en
         * Indicates the optimization policy for instantiating this prefab.
         * Set to a suitable value based on usage, can optimize the time it takes to instantiate this prefab.
         *
         * @property {Prefab.OptimizationPolicy} optimizationPolicy
         * @default Prefab.OptimizationPolicy.AUTO
         * @since 1.8.0
         * @example
         * prefab.optimizationPolicy = cc.Prefab.OptimizationPolicy.MULTI_INSTANCE;
         */
        optimizationPolicy: OptimizationPolicy.AUTO,

        /**
         * !#en Indicates the raw assets of this prefab can be load after prefab loaded.
         * !#zh 指示该 Prefab 依赖的资源可否在 Prefab 加载后再延迟加载。
         * @property {Boolean} asyncLoadAssets
         * @default false
         */
        asyncLoadAssets: false,
    },

    statics: {
        OptimizationPolicy,
        OptimizationPolicyThreshold: 3,
    },

    createNode: CC_EDITOR && function (cb) {
        var node = cc.instantiate(this);
        node.name = this.name;
        cb(null, node);
    },

    /**
     * Dynamically translation prefab data into minimized code.<br/>
     * This method will be called automatically before the first time the prefab being instantiated,
     * but you can re-call to refresh the create function once you modified the original prefab data in script.
     * @method compileCreateFunction
     */
    compileCreateFunction: function () {
        var jit = require('../platform/instantiate-jit');
        this._createFunction = jit.compile(this.data);
    },

    // just instantiate, will not initialize the Node, this will be called during Node's initialization.
    // @param {Node} [rootToRedirect] - specify an instantiated prefabRoot that all references to prefabRoot in prefab
    //                                  will redirect to
    _doInstantiate: function (rootToRedirect) {
        if (this.data._prefab) {
            // prefab asset is always synced
            this.data._prefab._synced = true;
        }
        else {
            // temp guard code
            cc.warnID(3700);
        }
        if (!this._createFunction) {
            this.compileCreateFunction();
        }
        return this._createFunction(rootToRedirect);  // this.data._instantiate();
    },

    _instantiate: function () {
<<<<<<< HEAD
        var node, useJit = false;
        if (cc.supportJit) {
            if (this.optimizationPolicy === OptimizationPolicy.SINGLE_INSTANCE) {
                useJit = false;
            }
            else if (this.optimizationPolicy === OptimizationPolicy.MULTI_INSTANCE) {
                useJit = true;
            }
            else {
                // auto
                useJit = (this._instantiatedTimes + 1) >= Prefab.OptimizationPolicyThreshold;
            }
        }
        if (useJit) {
=======
        var node;
        if (CC_SUPPORT_JIT) {
>>>>>>> df36e5dc
            // instantiate node
            node = this._doInstantiate();
            // initialize node
            this.data._instantiate(node);
        }
        else {
            // prefab asset is always synced
            this.data._prefab._synced = true;
            // instantiate node
            node = this.data._instantiate();
        }
        ++this._instantiatedTimes;

        // link prefab in editor
        if (CC_EDITOR || CC_TEST) {
            // This operation is not necessary, but some old prefab asset may not contain complete data.
            _Scene.PrefabUtils.linkPrefab(this, node);
        }
        return node;
    }
});

cc.Prefab = module.exports = Prefab;
cc.js.obsolete(cc, 'cc._Prefab', 'Prefab');<|MERGE_RESOLUTION|>--- conflicted
+++ resolved
@@ -159,9 +159,8 @@
     },
 
     _instantiate: function () {
-<<<<<<< HEAD
         var node, useJit = false;
-        if (cc.supportJit) {
+        if (CC_SUPPORT_JIT) {
             if (this.optimizationPolicy === OptimizationPolicy.SINGLE_INSTANCE) {
                 useJit = false;
             }
@@ -174,10 +173,6 @@
             }
         }
         if (useJit) {
-=======
-        var node;
-        if (CC_SUPPORT_JIT) {
->>>>>>> df36e5dc
             // instantiate node
             node = this._doInstantiate();
             // initialize node
