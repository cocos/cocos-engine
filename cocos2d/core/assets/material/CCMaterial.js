--- conflicted
+++ resolved
@@ -44,11 +44,8 @@
     extends: Asset,
 
     ctor () {
-<<<<<<< HEAD
         this.loaded = false;
-=======
         this._manualHash = false;
->>>>>>> ebf0d5f6
         this._dirty = true;
         this._effect = null;
         this._owner = null;
