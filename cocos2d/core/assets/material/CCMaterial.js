--- conflicted
+++ resolved
@@ -134,12 +134,8 @@
      * @param {Material} mat
      */
     copy (mat) {
-<<<<<<< HEAD
-        this.effectAsset = mat.effectAsset;
-=======
         this._effect = mat.effect.clone();
         this._effectAsset = mat._effectAsset;
->>>>>>> f9bb31c7
 
         for (let name in mat._defines) {
             this.define(name, mat._defines[name]);
