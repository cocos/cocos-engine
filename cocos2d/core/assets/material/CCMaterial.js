/****************************************************************************
 Copyright (c) 2017-2018 Xiamen Yaji Software Co., Ltd.

 http://www.cocos.com

 Permission is hereby granted, free of charge, to any person obtaining a copy
 of this software and associated engine source code (the "Software"), a limited,
  worldwide, royalty-free, non-assignable, revocable and non-exclusive license
 to use Cocos Creator solely to develop games on your target platforms. You shall
  not use Cocos Creator software for developing other software or tools that's
  used for developing games. You are not granted to publish, distribute,
  sublicense, and/or sell copies of Cocos Creator.

 The software or tools in this License Agreement are licensed, not sold.
 Xiamen Yaji Software Co., Ltd. reserves all rights not expressly granted to you.

 THE SOFTWARE IS PROVIDED "AS IS", WITHOUT WARRANTY OF ANY KIND, EXPRESS OR
 IMPLIED, INCLUDING BUT NOT LIMITED TO THE WARRANTIES OF MERCHANTABILITY,
 FITNESS FOR A PARTICULAR PURPOSE AND NONINFRINGEMENT. IN NO EVENT SHALL THE
 AUTHORS OR COPYRIGHT HOLDERS BE LIABLE FOR ANY CLAIM, DAMAGES OR OTHER
 LIABILITY, WHETHER IN AN ACTION OF CONTRACT, TORT OR OTHERWISE, ARISING FROM,
 OUT OF OR IN CONNECTION WITH THE SOFTWARE OR THE USE OR OTHER DEALINGS IN
 THE SOFTWARE.
 ****************************************************************************/

const Asset = require('../CCAsset');
const Texture = require('../CCTexture2D');
const PixelFormat = Texture.PixelFormat;
const EffectAsset = require('../CCEffectAsset');
const textureUtil = require('../../utils/texture-util');

import murmurhash2 from '../../../renderer/murmurhash2_gc';
import utils from './utils';
import materialPool from './material-pool';

/**
 * !#en Material Asset.
 * !#zh 材质资源类。
 * @class Material
 * @extends Asset
 */
let Material = cc.Class({
    name: 'cc.Material',
    extends: Asset,

    ctor () {
        this._manualHash = false;
        this._dirty = true;
        this._effect = null;
        this._owner = null;
        this._hash = 0;
    },

    properties: {
        _effectAsset: {
            type: EffectAsset,
            default: null,
        },
        _defines: {
            default: {},
            type: Object
        },
        _props: {
            default: {},
            type: Object
        },

        effectName: CC_EDITOR ? {
            get () {
                return this._effectAsset.name;
            },
            set (val) {
                let effectAsset = cc.AssetLibrary.getBuiltin('effect', val);
                if (!effectAsset) {
                    Editor.warn(`no effect named '${val}' found`);
                    return;
                }
                this.effectAsset = effectAsset;
            }
        } : undefined,

        effectAsset: {
            get () {
                return this._effectAsset;
            },
            set (asset) {
                if (cc.game.renderType === cc.game.RENDER_TYPE_CANVAS) {
                    return;
                }

                this._effectAsset = asset;
                if (!asset) {
                    cc.error('Can not set an empty effect asset.');
                    return;
                }
                this._effect = this._effectAsset.getInstantiatedEffect();;
            }
        },

        effect: {
            get () {
                return this._effect;
            }
        },

        owner: {
            get () {
                return this._owner;
            }
        }
    },

    statics: {
        getBuiltinMaterial (name) {
            return cc.AssetLibrary.getBuiltin('material', 'builtin-' + name);
        },
        getInstantiatedBuiltinMaterial (name, renderComponent) {
            let builtinMaterial = this.getBuiltinMaterial(name);
            return Material.getInstantiatedMaterial(builtinMaterial, renderComponent);
        },
        getInstantiatedMaterial (mat, renderComponent) {
            if (mat._owner === renderComponent) {
                return mat;
            }
            else {
                return materialPool.get(mat, renderComponent);
            }
        }
    },

    /**
     *
     * @param {Material} mat
     */
    copy (mat) {
        this._effect = mat.effect.clone();
<<<<<<< HEAD
=======
        this._effectAsset = mat._effectAsset;
>>>>>>> 9fa56bc5

        for (let name in mat._defines) {
            this.define(name, mat._defines[name]);
        }

        for (let name in mat._props) {
            this.setProperty(name, mat._props[name]);
        }
    },

    /**
     *
     * @param {string} name
     * @param {Object} val
     */
    setProperty (name, val, force) {
        if (this._props[name] === val && !force) return;
        this._props[name] = val;
        this._dirty = true;

        if (this._effect) {
            if (val instanceof Texture) {

                let format = val.getPixelFormat();
                if (format === PixelFormat.RGBA_ETC1 ||
                    format === PixelFormat.RGB_A_PVRTC_4BPPV1 ||
                    format === PixelFormat.RGB_A_PVRTC_2BPPV1) {
                    this.define('CC_USE_ALPHA_ATLAS_' + name.toUpperCase(), true);
                }

                function loaded () {
                    this._effect.setProperty(name, val);
                }

                if (!val.loaded) {
                    val.once('load', loaded, this);
                    textureUtil.postLoadTexture(val);
                }
                else {
                    this._effect.setProperty(name, val);
                }

            }
            else {
                this._effect.setProperty(name, val);
            }
        }
    },

    getProperty (name) {
        return this._props[name];
    },

    /**
     *
     * @param {string} name
     * @param {Boolean|Number} val
     */
    define (name, val, force) {
        if (this._defines[name] === val && !force) return;
        this._defines[name] = val;
        this._dirty = true;

        if (this._effect) {
            this._effect.define(name, val);
        }
    },

    getDefine (name) {
        return this._defines[name];
    },

    setDirty (dirty) {
        this._dirty = dirty;
    },

    updateHash (hash) {
        if (hash === undefined || hash === null) {
            hash = this.computeHash();
        } else {
            this._manualHash = true;
        }
        this._dirty = false;
        this._hash = hash;
        if (this._effect) {
            this._effect.updateHash(this._hash);
        }
    },

    computeHash () {
        let effect = this._effect;
        let hashStr = '';
        if (effect) {
            hashStr += utils.serializeDefines(effect._defines);
            hashStr += utils.serializeTechniques(effect._techniques);
            hashStr += utils.serializeUniforms(effect._properties);
        }
        return murmurhash2(hashStr, 666);
    },

    getHash () {
        if (!this._dirty) return this._hash;
        
        if (!this._manualHash) {
            this.updateHash();
        }

        this._dirty = false;
        return this._hash;
    },

    onLoad () {
        this.effectAsset = this._effectAsset;
        if (!this._effect) return;

        for (let def in this._defines) {
            this.define(def, this._defines[def], true);
        }
        for (let prop in this._props) {
            this.setProperty(prop, this._props[prop], true);
        }
    },
});

module.exports = cc.Material = Material;<|MERGE_RESOLUTION|>--- conflicted
+++ resolved
@@ -134,10 +134,7 @@
      */
     copy (mat) {
         this._effect = mat.effect.clone();
-<<<<<<< HEAD
-=======
         this._effectAsset = mat._effectAsset;
->>>>>>> 9fa56bc5
 
         for (let name in mat._defines) {
             this.define(name, mat._defines[name]);
