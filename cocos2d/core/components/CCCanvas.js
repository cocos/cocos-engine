--- conflicted
+++ resolved
@@ -176,22 +176,12 @@
             cc.director.on(cc.Director.EVENT_AFTER_UPDATE, this._fitDesignResolution, this);
             cc.engine.on('design-resolution-changed', this._fitDesignResolution, this);
         }
-
-<<<<<<< HEAD
-        this.applySettings();
-        CC_EDITOR && this._fitDesignResolution();
     },
 
     start () {
         if (!Camera.main && cc.game.renderType !== cc.game.RENDER_TYPE_CANVAS) {
             // Create default Main Camera
             let cameraNode = new cc.Node('Main Camera');
-=======
-        // Camera could be removed in canvas render mode
-        let cameraNode = cc.find('Main Camera', this.node);
-        if (!cameraNode) {
-            cameraNode = new cc.Node('Main Camera');
->>>>>>> 2fda22be
             cameraNode.parent = this.node;
             cameraNode.setSiblingIndex(0);
 
