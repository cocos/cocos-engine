/****************************************************************************
 Copyright (c) 2013-2016 Chukong Technologies Inc.

 http://www.cocos.com

 Permission is hereby granted, free of charge, to any person obtaining a copy
 of this software and associated engine source code (the "Software"), a limited,
  worldwide, royalty-free, non-assignable, revocable and  non-exclusive license
 to use Cocos Creator solely to develop games on your target platforms. You shall
  not use Cocos Creator software for developing other software or tools that's
  used for developing games. You are not granted to publish, distribute,
  sublicense, and/or sell copies of Cocos Creator.

 The software or tools in this License Agreement are licensed, not sold.
 Chukong Aipu reserves all rights not expressly granted to you.

 THE SOFTWARE IS PROVIDED "AS IS", WITHOUT WARRANTY OF ANY KIND, EXPRESS OR
 IMPLIED, INCLUDING BUT NOT LIMITED TO THE WARRANTIES OF MERCHANTABILITY,
 FITNESS FOR A PARTICULAR PURPOSE AND NONINFRINGEMENT. IN NO EVENT SHALL THE
 AUTHORS OR COPYRIGHT HOLDERS BE LIABLE FOR ANY CLAIM, DAMAGES OR OTHER
 LIABILITY, WHETHER IN AN ACTION OF CONTRACT, TORT OR OTHERWISE, ARISING FROM,
 OUT OF OR IN CONNECTION WITH THE SOFTWARE OR THE USE OR OTHER DEALINGS IN
 THE SOFTWARE.
 ****************************************************************************/

/**
 * !#en Audio Source.
 * !#zh 音频源组件，能对音频剪辑。
 * @class AudioSource
 * @extends Component
 */

// todo jsb 中无法针对单独的音效对象进行设置（如音量大小等）

var audioEngine = cc.audioEngine;

var AudioSource = cc.Class({
    name: 'cc.AudioSource',
    extends: require('./CCComponent'),

    editor: CC_EDITOR && {
        menu: 'i18n:MAIN_MENU.component.others/AudioSource',
        help: 'i18n:COMPONENT.help_url.audiosource',
    },

    ctor: function () {
        this.audio = null;
    },

    properties: {
        _clip: {
            default: '',
            url: cc.AudioClip
        },
        _volume: 1,
        _mute: false,
        _loop: false,

        /**
         * !#en Is the audio source playing (Read Only).
         * !#zh 该音频剪辑是否正播放（只读）。
         * @property isPlaying
         * @type {Boolean}
         * @readOnly
         * @default false
         */
        isPlaying: {
            get: function () {
                return (!CC_JSB && this.audio && this.audio.getPlaying());
            },
            visible: false
        },

        /**
         * !#en The clip of the audio source.
         * !#zh 默认要播放的音频剪辑。
         * @property clip
         * @type {AudioClip}
         * @default 1
         */
        clip: {
            get: function () {
                return this._clip;
            },
            set: function (value) {
                this._clip = value;
            },
            url: cc.AudioClip,
            tooltip: 'i18n:COMPONENT.audio.clip',
            animatable: false
        },

        /**
         * !#en The volume of the audio source.
         * !#zh 音频源的音量（0.0 ~ 1.0）。
         * @property volume
         * @type {Number}
         * @default 1
         */
        volume: {
            get: function () {
                return this._volume;
            },
            set: function (value) {
                this._volume = value;
                if (this.audio) {
                    if (CC_JSB) {
                        cc.audioEngine.setEffectsVolume(value);
                    }
                    else {
                        this.audio.setVolume(value);
                    }
                }
            },
            tooltip: 'i18n:COMPONENT.audio.volume'
        },

        /**
         * !#en Is the audio source mute?
         * !#zh 是否静音音频源。Mute 是设置音量为 0，取消静音是恢复原来的音量。
         * @property mute
         * @type {Boolean}
         * @default false
         */
        mute: {
            get: function () {
                return this._mute;
            },
            set: function (value) {
                this._mute = value;
                if (this.audio) {
                    if (this._mute) {
                        if (CC_JSB) {
                            cc.audioEngine.setEffectsVolume(0);
                        }
                        else {
                            this.audio.setVolume(0);
                        }
                    }
                    else {
                        if (CC_JSB) {
                            cc.audioEngine.setEffectsVolume(this._volume);
                        }
                        else {
                            this.audio.setVolume(this._volume);
                        }
                    }
                }
            },
            animatable: false,
            tooltip: 'i18n:COMPONENT.audio.mute',
        },

        /**
         * !#en Is the audio source looping?
         * !#zh 音频源是否循环播放？
         * @property loop
         * @type {Boolean}
         * @default false
         */
        loop: {
            get: function () {
                return this._loop;
            },
            set: function (value) {
                this._loop = value;
                if (this.audio) this.audio.loop = this._loop;
            },
            animatable: false,
            tooltip: 'i18n:COMPONENT.audio.loop'
        },

        /**
         * !#en If set to true, the audio source will automatically start playing on onLoad.
         * !#zh 如果设置为true，音频源将在 onLoad 时自动播放。
         * @property playOnLoad
         * @type {Boolean}
         * @default true
         */
        playOnLoad: {
            default: false,
            tooltip: 'i18n:COMPONENT.audio.play_on_load',
            animatable: false
        }
    },

    onEnable: function () {
        if ( this.playOnLoad ) {
            this.play();
        }
    },

    onDisable: function () {
        this.stop();
    },

    onDestroy: function () {
        this.stop();
    },

    /**
     * !#en Plays the clip.
     * !#zh 播放音频剪辑。
     * @method play
     */
    play: function () {
        if ( this._clip ) {
            var volume = this._mute ? 0 : this._volume;
<<<<<<< HEAD
            if (CC_JSB) {
=======
            if (cc.sys.isNative) {
                audioEngine.setEffectsVolume(volume);
>>>>>>> d4f1eb6f
                audioEngine.playEffect(this._clip, this._loop);
            }
            else {
                this.audio = audioEngine.playEffect(this._clip, this._loop);
                if (this.audio)
                    this.audio.setVolume(volume);
            }
        }
    },

    /**
     * !#en Stops the clip.
     * !#zh 停止当前音频剪辑。
     * @method stop
     */
    stop: function () {
        if ( this.audio ) cc.audioEngine.stopEffect(this.audio);
    },

    /**
     * !#en Pause the clip.
     * !#zh 暂停当前音频剪辑。
     * @method pause
     */
    pause: function () {
        if ( this.audio ) cc.audioEngine.pauseEffect(this.audio);
    },

    /**
     * !#en Resume the clip.
     * !#zh 恢复播放。
     * @method resume
     */
    resume: function () {
        if ( this.audio ) cc.audioEngine.resumeEffect(this.audio);
    },

    /**
     * !#en Rewind playing music.
     * !#zh 从头开始播放。
     * @method rewind
     */
    rewind: function(){
        if ( this.audio ) {
            cc.audioEngine.stopEffect(this.audio);
            cc.audioEngine.playEffect(this.audio);
        }
    },

});

cc.AudioSource = module.exports = AudioSource;<|MERGE_RESOLUTION|>--- conflicted
+++ resolved
@@ -206,12 +206,8 @@
     play: function () {
         if ( this._clip ) {
             var volume = this._mute ? 0 : this._volume;
-<<<<<<< HEAD
-            if (CC_JSB) {
-=======
             if (cc.sys.isNative) {
                 audioEngine.setEffectsVolume(volume);
->>>>>>> d4f1eb6f
                 audioEngine.playEffect(this._clip, this._loop);
             }
             else {
