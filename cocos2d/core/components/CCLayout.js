--- conflicted
+++ resolved
@@ -416,11 +416,7 @@
     onEnable: function () {
         this._addEventListeners();
 
-<<<<<<< HEAD
-        if(this.node.getContentSize().equals(cc.size(0, 0))) {
-=======
-        if (cc.sizeEqualToSize(this.node.getContentSize(), cc.size(0, 0))) {
->>>>>>> 112f8a4e
+        if (this.node.getContentSize().equals(cc.size(0, 0))) {
             this.node.setContentSize(this._layoutSize);
         }
 
@@ -461,36 +457,22 @@
 
     _addChildrenEventListeners: function () {
         var children = this.node.children;
-<<<<<<< HEAD
-        children.forEach(function (child) {
+        for (var i = 0; i < children.length; ++i) {
+            var child = children[i];
             child.on(NodeEvent.SIZE_CHANGED, this._doLayoutDirty, this);
             child.on(NodeEvent.POSITION_CHANGED, this._doLayoutDirty, this);
             child.on(NodeEvent.ANCHOR_CHANGED, this._doLayoutDirty, this);
-=======
+            child.on('active-in-hierarchy-changed', this._doLayoutDirty, this);
+        }
+    },
+
+    _removeChildrenEventListeners: function () {
+        var children = this.node.children;
         for (var i = 0; i < children.length; ++i) {
             var child = children[i];
-            child.on('size-changed', this._doLayoutDirty, this);
-            child.on('position-changed', this._doLayoutDirty, this);
-            child.on('anchor-changed', this._doLayoutDirty, this);
->>>>>>> 112f8a4e
-            child.on('active-in-hierarchy-changed', this._doLayoutDirty, this);
-        }
-    },
-
-    _removeChildrenEventListeners: function () {
-        var children = this.node.children;
-<<<<<<< HEAD
-        children.forEach(function (child) {
             child.off(NodeEvent.SIZE_CHANGED, this._doLayoutDirty, this);
             child.off(NodeEvent.POSITION_CHANGED, this._doLayoutDirty, this);
             child.off(NodeEvent.ANCHOR_CHANGED, this._doLayoutDirty, this);
-=======
-        for (var i = 0; i < children.length; ++i) {
-            var child = children[i];
-            child.off('size-changed', this._doLayoutDirty, this);
-            child.off('position-changed', this._doLayoutDirty, this);
-            child.off('anchor-changed', this._doLayoutDirty, this);
->>>>>>> 112f8a4e
             child.off('active-in-hierarchy-changed', this._doLayoutDirty, this);
         }
     },
@@ -607,21 +589,13 @@
                         secondMaxHeight = childBoundingBoxHeight;
                         tempMaxHeight = 0;
                     }
-<<<<<<< HEAD
-                    nextX = leftBoundaryOfLayout + sign * (paddingX  + anchorX * childBoundingBoxWidth);
-=======
                     nextX = leftBoundaryOfLayout + sign * (paddingX + anchorX * child.width);
->>>>>>> 112f8a4e
                     row++;
                 }
             }
 
             var finalPositionY = fnPositionY(child, rowMaxHeight, row);
-<<<<<<< HEAD
-            if(baseWidth >= (childBoundingBoxWidth + this.paddingLeft + this.paddingRight)) {
-=======
             if (baseWidth >= (child.width + this.paddingLeft + this.paddingRight)) {
->>>>>>> 112f8a4e
                 if (applyChildren) {
                     child.setPosition(cc.v2(nextX, finalPositionY));
                 }
@@ -661,15 +635,9 @@
                 var child = children[i];
                 if (child.activeInHierarchy) {
                     activeChildCount++;
-                    newHeight += child.height;
-                }
-<<<<<<< HEAD
-                activeChildCount++;
-                newHeight += child.height * child.scaleY;
-            });
-=======
-            }
->>>>>>> 112f8a4e
+                    newHeight += child.height * child.scaleY;
+                }
+            }
 
             newHeight += (activeChildCount - 1) * this.spacingY + this.paddingBottom + this.paddingTop;
         }
@@ -810,26 +778,14 @@
 
         var allChildrenBoundingBox = null;
 
-<<<<<<< HEAD
-        children.forEach(function(child){
-            if (!child.activeInHierarchy) {
-                return;
-            }
-
-            if(!allChildrenBoundingBox){
-                allChildrenBoundingBox = child.getBoundingBoxToWorld();
-            } else {
-                allChildrenBoundingBox.union(allChildrenBoundingBox, child.getBoundingBoxToWorld());
-=======
         for (var i = 0; i < children.length; ++i) {
             var child = children[i];
             if (child.activeInHierarchy) {
                 if (!allChildrenBoundingBox) {
                     allChildrenBoundingBox = child.getBoundingBoxToWorld();
                 } else {
-                    allChildrenBoundingBox = cc.rectUnion(allChildrenBoundingBox, child.getBoundingBoxToWorld());
-                }
->>>>>>> 112f8a4e
+                    allChildrenBoundingBox.union(allChildrenBoundingBox, child.getBoundingBoxToWorld());
+                }
             }
         }
 
@@ -866,13 +822,8 @@
             paddingY = this.paddingTop;
         }
 
-<<<<<<< HEAD
-        var fnPositionY = function(child, topOffset, row) {
-            return bottomBoundaryOfLayout + sign * (topOffset + child.anchorY * child.height *child.scaleY + paddingY + row * this.spacingY);
-=======
         var fnPositionY = function (child, topOffset, row) {
-            return bottomBoundaryOfLayout + sign * (topOffset + child.anchorY * child.height + paddingY + row * this.spacingY);
->>>>>>> 112f8a4e
+            return bottomBoundaryOfLayout + sign * (topOffset + child.anchorY * child.height * child.scaleY + paddingY + row * this.spacingY);
         }.bind(this);
 
 
@@ -912,13 +863,8 @@
             paddingX = this.paddingRight;
         }
 
-<<<<<<< HEAD
-        var fnPositionX = function(child, leftOffset, column) {
+        var fnPositionX = function (child, leftOffset, column) {
             return leftBoundaryOfLayout + sign * (leftOffset + child.anchorX * child.width * child.scaleX + paddingX + column * this.spacingX);
-=======
-        var fnPositionX = function (child, leftOffset, column) {
-            return leftBoundaryOfLayout + sign * (leftOffset + child.anchorX * child.width + paddingX + column * this.spacingX);
->>>>>>> 112f8a4e
         }.bind(this);
 
         var newWidth = 0;
@@ -966,15 +912,9 @@
                 var child = children[i];
                 if (child.activeInHierarchy) {
                     activeChildCount++;
-                    newWidth += child.width;
-                }
-<<<<<<< HEAD
-                activeChildCount++;
-                newWidth += child.width * child.scaleX;
-            });
-=======
-            }
->>>>>>> 112f8a4e
+                    newWidth += child.width * child.scaleX;
+                }
+            }
             newWidth += (activeChildCount - 1) * this.spacingX + this.paddingLeft + this.paddingRight;
         }
         else {
