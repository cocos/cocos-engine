/****************************************************************************
 Copyright (c) 2013-2016 Chukong Technologies Inc.
 Copyright (c) 2017-2018 Xiamen Yaji Software Co., Ltd.

 https://www.cocos.com/

 Permission is hereby granted, free of charge, to any person obtaining a copy
 of this software and associated engine source code (the "Software"), a limited,
  worldwide, royalty-free, non-assignable, revocable and non-exclusive license
 to use Cocos Creator solely to develop games on your target platforms. You shall
  not use Cocos Creator software for developing other software or tools that's
  used for developing games. You are not granted to publish, distribute,
  sublicense, and/or sell copies of Cocos Creator.

 The software or tools in this License Agreement are licensed, not sold.
 Xiamen Yaji Software Co., Ltd. reserves all rights not expressly granted to you.

 THE SOFTWARE IS PROVIDED "AS IS", WITHOUT WARRANTY OF ANY KIND, EXPRESS OR
 IMPLIED, INCLUDING BUT NOT LIMITED TO THE WARRANTIES OF MERCHANTABILITY,
 FITNESS FOR A PARTICULAR PURPOSE AND NONINFRINGEMENT. IN NO EVENT SHALL THE
 AUTHORS OR COPYRIGHT HOLDERS BE LIABLE FOR ANY CLAIM, DAMAGES OR OTHER
 LIABILITY, WHETHER IN AN ACTION OF CONTRACT, TORT OR OTHERWISE, ARISING FROM,
 OUT OF OR IN CONNECTION WITH THE SOFTWARE OR THE USE OR OTHER DEALINGS IN
 THE SOFTWARE.
 ****************************************************************************/

const misc = require('../utils/misc');
const NodeEvent = require('../CCNode').EventType;
const RenderComponent = require('./CCRenderComponent');
const RenderFlow = require('../renderer/render-flow');
const dynamicAtlasManager = require('../renderer/utils/dynamic-atlas/manager');

const Material = require('../assets/material/CCMaterial');

/**
 * !#en Enum for sprite type.
 * !#zh Sprite 类型
 * @enum Sprite.Type
 */
var SpriteType = cc.Enum({
    /**
     * !#en The simple type.
     * !#zh 普通类型
     * @property {Number} SIMPLE
     */
    SIMPLE: 0,
    /**
     * !#en The sliced type.
     * !#zh 切片（九宫格）类型
     * @property {Number} SLICED
     */
    SLICED: 1,
    /**
     * !#en The tiled type.
     * !#zh 平铺类型
     * @property {Number} TILED
     */
    TILED: 2,
    /**
     * !#en The filled type.
     * !#zh 填充类型
     * @property {Number} FILLED
     */
    FILLED: 3,
    /**
     * !#en The mesh type.
     * !#zh 以 Mesh 三角形组成的类型
     * @property {Number} MESH
     */
    MESH: 4
});

/**
 * !#en Enum for fill type.
 * !#zh 填充类型
 * @enum Sprite.FillType
 */
var FillType = cc.Enum({
    /**
     * !#en The horizontal fill.
     * !#zh 水平方向填充
     * @property {Number} HORIZONTAL
     */
    HORIZONTAL: 0,
    /**
     * !#en The vertical fill.
     * !#zh 垂直方向填充
     * @property {Number} VERTICAL
     */
    VERTICAL: 1,
    /**
     * !#en The radial fill.
     * !#zh 径向填充
     * @property {Number} RADIAL
     */
    RADIAL:2,
});

/**
 * !#en Sprite Size can track trimmed size, raw size or none.
 * !#zh 精灵尺寸调整模式
 * @enum Sprite.SizeMode
 */
var SizeMode = cc.Enum({
    /**
     * !#en Use the customized node size.
     * !#zh 使用节点预设的尺寸
     * @property {Number} CUSTOM
     */
    CUSTOM: 0,
    /**
     * !#en Match the trimmed size of the sprite frame automatically.
     * !#zh 自动适配为精灵裁剪后的尺寸
     * @property {Number} TRIMMED
     */
    TRIMMED: 1,
    /**
     * !#en Match the raw size of the sprite frame automatically.
     * !#zh 自动适配为精灵原图尺寸
     * @property {Number} RAW
     */
    RAW: 2
});
/**
 * !#en Sprite state can choice the normal or grayscale.
 * !#zh 精灵颜色通道模式。
 * @enum Sprite.State
 */
var State = cc.Enum({
    /**
     * !#en The normal state
     * !#zh 正常状态
     * @property {Number} NORMAL
     */
    NORMAL: 0,
    /**
     * !#en The gray state, all color will be modified to grayscale value.
     * !#zh 灰色状态，所有颜色会被转换成灰度值
     * @property {Number} GRAY
     */
    GRAY: 1
});

/**
 * !#en Renders a sprite in the scene.
 * !#zh 该组件用于在场景中渲染精灵。
 * @class Sprite
 * @extends RenderComponent
 * @example
 *  // Create a new node and add sprite components.
 *  var node = new cc.Node("New Sprite");
 *  var sprite = node.addComponent(cc.Sprite);
 *  node.parent = this.node;
 */
var Sprite = cc.Class({
    name: 'cc.Sprite',
    extends: RenderComponent,

    ctor () {
<<<<<<< HEAD
        this._assembler = null;
        this._renderData = null;
=======
>>>>>>> f3824926
        this._graySpriteMaterial = null;
        this._spriteMaterial = null;
    },

    editor: CC_EDITOR && {
        menu: 'i18n:MAIN_MENU.component.renderers/Sprite',
        help: 'i18n:COMPONENT.help_url.sprite',
        inspector: 'packages://inspector/inspectors/comps/sprite.js',
    },

    properties: {
        _spriteFrame: {
            default: null,
            type: cc.SpriteFrame
        },
        _type: SpriteType.SIMPLE,
        _sizeMode: SizeMode.TRIMMED,
        _fillType: 0,
        _fillCenter: cc.v2(0,0),
        _fillStart: 0,
        _fillRange: 0,
        _isTrimmedMode: true,
        _state: 0,
        _atlas: {
            default: null,
            type: cc.SpriteAtlas,
            tooltip: CC_DEV && 'i18n:COMPONENT.sprite.atlas',
            editorOnly: true,
            visible: true,
            animatable: false
        },

        /**
         * !#en The sprite frame of the sprite.
         * !#zh 精灵的精灵帧
         * @property spriteFrame
         * @type {SpriteFrame}
         * @example
         * sprite.spriteFrame = newSpriteFrame;
         */
        spriteFrame: {
            get: function () {
                return this._spriteFrame;
            },
            set: function (value, force) {
                var lastSprite = this._spriteFrame;
                if (CC_EDITOR) {
                    if (!force && ((lastSprite && lastSprite._uuid) === (value && value._uuid))) {
                        return;
                    }
                }
                else {
                    if (lastSprite === value) {
                        return;
                    }
                }
                this._spriteFrame = value;
                // render & update render data flag will be triggered while applying new sprite frame
                this.markForUpdateRenderData(false);
                this._applySpriteFrame(lastSprite);
                if (CC_EDITOR) {
                    this.node.emit('spriteframe-changed', this);
                }
            },
            type: cc.SpriteFrame,
        },

        /**
         * !#en The sprite render type.
         * !#zh 精灵渲染类型
         * @property type
         * @type {Sprite.Type}
         * @example
         * sprite.type = cc.Sprite.Type.SIMPLE;
         */
        type: {
            get: function () {
                return this._type;
            },
            set: function (value) {
                if (this._type !== value) {
                    this.destroyRenderData(this._renderData);
                    this._renderData = null;
                    this._type = value;
                    this._updateAssembler();
                }
            },
            type: SpriteType,
            animatable: false,
            tooltip: CC_DEV && 'i18n:COMPONENT.sprite.type',
        },

        /**
         * !#en
         * The fill type, This will only have any effect if the "type" is set to “cc.Sprite.Type.FILLED”.
         * !#zh
         * 精灵填充类型，仅渲染类型设置为 cc.Sprite.Type.FILLED 时有效。
         * @property fillType
         * @type {Sprite.FillType}
         * @example
         * sprite.fillType = cc.Sprite.FillType.HORIZONTAL;
         */
        fillType : {
            get: function () {
                return this._fillType;
            },
            set: function(value) {
                if (value !== this._fillType) {
                    if (value === FillType.RADIAL || this._fillType === FillType.RADIAL) {
                        this.destroyRenderData(this._renderData);
                        this._renderData = null;
                    }
                    else if (this._renderData) {
                        this.setVertsDirty();
                        this.markForUpdateRenderData(true);
                    }
                    this._fillType = value;
                    this._updateAssembler();
                }
            },
            type: FillType,
            tooltip: CC_DEV && 'i18n:COMPONENT.sprite.fill_type'
        },

        /**
         * !#en
         * The fill Center, This will only have any effect if the "type" is set to “cc.Sprite.Type.FILLED”.
         * !#zh
         * 填充中心点，仅渲染类型设置为 cc.Sprite.Type.FILLED 时有效。
         * @property fillCenter
         * @type {Vec2}
         * @example
         * sprite.fillCenter = new cc.Vec2(0, 0);
         */
        fillCenter: {
            get: function() {
                return this._fillCenter;
            },
            set: function(value) {
                this._fillCenter.x = value.x;
                this._fillCenter.y = value.y;
                if (this._type === SpriteType.FILLED && this._renderData) {
                    this.setVertsDirty();
                    this.markForUpdateRenderData(true);
                }
            },
            tooltip: CC_DEV && 'i18n:COMPONENT.sprite.fill_center',
        },

        /**
         * !#en
         * The fill Start, This will only have any effect if the "type" is set to “cc.Sprite.Type.FILLED”.
         * !#zh
         * 填充起始点，仅渲染类型设置为 cc.Sprite.Type.FILLED 时有效。
         * @property fillStart
         * @type {Number}
         * @example
         * // -1 To 1 between the numbers
         * sprite.fillStart = 0.5;
         */
        fillStart: {
            get: function() {
                return this._fillStart;
            },
            set: function(value) {
                this._fillStart = misc.clampf(value, -1, 1);
                if (this._type === SpriteType.FILLED && this._renderData) {
                    this.setVertsDirty();
                    this.markForUpdateRenderData(true);
                }
            },
            tooltip: CC_DEV && 'i18n:COMPONENT.sprite.fill_start'
        },

        /**
         * !#en
         * The fill Range, This will only have any effect if the "type" is set to “cc.Sprite.Type.FILLED”.
         * !#zh
         * 填充范围，仅渲染类型设置为 cc.Sprite.Type.FILLED 时有效。
         * @property fillRange
         * @type {Number}
         * @example
         * // -1 To 1 between the numbers
         * sprite.fillRange = 1;
         */
        fillRange: {
            get: function() {
                return this._fillRange;
            },
            set: function(value) {
                this._fillRange = misc.clampf(value, -1, 1);
                if (this._type === SpriteType.FILLED && this._renderData) {
                    this.setVertsDirty();
                    this.markForUpdateRenderData(true);
                }
            },
            tooltip: CC_DEV && 'i18n:COMPONENT.sprite.fill_range'
        },
        /**
         * !#en specify the frame is trimmed or not.
         * !#zh 是否使用裁剪模式
         * @property trim
         * @type {Boolean}
         * @example
         * sprite.trim = true;
         */
        trim: {
            get: function () {
                return this._isTrimmedMode;
            },
            set: function (value) {
                if (this._isTrimmedMode !== value) {
                    this._isTrimmedMode = value;
                    if ((this._type === SpriteType.SIMPLE || this._type === SpriteType.MESH) && 
                        this._renderData) {
                        this.setVertsDirty();
                        this.markForUpdateRenderData(true);
                    }
                }
            },
            animatable: false,
            tooltip: CC_DEV && 'i18n:COMPONENT.sprite.trim'
        },

      
        /**
         * !#en specify the size tracing mode.
         * !#zh 精灵尺寸调整模式
         * @property sizeMode
         * @type {Sprite.SizeMode}
         * @example
         * sprite.sizeMode = cc.Sprite.SizeMode.CUSTOM;
         */
        sizeMode: {
            get: function () {
                return this._sizeMode;
            },
            set: function (value) {
                this._sizeMode = value;
                if (value !== SizeMode.CUSTOM) {
                    this._applySpriteSize();
                }
            },
            animatable: false,
            type: SizeMode,
            tooltip: CC_DEV && 'i18n:COMPONENT.sprite.size_mode'
        }
    },

    statics: {
        FillType: FillType,
        Type: SpriteType,
        SizeMode: SizeMode,
        State: State,
    },

    setVisible: function (visible) {
        this.enabled = visible;
    },

    /**
     * Change the state of sprite.
     * @method setState
     * @see `Sprite.State`
     * @param state {Sprite.State} NORMAL or GRAY State.
     */
    setState: function (state) {
        if (this._state === state) return;
        this._state = state;
        this._activateMaterial();
    },

    /**
     * Gets the current state.
     * @method getState
     * @see `Sprite.State`
     * @return {Sprite.State}
     */
    getState: function () {
        return this._state;
    },

    onEnable: function () {
        this._super();

        if (!this._spriteFrame || !this._spriteFrame.textureLoaded()) {
            // Do not render when sprite frame is not ready
            this.disableRender();
            if (this._spriteFrame) {
                this._spriteFrame.once('load', this._onTextureLoaded, this);
                this._spriteFrame.ensureLoadTexture();
            }
        }
        
        this._updateAssembler();
        this._activateMaterial();
    },

    _on3DNodeChanged () {
        this._updateAssembler();
    },

    _updateAssembler: function () {
        let assembler = Sprite._assembler.getAssembler(this);
        
        if (this._assembler !== assembler) {
            this._assembler = assembler;
            this._renderData = null;
        }

        if (!this._renderData) {
            this._renderData = this._assembler.createData(this);
<<<<<<< HEAD
            this._renderData.material = this._material;
            this.setVertsDirty();
=======
            this._renderData.material = this.sharedMaterials[0];
>>>>>>> f3824926
            this.markForUpdateRenderData(true);
        }

        if (CC_JSB && CC_NATIVERENDERER) {
            this._renderHandle.setUseModel(!!assembler.useModel);
        }
    },

    _activateMaterial: function () {
        let spriteFrame = this._spriteFrame;

        // WebGL
        if (cc.game.renderType !== cc.game.RENDER_TYPE_CANVAS) {
            this.markForUpdateRenderData(true);
            this.markForRender(true);

            let material = this.sharedMaterials[0];
            // if material is not internal material, then need do nothing
            if (material && material!== this._graySpriteMaterial && material !== this._spriteMaterial) {
                return;
            }

            if (this._state === State.GRAY) {
                material = this._graySpriteMaterial;
                if (!material) {
                    material = this._graySpriteMaterial = Material.getInstantiatedBuiltinMaterial('gray-sprite', this);
                }
            }
            else {
                material = this._spriteMaterial;
                if (!material) {
                    material = this._spriteMaterial = Material.getInstantiatedBuiltinMaterial('sprite', this);
                    material.define('USE_TEXTURE', true);
                }
            }
            
            // Set texture
            if (spriteFrame && spriteFrame.textureLoaded()) {
                let texture = spriteFrame.getTexture();
                if (material.getProperty('texture') !== texture) {
                    material.setProperty('texture', texture);
                    this.setMaterial(0, material);
                }
                else if (material !== this.sharedMaterials[0]) {
                    this.setMaterial(0, material);
                }

                if (this._renderData) {
                    this._renderData.material = material;
                }
            }
            else {
                this.disableRender();
            }
        }
        else {
            this.markForUpdateRenderData(true);
            this.markForRender(true);
        }
    },

    _applyAtlas: CC_EDITOR && function (spriteFrame) {
        // Set atlas
        if (spriteFrame && spriteFrame._atlasUuid) {
            var self = this;
            cc.AssetLibrary.loadAsset(spriteFrame._atlasUuid, function (err, asset) {
                self._atlas = asset;
            });
        } else {
            this._atlas = null;
        }
    },

    _canRender () {
        if (cc.game.renderType === cc.game.RENDER_TYPE_CANVAS) {
            if (!this._enabled) return false;
        }
        else {
            if (!this._enabled || !this.sharedMaterials[0] || !this.node._activeInHierarchy) return false;
        }

        let spriteFrame = this._spriteFrame;
        if (!spriteFrame || !spriteFrame.textureLoaded()) {
            return false;
        }
        return true;
    },

    _applySpriteSize: function () {
        if (this._spriteFrame) {
            if (SizeMode.RAW === this._sizeMode) {
                var size = this._spriteFrame.getOriginalSize();
                this.node.setContentSize(size);
            } else if (SizeMode.TRIMMED === this._sizeMode) {
                var rect = this._spriteFrame.getRect();
                this.node.setContentSize(rect.width, rect.height);
            }
            
            this.setVertsDirty();
            this._activateMaterial();
        }
    },

    _onTextureLoaded: function () {
        if (!this.isValid) {
            return;
        }

        this._applySpriteSize();
    },

    _applySpriteFrame: function (oldFrame) {
        if (oldFrame && oldFrame.off) {
            oldFrame.off('load', this._onTextureLoaded, this);
        }

        var spriteFrame = this._spriteFrame;
        let material = this.sharedMaterials[0];
        if (!spriteFrame || (material && material._texture) !== (spriteFrame && spriteFrame._texture)) {
            // disable render flow until texture is loaded
            this.markForRender(false);
        }

        if (spriteFrame) {
            if (!oldFrame || spriteFrame._texture !== oldFrame._texture) {
                if (spriteFrame.textureLoaded()) {
                    this._onTextureLoaded(null);
                }
                else {
                    spriteFrame.once('load', this._onTextureLoaded, this);
                    spriteFrame.ensureLoadTexture();
                }
            }
            else {
                this._applySpriteSize();
            }
        }

        if (CC_EDITOR) {
            // Set atlas
            this._applyAtlas(spriteFrame);
        }
    },

    _resized: CC_EDITOR && function () {
        if (this._spriteFrame) {
            var actualSize = this.node.getContentSize();
            var expectedW = actualSize.width;
            var expectedH = actualSize.height;
            if (this._sizeMode === SizeMode.RAW) {
                var size = this._spriteFrame.getOriginalSize();
                expectedW = size.width;
                expectedH = size.height;
            } else if (this._sizeMode === SizeMode.TRIMMED) {
                var rect = this._spriteFrame.getRect();
                expectedW = rect.width;
                expectedH = rect.height;

            }

            if (expectedW !== actualSize.width || expectedH !== actualSize.height) {
                this._sizeMode = SizeMode.CUSTOM;
            }
        }
    },
});

if (CC_EDITOR) {
    // override __preload
    Sprite.prototype.__superPreload = cc.Component.prototype.__preload;
    Sprite.prototype.__preload = function () {
        if (this.__superPreload) this.__superPreload();
        this.node.on(NodeEvent.SIZE_CHANGED, this._resized, this);
    };
    // override onDestroy
    Sprite.prototype.__superOnDestroy = cc.Component.prototype.onDestroy;
    Sprite.prototype.onDestroy = function () {
        if (this.__superOnDestroy) this.__superOnDestroy();
        this.node.off(NodeEvent.SIZE_CHANGED, this._resized, this);
    };
}

cc.Sprite = module.exports = Sprite;<|MERGE_RESOLUTION|>--- conflicted
+++ resolved
@@ -157,11 +157,6 @@
     extends: RenderComponent,
 
     ctor () {
-<<<<<<< HEAD
-        this._assembler = null;
-        this._renderData = null;
-=======
->>>>>>> f3824926
         this._graySpriteMaterial = null;
         this._spriteMaterial = null;
     },
@@ -474,12 +469,8 @@
 
         if (!this._renderData) {
             this._renderData = this._assembler.createData(this);
-<<<<<<< HEAD
-            this._renderData.material = this._material;
+            this._renderData.material = this.sharedMaterials[0];
             this.setVertsDirty();
-=======
-            this._renderData.material = this.sharedMaterials[0];
->>>>>>> f3824926
             this.markForUpdateRenderData(true);
         }
 
