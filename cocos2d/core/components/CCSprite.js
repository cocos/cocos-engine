/****************************************************************************
 Copyright (c) 2013-2016 Chukong Technologies Inc.
 Copyright (c) 2017-2018 Xiamen Yaji Software Co., Ltd.

 https://www.cocos.com/

 Permission is hereby granted, free of charge, to any person obtaining a copy
 of this software and associated engine source code (the "Software"), a limited,
  worldwide, royalty-free, non-assignable, revocable and non-exclusive license
 to use Cocos Creator solely to develop games on your target platforms. You shall
  not use Cocos Creator software for developing other software or tools that's
  used for developing games. You are not granted to publish, distribute,
  sublicense, and/or sell copies of Cocos Creator.

 The software or tools in this License Agreement are licensed, not sold.
 Xiamen Yaji Software Co., Ltd. reserves all rights not expressly granted to you.

 THE SOFTWARE IS PROVIDED "AS IS", WITHOUT WARRANTY OF ANY KIND, EXPRESS OR
 IMPLIED, INCLUDING BUT NOT LIMITED TO THE WARRANTIES OF MERCHANTABILITY,
 FITNESS FOR A PARTICULAR PURPOSE AND NONINFRINGEMENT. IN NO EVENT SHALL THE
 AUTHORS OR COPYRIGHT HOLDERS BE LIABLE FOR ANY CLAIM, DAMAGES OR OTHER
 LIABILITY, WHETHER IN AN ACTION OF CONTRACT, TORT OR OTHERWISE, ARISING FROM,
 OUT OF OR IN CONNECTION WITH THE SOFTWARE OR THE USE OR OTHER DEALINGS IN
 THE SOFTWARE.
 ****************************************************************************/

const misc = require('../utils/misc');
const NodeEvent = require('../CCNode').EventType;
const RenderComponent = require('./CCRenderComponent');
const RenderFlow = require('../renderer/render-flow');
const BlendFunc = require('../utils/blend-func');

const Material = require('../assets/material/CCMaterial');

/**
 * !#en Enum for sprite type.
 * !#zh Sprite 类型
 * @enum Sprite.Type
 */
var SpriteType = cc.Enum({
    /**
     * !#en The simple type.
     * !#zh 普通类型
     * @property {Number} SIMPLE
     */
    SIMPLE: 0,
    /**
     * !#en The sliced type.
     * !#zh 切片（九宫格）类型
     * @property {Number} SLICED
     */
    SLICED: 1,
    /**
     * !#en The tiled type.
     * !#zh 平铺类型
     * @property {Number} TILED
     */
    TILED: 2,
    /**
     * !#en The filled type.
     * !#zh 填充类型
     * @property {Number} FILLED
     */
    FILLED: 3,
    /**
     * !#en The mesh type.
     * !#zh 以 Mesh 三角形组成的类型
     * @property {Number} MESH
     */
    MESH: 4
});

/**
 * !#en Enum for fill type.
 * !#zh 填充类型
 * @enum Sprite.FillType
 */
var FillType = cc.Enum({
    /**
     * !#en The horizontal fill.
     * !#zh 水平方向填充
     * @property {Number} HORIZONTAL
     */
    HORIZONTAL: 0,
    /**
     * !#en The vertical fill.
     * !#zh 垂直方向填充
     * @property {Number} VERTICAL
     */
    VERTICAL: 1,
    /**
     * !#en The radial fill.
     * !#zh 径向填充
     * @property {Number} RADIAL
     */
    RADIAL:2,
});

/**
 * !#en Sprite Size can track trimmed size, raw size or none.
 * !#zh 精灵尺寸调整模式
 * @enum Sprite.SizeMode
 */
var SizeMode = cc.Enum({
    /**
     * !#en Use the customized node size.
     * !#zh 使用节点预设的尺寸
     * @property {Number} CUSTOM
     */
    CUSTOM: 0,
    /**
     * !#en Match the trimmed size of the sprite frame automatically.
     * !#zh 自动适配为精灵裁剪后的尺寸
     * @property {Number} TRIMMED
     */
    TRIMMED: 1,
    /**
     * !#en Match the raw size of the sprite frame automatically.
     * !#zh 自动适配为精灵原图尺寸
     * @property {Number} RAW
     */
    RAW: 2
});
/**
 * !#en Sprite state can choice the normal or grayscale.
 * !#zh 精灵颜色通道模式。
 * @enum Sprite.State
 * @deprecated
 */
var State = cc.Enum({
    /**
     * !#en The normal state
     * !#zh 正常状态
     * @property {Number} NORMAL
     */
    NORMAL: 0,
    /**
     * !#en The gray state, all color will be modified to grayscale value.
     * !#zh 灰色状态，所有颜色会被转换成灰度值
     * @property {Number} GRAY
     */
    GRAY: 1
});

/**
 * !#en Renders a sprite in the scene.
 * !#zh 该组件用于在场景中渲染精灵。
 * @class Sprite
 * @extends RenderComponent
 * @example
 *  // Create a new node and add sprite components.
 *  var node = new cc.Node("New Sprite");
 *  var sprite = node.addComponent(cc.Sprite);
 *  node.parent = this.node;
 */
var Sprite = cc.Class({
    name: 'cc.Sprite',
    extends: RenderComponent,
    mixins: [BlendFunc],

    editor: CC_EDITOR && {
        menu: 'i18n:MAIN_MENU.component.renderers/Sprite',
        help: 'i18n:COMPONENT.help_url.sprite',
        inspector: 'packages://inspector/inspectors/comps/sprite.js',
    },

    properties: {
        _spriteFrame: {
            default: null,
            type: cc.SpriteFrame
        },
        _type: SpriteType.SIMPLE,
        _sizeMode: SizeMode.TRIMMED,
        _fillType: 0,
        _fillCenter: cc.v2(0,0),
        _fillStart: 0,
        _fillRange: 0,
        _isTrimmedMode: true,
        _atlas: {
            default: null,
            type: cc.SpriteAtlas,
            tooltip: CC_DEV && 'i18n:COMPONENT.sprite.atlas',
            editorOnly: true,
            visible: true,
            animatable: false
        },

        /**
         * !#en The sprite frame of the sprite.
         * !#zh 精灵的精灵帧
         * @property spriteFrame
         * @type {SpriteFrame}
         * @example
         * sprite.spriteFrame = newSpriteFrame;
         */
        spriteFrame: {
            get: function () {
                return this._spriteFrame;
            },
            set: function (value, force) {
                var lastSprite = this._spriteFrame;
                if (CC_EDITOR) {
                    if (!force && ((lastSprite && lastSprite._uuid) === (value && value._uuid))) {
                        return;
                    }
                }
                else {
                    if (lastSprite === value) {
                        return;
                    }
                }
                this._spriteFrame = value;
                // render & update render data flag will be triggered while applying new sprite frame
                this.markForUpdateRenderData(false);
                this._applySpriteFrame(lastSprite);
                if (CC_EDITOR) {
                    this.node.emit('spriteframe-changed', this);
                }
            },
            type: cc.SpriteFrame,
        },

        /**
         * !#en The sprite render type.
         * !#zh 精灵渲染类型
         * @property type
         * @type {Sprite.Type}
         * @example
         * sprite.type = cc.Sprite.Type.SIMPLE;
         */
        type: {
            get: function () {
                return this._type;
            },
            set: function (value) {
                if (this._type !== value) {
                    this.destroyRenderData(this._renderData);
                    this._renderData = null;
                    this._type = value;
                    this._updateAssembler();
                }
            },
            type: SpriteType,
            animatable: false,
            tooltip: CC_DEV && 'i18n:COMPONENT.sprite.type',
        },

        /**
         * !#en
         * The fill type, This will only have any effect if the "type" is set to “cc.Sprite.Type.FILLED”.
         * !#zh
         * 精灵填充类型，仅渲染类型设置为 cc.Sprite.Type.FILLED 时有效。
         * @property fillType
         * @type {Sprite.FillType}
         * @example
         * sprite.fillType = cc.Sprite.FillType.HORIZONTAL;
         */
        fillType : {
            get: function () {
                return this._fillType;
            },
            set: function(value) {
                if (value !== this._fillType) {
                    if (value === FillType.RADIAL || this._fillType === FillType.RADIAL) {
                        this.destroyRenderData(this._renderData);
                        this._renderData = null;
                    }
                    else if (this._renderData) {
                        this.setVertsDirty();
                        this.markForUpdateRenderData(true);
                    }
                    this._fillType = value;
                    this._updateAssembler();
                }
            },
            type: FillType,
            tooltip: CC_DEV && 'i18n:COMPONENT.sprite.fill_type'
        },

        /**
         * !#en
         * The fill Center, This will only have any effect if the "type" is set to “cc.Sprite.Type.FILLED”.
         * !#zh
         * 填充中心点，仅渲染类型设置为 cc.Sprite.Type.FILLED 时有效。
         * @property fillCenter
         * @type {Vec2}
         * @example
         * sprite.fillCenter = new cc.Vec2(0, 0);
         */
        fillCenter: {
            get: function() {
                return this._fillCenter;
            },
            set: function(value) {
                this._fillCenter.x = value.x;
                this._fillCenter.y = value.y;
                if (this._type === SpriteType.FILLED && this._renderData) {
                    this.setVertsDirty();
                    this.markForUpdateRenderData(true);
                }
            },
            tooltip: CC_DEV && 'i18n:COMPONENT.sprite.fill_center',
        },

        /**
         * !#en
         * The fill Start, This will only have any effect if the "type" is set to “cc.Sprite.Type.FILLED”.
         * !#zh
         * 填充起始点，仅渲染类型设置为 cc.Sprite.Type.FILLED 时有效。
         * @property fillStart
         * @type {Number}
         * @example
         * // -1 To 1 between the numbers
         * sprite.fillStart = 0.5;
         */
        fillStart: {
            get: function() {
                return this._fillStart;
            },
            set: function(value) {
                this._fillStart = misc.clampf(value, -1, 1);
                if (this._type === SpriteType.FILLED && this._renderData) {
                    this.setVertsDirty();
                    this.markForUpdateRenderData(true);
                }
            },
            tooltip: CC_DEV && 'i18n:COMPONENT.sprite.fill_start'
        },

        /**
         * !#en
         * The fill Range, This will only have any effect if the "type" is set to “cc.Sprite.Type.FILLED”.
         * !#zh
         * 填充范围，仅渲染类型设置为 cc.Sprite.Type.FILLED 时有效。
         * @property fillRange
         * @type {Number}
         * @example
         * // -1 To 1 between the numbers
         * sprite.fillRange = 1;
         */
        fillRange: {
            get: function() {
                return this._fillRange;
            },
            set: function(value) {
                this._fillRange = misc.clampf(value, -1, 1);
                if (this._type === SpriteType.FILLED && this._renderData) {
                    this.setVertsDirty();
                    this.markForUpdateRenderData(true);
                }
            },
            tooltip: CC_DEV && 'i18n:COMPONENT.sprite.fill_range'
        },
        /**
         * !#en specify the frame is trimmed or not.
         * !#zh 是否使用裁剪模式
         * @property trim
         * @type {Boolean}
         * @example
         * sprite.trim = true;
         */
        trim: {
            get: function () {
                return this._isTrimmedMode;
            },
            set: function (value) {
                if (this._isTrimmedMode !== value) {
                    this._isTrimmedMode = value;
                    if ((this._type === SpriteType.SIMPLE || this._type === SpriteType.MESH) && 
                        this._renderData) {
                        this.setVertsDirty();
                        this.markForUpdateRenderData(true);
                    }
                }
            },
            animatable: false,
            tooltip: CC_DEV && 'i18n:COMPONENT.sprite.trim'
        },

      
        /**
         * !#en specify the size tracing mode.
         * !#zh 精灵尺寸调整模式
         * @property sizeMode
         * @type {Sprite.SizeMode}
         * @example
         * sprite.sizeMode = cc.Sprite.SizeMode.CUSTOM;
         */
        sizeMode: {
            get: function () {
                return this._sizeMode;
            },
            set: function (value) {
                this._sizeMode = value;
                if (value !== SizeMode.CUSTOM) {
                    this._applySpriteSize();
                }
            },
            animatable: false,
            type: SizeMode,
            tooltip: CC_DEV && 'i18n:COMPONENT.sprite.size_mode'
        }
    },

    statics: {
        FillType: FillType,
        Type: SpriteType,
        SizeMode: SizeMode,
        State: State,
    },

    setVisible: function (visible) {
        this.enabled = visible;
    },

    /**
     * Change the state of sprite.
     * @method setState
     * @see `Sprite.State`
     * @param state {Sprite.State} NORMAL or GRAY State.
     * @deprecated
     */
    setState () {},

    /**
     * Gets the current state.
     * @method getState
     * @see `Sprite.State`
     * @return {Sprite.State}
     * @deprecated
     */
    getState () {},

    onEnable: function () {
        this._super();

        if (!this._spriteFrame || !this._spriteFrame.textureLoaded()) {
            // Do not render when sprite frame is not ready
            this.disableRender();
            if (this._spriteFrame) {
                this._spriteFrame.once('load', this._onTextureLoaded, this);
                this._spriteFrame.ensureLoadTexture();
            }
        }
        
        this._updateAssembler();
        this._activateMaterial();
    },

    _on3DNodeChanged () {
        this._updateAssembler();
    },

    _updateAssembler: function () {
        let assembler = Sprite._assembler.getAssembler(this);
        
        if (this._assembler !== assembler) {
            this._assembler = assembler;
            this._renderData = null;
        }

        if (!this._renderData) {
            this._renderData = this._assembler.createData(this);
<<<<<<< HEAD
=======
            this._renderData.material = this.sharedMaterials[0];
            this.setVertsDirty();
>>>>>>> b95e8deb
            this.markForUpdateRenderData(true);
        }

        if (CC_JSB && CC_NATIVERENDERER) {
            this._renderHandle.setUseModel(!!assembler.useModel);
        }
    },

    _activateMaterial: function () {
        // If render type is canvas, just return.
        if (cc.game.renderType === cc.game.RENDER_TYPE_CANVAS) {
            this.markForUpdateRenderData(true);
            this.markForRender(true);
            return;
        }

        let spriteFrame = this._spriteFrame;
        // If spriteframe not loaded, disable render and return.
        if (!spriteFrame || !spriteFrame.textureLoaded()) {
            this.disableRender();
            return;
        }
        
        // make sure material is belong to self.
        let material = this.sharedMaterials[0];
        if (!material) {
            material = Material.getInstantiatedBuiltinMaterial('sprite', this);
            material.define('USE_TEXTURE', true);
        }
        else {
            material = Material.getInstantiatedMaterial(material, this);
        }
        
        let texture = spriteFrame.getTexture();
        material.setProperty('texture', texture);

        this.setMaterial(0, material);
        this.markForRender(true);
    },

    _applyAtlas: CC_EDITOR && function (spriteFrame) {
        // Set atlas
        if (spriteFrame && spriteFrame._atlasUuid) {
            var self = this;
            cc.AssetLibrary.loadAsset(spriteFrame._atlasUuid, function (err, asset) {
                self._atlas = asset;
            });
        } else {
            this._atlas = null;
        }
    },

    _canRender () {
        if (cc.game.renderType === cc.game.RENDER_TYPE_CANVAS) {
            if (!this._enabled) return false;
        }
        else {
            if (!this._enabled || !this.sharedMaterials[0] || !this.node._activeInHierarchy) return false;
        }

        let spriteFrame = this._spriteFrame;
        if (!spriteFrame || !spriteFrame.textureLoaded()) {
            return false;
        }
        return true;
    },

    _applySpriteSize: function () {
        if (this._spriteFrame) {
            if (SizeMode.RAW === this._sizeMode) {
                var size = this._spriteFrame.getOriginalSize();
                this.node.setContentSize(size);
            } else if (SizeMode.TRIMMED === this._sizeMode) {
                var rect = this._spriteFrame.getRect();
                this.node.setContentSize(rect.width, rect.height);
            }
            
            this.setVertsDirty();
            this._activateMaterial();
        }
    },

    _onTextureLoaded: function () {
        if (!this.isValid) {
            return;
        }

        this._applySpriteSize();
    },

    _applySpriteFrame: function (oldFrame) {
        if (oldFrame && oldFrame.off) {
            oldFrame.off('load', this._onTextureLoaded, this);
        }

        var spriteFrame = this._spriteFrame;
        let material = this.sharedMaterials[0];
        if (!spriteFrame || (material && material._texture) !== (spriteFrame && spriteFrame._texture)) {
            // disable render flow until texture is loaded
            this.markForRender(false);
        }

        if (spriteFrame) {
            if (!oldFrame || spriteFrame._texture !== oldFrame._texture) {
                if (spriteFrame.textureLoaded()) {
                    this._onTextureLoaded(null);
                }
                else {
                    spriteFrame.once('load', this._onTextureLoaded, this);
                    spriteFrame.ensureLoadTexture();
                }
            }
            else {
                this._applySpriteSize();
            }
        }

        if (CC_EDITOR) {
            // Set atlas
            this._applyAtlas(spriteFrame);
        }
    },

    _resized: CC_EDITOR && function () {
        if (this._spriteFrame) {
            var actualSize = this.node.getContentSize();
            var expectedW = actualSize.width;
            var expectedH = actualSize.height;
            if (this._sizeMode === SizeMode.RAW) {
                var size = this._spriteFrame.getOriginalSize();
                expectedW = size.width;
                expectedH = size.height;
            } else if (this._sizeMode === SizeMode.TRIMMED) {
                var rect = this._spriteFrame.getRect();
                expectedW = rect.width;
                expectedH = rect.height;

            }

            if (expectedW !== actualSize.width || expectedH !== actualSize.height) {
                this._sizeMode = SizeMode.CUSTOM;
            }
        }
    },
});

if (CC_EDITOR) {
    // override __preload
    Sprite.prototype.__superPreload = cc.Component.prototype.__preload;
    Sprite.prototype.__preload = function () {
        if (this.__superPreload) this.__superPreload();
        this.node.on(NodeEvent.SIZE_CHANGED, this._resized, this);
    };
    // override onDestroy
    Sprite.prototype.__superOnDestroy = cc.Component.prototype.onDestroy;
    Sprite.prototype.onDestroy = function () {
        if (this.__superOnDestroy) this.__superOnDestroy();
        this.node.off(NodeEvent.SIZE_CHANGED, this._resized, this);
    };
}

cc.Sprite = module.exports = Sprite;<|MERGE_RESOLUTION|>--- conflicted
+++ resolved
@@ -461,11 +461,7 @@
 
         if (!this._renderData) {
             this._renderData = this._assembler.createData(this);
-<<<<<<< HEAD
-=======
-            this._renderData.material = this.sharedMaterials[0];
             this.setVertsDirty();
->>>>>>> b95e8deb
             this.markForUpdateRenderData(true);
         }
 
