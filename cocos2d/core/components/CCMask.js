/****************************************************************************
 Copyright (c) 2013-2016 Chukong Technologies Inc.
 Copyright (c) 2017-2018 Xiamen Yaji Software Co., Ltd.

 https://www.cocos.com/

 Permission is hereby granted, free of charge, to any person obtaining a copy
 of this software and associated engine source code (the "Software"), a limited,
  worldwide, royalty-free, non-assignable, revocable and non-exclusive license
 to use Cocos Creator solely to develop games on your target platforms. You shall
  not use Cocos Creator software for developing other software or tools that's
  used for developing games. You are not granted to publish, distribute,
  sublicense, and/or sell copies of Cocos Creator.

 The software or tools in this License Agreement are licensed, not sold.
 Xiamen Yaji Software Co., Ltd. reserves all rights not expressly granted to you.

 THE SOFTWARE IS PROVIDED "AS IS", WITHOUT WARRANTY OF ANY KIND, EXPRESS OR
 IMPLIED, INCLUDING BUT NOT LIMITED TO THE WARRANTIES OF MERCHANTABILITY,
 FITNESS FOR A PARTICULAR PURPOSE AND NONINFRINGEMENT. IN NO EVENT SHALL THE
 AUTHORS OR COPYRIGHT HOLDERS BE LIABLE FOR ANY CLAIM, DAMAGES OR OTHER
 LIABILITY, WHETHER IN AN ACTION OF CONTRACT, TORT OR OTHERWISE, ARISING FROM,
 OUT OF OR IN CONNECTION WITH THE SOFTWARE OR THE USE OR OTHER DEALINGS IN
 THE SOFTWARE.
 ****************************************************************************/

import gfx from '../../renderer/gfx';

const misc = require('../utils/misc');
const Material = require('../assets/material/CCMaterial');
const RenderComponent = require('./CCRenderComponent');
const RenderFlow = require('../renderer/render-flow');
const Graphics = require('../graphics/graphics');
const Node = require('../CCNode');

import { mat4, vec2 } from '../vmath';

let _vec2_temp = cc.v2();
let _mat4_temp = mat4.create();

let _circlepoints =[];
function _calculateCircle (center, radius, segements) {
    _circlepoints.length = 0;
    let anglePerStep = Math.PI * 2 / segements;
    for (let step = 0; step < segements; ++step) {
        _circlepoints.push(cc.v2(radius.x * Math.cos(anglePerStep * step) + center.x,
            radius.y * Math.sin(anglePerStep * step) + center.y));
    }

    return _circlepoints;
}

/**
 * !#en the type for mask.
 * !#zh 遮罩组件类型
 * @enum Mask.Type
 */
let MaskType = cc.Enum({
    /**
     * !#en Rect mask.
     * !#zh 使用矩形作为遮罩
     * @property {Number} RECT
     */
    RECT: 0,
    /**
     * !#en Ellipse Mask.
     * !#zh 使用椭圆作为遮罩
     * @property {Number} ELLIPSE
     */
    ELLIPSE: 1,
    /**
     * !#en Image Stencil Mask.
     * !#zh 使用图像模版作为遮罩
     * @property {Number} IMAGE_STENCIL
     */
    IMAGE_STENCIL: 2,
});

const SEGEMENTS_MIN = 3;
const SEGEMENTS_MAX = 10000;

/**
 * !#en The Mask Component
 * !#zh 遮罩组件
 * @class Mask
 * @extends RenderComponent
 */
let Mask = cc.Class({
    name: 'cc.Mask',
    extends: RenderComponent,

    editor: CC_EDITOR && {
        menu: 'i18n:MAIN_MENU.component.renderers/Mask',
        help: 'i18n:COMPONENT.help_url.mask',
        inspector: 'packages://inspector/inspectors/comps/mask.js'
    },

    ctor () {
        this._graphics = null;

        this._enableMaterial = null;
        this._exitMaterial = null;
        this._clearMaterial = null;
    },

    properties: {
        _spriteFrame: {
            default: null,
            type: cc.SpriteFrame
        },

        /**
         * !#en The mask type.
         * !#zh 遮罩类型
         * @property type
         * @type {Mask.Type}
         * @example
         * mask.type = cc.Mask.Type.RECT;
         */
        _type: MaskType.RECT,
        type: {
            get: function () {
                return this._type;
            },
            set: function (value) {
                this._type = value;
                if (this._type !== MaskType.IMAGE_STENCIL) {
                    this.spriteFrame = null;
                    this.alphaThreshold = 0;
                    this._updateGraphics();
                }
                if (this._renderData) {
                    this.destroyRenderData(this._renderData);
                    this._renderData = null;
                }
                this._activateMaterial();
            },
            type: MaskType,
            tooltip: CC_DEV && 'i18n:COMPONENT.mask.type',
        },

        /**
         * !#en The mask image
         * !#zh 遮罩所需要的贴图
         * @property spriteFrame
         * @type {SpriteFrame}
         * @default null
         * @example
         * mask.spriteFrame = newSpriteFrame;
         */
        spriteFrame: {
            type: cc.SpriteFrame,
            tooltip: CC_DEV && 'i18n:COMPONENT.mask.spriteFrame',
            get: function () {
                return this._spriteFrame;
            },
            set: function (value) {
                let lastSprite = this._spriteFrame;
                if (CC_EDITOR) {
                    if ((lastSprite && lastSprite._uuid) === (value && value._uuid)) {
                        return;
                    }
                }
                else {
                    if (lastSprite === value) {
                        return;
                    }
                }
                this._spriteFrame = value;
                this._applySpriteFrame(lastSprite);
            },
        },

        /**
         * !#en
         * The alpha threshold.(Not supported Canvas Mode) <br/>
         * The content is drawn only where the stencil have pixel with alpha greater than the alphaThreshold. <br/>
         * Should be a float between 0 and 1. <br/>
         * This default to 0 (so alpha test is disabled).
         * When it's set to 1, the stencil will discard all pixels, nothing will be shown,
         * In previous version, it act as if the alpha test is disabled, which is incorrect.
         * !#zh
         * Alpha 阈值（不支持 Canvas 模式）<br/>
         * 只有当模板的像素的 alpha 大于 alphaThreshold 时，才会绘制内容。<br/>
         * 该数值 0 ~ 1 之间的浮点数，默认值为 0（因此禁用 alpha 测试）
         * 当被设置为 1 时，会丢弃所有蒙版像素，所以不会显示任何内容，在之前的版本中，设置为 1 等同于 0，这种效果其实是不正确的
         * @property alphaThreshold
         * @type {Number}
         * @default 0
         */
        alphaThreshold: {
            default: 0,
            type: cc.Float,
            range: [0, 1, 0.1],
            slide: true,
            tooltip: CC_DEV && 'i18n:COMPONENT.mask.alphaThreshold',
            notify: function () {
                if (cc.game.renderType === cc.game.RENDER_TYPE_CANVAS) {
                    cc.warnID(4201);
                    return;
                }
                let material = this.sharedMaterials[0];
                if (material) {
                    material.setProperty('alphaThreshold', this.alphaThreshold);
                }
            }
        },

        /**
         * !#en Reverse mask (Not supported Canvas Mode)
         * !#zh 反向遮罩（不支持 Canvas 模式）
         * @property inverted
         * @type {Boolean}
         * @default false
         */
        inverted: {
            default: false,
            type: cc.Boolean,
            tooltip: CC_DEV && 'i18n:COMPONENT.mask.inverted',
            notify: function () {
                if (cc.game.renderType === cc.game.RENDER_TYPE_CANVAS) {
                    cc.warnID(4202);
                    return;
                }
            }
        },

        /**
         * TODO: remove segments, not supported by graphics
         * !#en The segements for ellipse mask.
         * !#zh 椭圆遮罩的曲线细分数
         * @property segements
         * @type {Number}
         * @default 64
         */
        _segments: 64,
        segements: {
            get: function () {
                return this._segments;
            },
            set: function (value) {
                this._segments = misc.clampf(value, SEGEMENTS_MIN, SEGEMENTS_MAX);
                this._updateGraphics();
            },
            type: cc.Integer,
            tooltip: CC_DEV && 'i18n:COMPONENT.mask.segements',
        },

        _resizeToTarget: {
            animatable: false,
            set: function (value) {
                if(value) {
                    this._resizeNodeToTargetNode();
                }
            }
        }
    },

    statics: {
        Type: MaskType,
    },

    onLoad () {
        this._createGraphics();
    },

    onRestore () {
        this._createGraphics();
        if (this._type !== MaskType.IMAGE_STENCIL) {
            this._updateGraphics();
        }
        else {
            this._applySpriteFrame();
        }
    },

    onEnable () {
        this._super();
        if (this._type === MaskType.IMAGE_STENCIL) {
            if (!this._spriteFrame || !this._spriteFrame.textureLoaded()) {
                // Do not render when sprite frame is not ready
                this.markForRender(false);
                if (this._spriteFrame) {
                    this.markForUpdateRenderData(false);
                    this._spriteFrame.once('load', this._onTextureLoaded, this);
                    this._spriteFrame.ensureLoadTexture();
                }
            }
        }
        else {
            this._updateGraphics();
        }

        this.node.on(cc.Node.EventType.POSITION_CHANGED, this._updateGraphics, this);
        this.node.on(cc.Node.EventType.ROTATION_CHANGED, this._updateGraphics, this);
        this.node.on(cc.Node.EventType.SCALE_CHANGED, this._updateGraphics, this);
        this.node.on(cc.Node.EventType.SIZE_CHANGED, this._updateGraphics, this);
        this.node.on(cc.Node.EventType.ANCHOR_CHANGED, this._updateGraphics, this);

        this.node._renderFlag |= RenderFlow.FLAG_POST_RENDER;
        this._activateMaterial();
    },

    onDisable () {
        this._super();

        this.node.off(cc.Node.EventType.POSITION_CHANGED, this._updateGraphics, this);
        this.node.off(cc.Node.EventType.ROTATION_CHANGED, this._updateGraphics, this);
        this.node.off(cc.Node.EventType.SCALE_CHANGED, this._updateGraphics, this);
        this.node.off(cc.Node.EventType.SIZE_CHANGED, this._updateGraphics, this);
        this.node.off(cc.Node.EventType.ANCHOR_CHANGED, this._updateGraphics, this);

        this.node._renderFlag &= ~RenderFlow.FLAG_POST_RENDER;
    },

    onDestroy () {
        this._super();
        this._removeGraphics();
    },

    _resizeNodeToTargetNode: CC_EDITOR && function () {
        if(this.spriteFrame) {
            let rect = this.spriteFrame.getRect();
            this.node.setContentSize(rect.width, rect.height);
        }
    },

    _onTextureLoaded () {
        // Mark render data dirty
        if (this._renderData) {
            this._renderData.uvDirty = true;
            this._renderData.vertDirty = true;
            this.markForUpdateRenderData(true);
        }
        // Reactivate material
        if (this.enabledInHierarchy) {
            this._activateMaterial();
        }
    },

    _applySpriteFrame (oldFrame) {
        if (oldFrame && oldFrame.off) {
            oldFrame.off('load', this._onTextureLoaded, this);
        }
        let spriteFrame = this._spriteFrame;
        if (spriteFrame) {
            if (spriteFrame.textureLoaded()) {
                this._onTextureLoaded(null);
            }
            else {
                spriteFrame.once('load', this._onTextureLoaded, this);
                spriteFrame.ensureLoadTexture();
            }
        }
        else {
            this.disableRender();
        }
    },

    _activateMaterial () {
        // cannot be activated if texture not loaded yet
        if (this._type === MaskType.IMAGE_STENCIL && (!this.spriteFrame || !this.spriteFrame.textureLoaded())) {
            this.markForRender(false);
            return;
        }

        // WebGL
        if (cc.game.renderType !== cc.game.RENDER_TYPE_CANVAS) {
            // Init material
            let material = this.sharedMaterials[0];
            if (!material) {
                material = Material.getInstantiatedBuiltinMaterial('sprite', this);
                material.define('USE_ALPHA_TEST', true);
            }

            // Reset material
            if (this._type === MaskType.IMAGE_STENCIL) {
                let texture = this.spriteFrame.getTexture();
                material.define('_USE_MODEL', false);
                material.define('USE_TEXTURE', true);

                material.setProperty('texture', texture);
                material.setProperty('alphaThreshold', this.alphaThreshold);
            }
            else {
                material.define('_USE_MODEL', true);
                material.define('USE_TEXTURE', false);
            }

            if (!this._enableMaterial) {
                this._enableMaterial = Material.getInstantiatedBuiltinMaterial('sprite', this);
            }
        
            if (!this._exitMaterial) {
                this._exitMaterial = Material.getInstantiatedBuiltinMaterial('sprite', this);
                let passes = this._exitMaterial.effect.getDefaultTechnique().passes;
                for (let i = 0; i < passes.length; i++) {
                    passes[i].setStencilEnabled(gfx.STENCIL_DISABLE);
                }
            }

            if (!this._clearMaterial) {
                this._clearMaterial = Material.getInstantiatedBuiltinMaterial('clear-stencil', this);
            }

            this.setMaterial(0, material);
        }

        this.markForRender(true);
    },

    _createGraphics () {
        if (!this._graphics) {
            this._graphics = new Graphics();
            this._graphics.node = this.node;
            this._graphics.lineWidth = 0;
            this._graphics.strokeColor = cc.color(0, 0, 0, 0);
        }
    },

    _updateGraphics () {
        let node = this.node;
        let graphics = this._graphics;
        // Share render data with graphics content
        graphics.clear(false);
        let width = node._contentSize.width;
        let height = node._contentSize.height;
        let x = -width * node._anchorPoint.x;
        let y = -height * node._anchorPoint.y;
        if (this._type === MaskType.RECT) {
            graphics.rect(x, y, width, height);
        }
        else if (this._type === MaskType.ELLIPSE) {
            let center = cc.v2(x + width / 2, y + height / 2);
            let radius = {
                x: width / 2,
                y: height / 2
            };
            let points = _calculateCircle(center, radius, this._segments);
            for (let i = 0; i < points.length; ++i) {
                let point = points[i];
                if (i === 0) {
                    graphics.moveTo(point.x, point.y);
                }
                else {
                    graphics.lineTo(point.x, point.y);
                }
            }
            graphics.close();
        }
        if (cc.game.renderType === cc.game.RENDER_TYPE_CANVAS) {
            graphics.stroke();
        }
        else {
            graphics.fill();
        }
    },

    _removeGraphics () {
        if (this._graphics) {
            this._graphics.destroy();
            this._graphics = null;
<<<<<<< HEAD
=======
        }

        if (this._clearGraphics) {
            this._clearGraphics.destroy();
            this._clearGraphics = null;
>>>>>>> 99814c29
        }
    },

    _hitTest (cameraPt) {
        let node = this.node;
        let size = node.getContentSize(),
            w = size.width,
            h = size.height,
            testPt = _vec2_temp;
        
        node._updateWorldMatrix();
        mat4.invert(_mat4_temp, node._worldMatrix);
        vec2.transformMat4(testPt, cameraPt, _mat4_temp);
        testPt.x += node._anchorPoint.x * w;
        testPt.y += node._anchorPoint.y * h;

        let result = false;
        if (this.type === MaskType.RECT || this.type === MaskType.IMAGE_STENCIL) {
            result = testPt.x >= 0 && testPt.y >= 0 && testPt.x <= w && testPt.y <= h;
        }
        else if (this.type === MaskType.ELLIPSE) {
            let rx = w / 2, ry = h / 2;
            let px = testPt.x - 0.5 * w, py = testPt.y - 0.5 * h;
            result = px * px / (rx * rx) + py * py / (ry * ry) < 1;
        }
        if (this.inverted) {
            result = !result;
        }
        return result;
    },

    markForUpdateRenderData (enable) {
        if (enable && this.enabledInHierarchy) {
            this.node._renderFlag |= RenderFlow.FLAG_UPDATE_RENDER_DATA;
        }
        else if (!enable) {
            this.node._renderFlag &= ~RenderFlow.FLAG_UPDATE_RENDER_DATA;
        }
    },

    markForRender (enable) {
        if (enable && this.enabledInHierarchy) {
            this.node._renderFlag |= (RenderFlow.FLAG_RENDER | RenderFlow.FLAG_UPDATE_RENDER_DATA | 
                                      RenderFlow.FLAG_POST_RENDER);
        }
        else if (!enable) {
            this.node._renderFlag &= ~(RenderFlow.FLAG_RENDER | RenderFlow.FLAG_POST_RENDER);
        }
    },

    disableRender () {
        this.node._renderFlag &= ~(RenderFlow.FLAG_RENDER | RenderFlow.FLAG_UPDATE_RENDER_DATA | 
                                   RenderFlow.FLAG_POST_RENDER);
    },
});

cc.Mask = module.exports = Mask;<|MERGE_RESOLUTION|>--- conflicted
+++ resolved
@@ -460,14 +460,11 @@
         if (this._graphics) {
             this._graphics.destroy();
             this._graphics = null;
-<<<<<<< HEAD
-=======
         }
 
         if (this._clearGraphics) {
             this._clearGraphics.destroy();
             this._clearGraphics = null;
->>>>>>> 99814c29
         }
     },
 
