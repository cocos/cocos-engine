/****************************************************************************
 Copyright (c) 2013-2016 Chukong Technologies Inc.
 Copyright (c) 2017-2018 Xiamen Yaji Software Co., Ltd.

 https://www.cocos.com/

 Permission is hereby granted, free of charge, to any person obtaining a copy
 of this software and associated engine source code (the "Software"), a limited,
  worldwide, royalty-free, non-assignable, revocable and non-exclusive license
 to use Cocos Creator solely to develop games on your target platforms. You shall
  not use Cocos Creator software for developing other software or tools that's
  used for developing games. You are not granted to publish, distribute,
  sublicense, and/or sell copies of Cocos Creator.

 The software or tools in this License Agreement are licensed, not sold.
 Xiamen Yaji Software Co., Ltd. reserves all rights not expressly granted to you.

 THE SOFTWARE IS PROVIDED "AS IS", WITHOUT WARRANTY OF ANY KIND, EXPRESS OR
 IMPLIED, INCLUDING BUT NOT LIMITED TO THE WARRANTIES OF MERCHANTABILITY,
 FITNESS FOR A PARTICULAR PURPOSE AND NONINFRINGEMENT. IN NO EVENT SHALL THE
 AUTHORS OR COPYRIGHT HOLDERS BE LIABLE FOR ANY CLAIM, DAMAGES OR OTHER
 LIABILITY, WHETHER IN AN ACTION OF CONTRACT, TORT OR OTHERWISE, ARISING FROM,
 OUT OF OR IN CONNECTION WITH THE SOFTWARE OR THE USE OR OTHER DEALINGS IN
 THE SOFTWARE.
 ****************************************************************************/

import gfx from '../../renderer/gfx';

const misc = require('../utils/misc');
const Material = require('../assets/material/CCMaterial');
const RenderComponent = require('./CCRenderComponent');
const RenderFlow = require('../renderer/render-flow');
const Graphics = require('../graphics/graphics');
const Node = require('../CCNode');

import { mat4, vec2 } from '../vmath';

let _vec2_temp = cc.v2();
let _mat4_temp = mat4.create();

let _circlepoints =[];
function _calculateCircle (center, radius, segements) {
    _circlepoints.length = 0;
    let anglePerStep = Math.PI * 2 / segements;
    for (let step = 0; step < segements; ++step) {
        _circlepoints.push(cc.v2(radius.x * Math.cos(anglePerStep * step) + center.x,
            radius.y * Math.sin(anglePerStep * step) + center.y));
    }

    return _circlepoints;
}

/**
 * !#en the type for mask.
 * !#zh 遮罩组件类型
 * @enum Mask.Type
 */
let MaskType = cc.Enum({
    /**
     * !#en Rect mask.
     * !#zh 使用矩形作为遮罩
     * @property {Number} RECT
     */
    RECT: 0,
    /**
     * !#en Ellipse Mask.
     * !#zh 使用椭圆作为遮罩
     * @property {Number} ELLIPSE
     */
    ELLIPSE: 1,
    /**
     * !#en Image Stencil Mask.
     * !#zh 使用图像模版作为遮罩
     * @property {Number} IMAGE_STENCIL
     */
    IMAGE_STENCIL: 2,
});

const SEGEMENTS_MIN = 3;
const SEGEMENTS_MAX = 10000;

/**
 * !#en The Mask Component
 * !#zh 遮罩组件
 * @class Mask
 * @extends RenderComponent
 */
let Mask = cc.Class({
    name: 'cc.Mask',
    extends: RenderComponent,

    editor: CC_EDITOR && {
        menu: 'i18n:MAIN_MENU.component.renderers/Mask',
        help: 'i18n:COMPONENT.help_url.mask',
        inspector: 'packages://inspector/inspectors/comps/mask.js'
    },

    ctor () {
        this._renderData = null;
        this._graphics = null;

        this._enableMaterial = null;
        this._exitMaterial = null;
        this._clearMaterial = null;
    },

    properties: {
        _spriteFrame: {
            default: null,
            type: cc.SpriteFrame
        },

        /**
         * !#en The mask type.
         * !#zh 遮罩类型
         * @property type
         * @type {Mask.Type}
         * @example
         * mask.type = cc.Mask.Type.RECT;
         */
        _type: MaskType.RECT,
        type: {
            get: function () {
                return this._type;
            },
            set: function (value) {
                if (this._type !== value) {
                    this._resetAssembler();
                }

                this._type = value;
                if (this._type !== MaskType.IMAGE_STENCIL) {
                    this.spriteFrame = null;
                    this.alphaThreshold = 0;
                    this._updateGraphics();
                }
                
                this._activateMaterial();
            },
            type: MaskType,
            tooltip: CC_DEV && 'i18n:COMPONENT.mask.type',
        },

        /**
         * !#en The mask image
         * !#zh 遮罩所需要的贴图
         * @property spriteFrame
         * @type {SpriteFrame}
         * @default null
         * @example
         * mask.spriteFrame = newSpriteFrame;
         */
        spriteFrame: {
            type: cc.SpriteFrame,
            tooltip: CC_DEV && 'i18n:COMPONENT.mask.spriteFrame',
            get: function () {
                return this._spriteFrame;
            },
            set: function (value) {
                let lastSprite = this._spriteFrame;
                if (CC_EDITOR) {
                    if ((lastSprite && lastSprite._uuid) === (value && value._uuid)) {
                        return;
                    }
                }
                else {
                    if (lastSprite === value) {
                        return;
                    }
                }
                this._spriteFrame = value;
                this._applySpriteFrame(lastSprite);
            },
        },

        /**
         * !#en
         * The alpha threshold.(Not supported Canvas Mode) <br/>
         * The content is drawn only where the stencil have pixel with alpha greater than the alphaThreshold. <br/>
         * Should be a float between 0 and 1. <br/>
         * This default to 0 (so alpha test is disabled).
         * When it's set to 1, the stencil will discard all pixels, nothing will be shown,
         * In previous version, it act as if the alpha test is disabled, which is incorrect.
         * !#zh
         * Alpha 阈值（不支持 Canvas 模式）<br/>
         * 只有当模板的像素的 alpha 大于 alphaThreshold 时，才会绘制内容。<br/>
         * 该数值 0 ~ 1 之间的浮点数，默认值为 0（因此禁用 alpha 测试）
         * 当被设置为 1 时，会丢弃所有蒙版像素，所以不会显示任何内容，在之前的版本中，设置为 1 等同于 0，这种效果其实是不正确的
         * @property alphaThreshold
         * @type {Number}
         * @default 0
         */
        alphaThreshold: {
            default: 0,
            type: cc.Float,
            range: [0, 1, 0.1],
            slide: true,
            tooltip: CC_DEV && 'i18n:COMPONENT.mask.alphaThreshold',
            notify: function () {
                if (cc.game.renderType === cc.game.RENDER_TYPE_CANVAS) {
                    cc.warnID(4201);
                    return;
                }
                let material = this.sharedMaterials[0];
                if (material) {
                    material.setProperty('alphaThreshold', this.alphaThreshold);
                }
            }
        },

        /**
         * !#en Reverse mask (Not supported Canvas Mode)
         * !#zh 反向遮罩（不支持 Canvas 模式）
         * @property inverted
         * @type {Boolean}
         * @default false
         */
        inverted: {
            default: false,
            type: cc.Boolean,
            tooltip: CC_DEV && 'i18n:COMPONENT.mask.inverted',
            notify: function () {
                if (cc.game.renderType === cc.game.RENDER_TYPE_CANVAS) {
                    cc.warnID(4202);
                    return;
                }
            }
        },

        /**
         * TODO: remove segments, not supported by graphics
         * !#en The segements for ellipse mask.
         * !#zh 椭圆遮罩的曲线细分数
         * @property segements
         * @type {Number}
         * @default 64
         */
        _segments: 64,
        segements: {
            get: function () {
                return this._segments;
            },
            set: function (value) {
                this._segments = misc.clampf(value, SEGEMENTS_MIN, SEGEMENTS_MAX);
                this._updateGraphics();
            },
            type: cc.Integer,
            tooltip: CC_DEV && 'i18n:COMPONENT.mask.segements',
        },

        _resizeToTarget: {
            animatable: false,
            set: function (value) {
                if(value) {
                    this._resizeNodeToTargetNode();
                }
            }
        }
    },

    statics: {
        Type: MaskType,
    },

    onLoad () {
        this._createGraphics();
    },

    onRestore () {
        this._createGraphics();
        if (this._type !== MaskType.IMAGE_STENCIL) {
            this._updateGraphics();
        }
        else {
            this._applySpriteFrame();
        }
    },

    onEnable () {
        this._super();
        if (this._type === MaskType.IMAGE_STENCIL) {
            if (!this._spriteFrame || !this._spriteFrame.textureLoaded()) {
                // Do not render when sprite frame is not ready
                this.markForRender(false);
                if (this._spriteFrame) {
                    this.markForUpdateRenderData(false);
                    this._spriteFrame.once('load', this._onTextureLoaded, this);
                    this._spriteFrame.ensureLoadTexture();
                }
            }
        }
        else {
            this._updateGraphics();
        }

        this.node.on(cc.Node.EventType.POSITION_CHANGED, this._updateGraphics, this);
        this.node.on(cc.Node.EventType.ROTATION_CHANGED, this._updateGraphics, this);
        this.node.on(cc.Node.EventType.SCALE_CHANGED, this._updateGraphics, this);
        this.node.on(cc.Node.EventType.SIZE_CHANGED, this._updateGraphics, this);
        this.node.on(cc.Node.EventType.ANCHOR_CHANGED, this._updateGraphics, this);

        this.node._renderFlag |= RenderFlow.FLAG_POST_RENDER;
        this._activateMaterial();
    },

    onDisable () {
        this._super();

        this.node.off(cc.Node.EventType.POSITION_CHANGED, this._updateGraphics, this);
        this.node.off(cc.Node.EventType.ROTATION_CHANGED, this._updateGraphics, this);
        this.node.off(cc.Node.EventType.SCALE_CHANGED, this._updateGraphics, this);
        this.node.off(cc.Node.EventType.SIZE_CHANGED, this._updateGraphics, this);
        this.node.off(cc.Node.EventType.ANCHOR_CHANGED, this._updateGraphics, this);
        
        this.node._renderFlag &= ~RenderFlow.FLAG_POST_RENDER;
    },

    onDestroy () {
        this._super();
        this._removeGraphics();
    },

<<<<<<< HEAD
    _initNativeHandle () {
        this._renderHandle = new renderer.MaskRenderHandle();
        this._renderHandle.bind(this);
=======
    initNativeAssembler () {
        this._renderHandle = new renderer.MaskAssembler();
>>>>>>> 4948c43d
    },

    _resizeNodeToTargetNode: CC_EDITOR && function () {
        if(this.spriteFrame) {
            let rect = this.spriteFrame.getRect();
            this.node.setContentSize(rect.width, rect.height);
        }
    },

    _onTextureLoaded () {
        // Mark render data dirty
        this.setVertsDirty();
        if (this._renderData) {
            this.markForUpdateRenderData(true);
        }
        // Reactivate material
        if (this.enabledInHierarchy) {
            this._activateMaterial();
        }
    },

    _applySpriteFrame (oldFrame) {
        if (oldFrame && oldFrame.off) {
            oldFrame.off('load', this._onTextureLoaded, this);
        }
        let spriteFrame = this._spriteFrame;
        if (spriteFrame) {
            if (spriteFrame.textureLoaded()) {
                this._onTextureLoaded(null);
            }
            else {
                spriteFrame.once('load', this._onTextureLoaded, this);
                spriteFrame.ensureLoadTexture();
            }
        }
        else {
            this.disableRender();
        }
    },

    _activateMaterial () {
        // cannot be activated if texture not loaded yet
        if (this._type === MaskType.IMAGE_STENCIL && (!this.spriteFrame || !this.spriteFrame.textureLoaded())) {
            this.markForRender(false);
            return;
        }

        // WebGL
        if (cc.game.renderType !== cc.game.RENDER_TYPE_CANVAS) {
            // Init material
            let material = this.sharedMaterials[0];
            if (!material) {
                material = Material.getInstantiatedBuiltinMaterial('sprite', this);
                material.define('USE_ALPHA_TEST', true);
            }

            // Reset material
            if (this._type === MaskType.IMAGE_STENCIL) {
                let texture = this.spriteFrame.getTexture();
                material.define('CC_USE_MODEL', false);
                material.define('USE_TEXTURE', true);

                material.setProperty('texture', texture);
                material.setProperty('alphaThreshold', this.alphaThreshold);
            }
            else {
                material.define('CC_USE_MODEL', true);
                material.define('USE_TEXTURE', false);
            }

            if (!this._enableMaterial) {
                this._enableMaterial = Material.getInstantiatedBuiltinMaterial('sprite', this);
            }
        
            if (!this._exitMaterial) {
                this._exitMaterial = Material.getInstantiatedBuiltinMaterial('sprite', this);
                let passes = this._exitMaterial.effect.getDefaultTechnique().passes;
                for (let i = 0; i < passes.length; i++) {
                    passes[i].setStencilEnabled(gfx.STENCIL_DISABLE);
                }
            }

            if (!this._clearMaterial) {
                this._clearMaterial = Material.getInstantiatedBuiltinMaterial('clear-stencil', this);
            }

            this.setMaterial(0, material);
        }

        this.markForRender(true);
    },

    _createGraphics () {
        if (!this._graphics) {
            this._graphics = new Graphics();
            this._graphics._resetAssembler();
            this._graphics.node = this.node;
            this._graphics.lineWidth = 0;
            this._graphics.strokeColor = cc.color(0, 0, 0, 0);
            if (CC_JSB && CC_NATIVERENDERER) {
                this._graphics._renderHandle.init(this._graphics);
                this._renderHandle.setNativeRenderHandle(this._graphics._renderHandle);
            }
        }
        
        if (!this._clearGraphics) {
            this._clearGraphics = new Graphics();
            this._clearGraphics._resetAssembler();
            this._clearGraphics.node = new Node();
            this._clearGraphics._activateMaterial();
            this._clearGraphics.lineWidth = 0;
            this._clearGraphics.rect(0, 0, cc.visibleRect.width, cc.visibleRect.height);
            this._clearGraphics.fill();
            if (CC_JSB && CC_NATIVERENDERER) {
                this._clearGraphics._renderHandle.ignoreWorldMatrix();
                this._clearGraphics._renderHandle.init(this._clearGraphics);
                this._renderHandle.setNativeClearHandle(this._clearGraphics._renderHandle);
            }
        }
    },

    _updateGraphics () {
        let node = this.node;
        let graphics = this._graphics;
        // Share render data with graphics content
        graphics.clear(false);
        let width = node._contentSize.width;
        let height = node._contentSize.height;
        let x = -width * node._anchorPoint.x;
        let y = -height * node._anchorPoint.y;
        if (this._type === MaskType.RECT) {
            graphics.rect(x, y, width, height);
        }
        else if (this._type === MaskType.ELLIPSE) {
            let center = cc.v2(x + width / 2, y + height / 2);
            let radius = {
                x: width / 2,
                y: height / 2
            };
            let points = _calculateCircle(center, radius, this._segments);
            for (let i = 0; i < points.length; ++i) {
                let point = points[i];
                if (i === 0) {
                    graphics.moveTo(point.x, point.y);
                }
                else {
                    graphics.lineTo(point.x, point.y);
                }
            }
            graphics.close();
        }
        if (cc.game.renderType === cc.game.RENDER_TYPE_CANVAS) {
            graphics.stroke();
        }
        else {
            graphics.fill();
        }
    },

    _removeGraphics () {
        if (this._graphics) {
            this._graphics.destroy();
            this._graphics = null;
        }

        if (this._clearGraphics) {
            this._clearGraphics.destroy();
            this._clearGraphics = null;
        }
    },

    _hitTest (cameraPt) {
        let node = this.node;
        let size = node.getContentSize(),
            w = size.width,
            h = size.height,
            testPt = _vec2_temp;
        
        node._updateWorldMatrix();
        mat4.invert(_mat4_temp, node._worldMatrix);
        vec2.transformMat4(testPt, cameraPt, _mat4_temp);
        testPt.x += node._anchorPoint.x * w;
        testPt.y += node._anchorPoint.y * h;

        let result = false;
        if (this.type === MaskType.RECT || this.type === MaskType.IMAGE_STENCIL) {
            result = testPt.x >= 0 && testPt.y >= 0 && testPt.x <= w && testPt.y <= h;
        }
        else if (this.type === MaskType.ELLIPSE) {
            let rx = w / 2, ry = h / 2;
            let px = testPt.x - 0.5 * w, py = testPt.y - 0.5 * h;
            result = px * px / (rx * rx) + py * py / (ry * ry) < 1;
        }
        if (this.inverted) {
            result = !result;
        }
        return result;
    },

    markForUpdateRenderData (enable) {
        if (enable && this.enabledInHierarchy) {
            this.node._renderFlag |= RenderFlow.FLAG_UPDATE_RENDER_DATA;
        }
        else if (!enable) {
            this.node._renderFlag &= ~RenderFlow.FLAG_UPDATE_RENDER_DATA;
        }
    },

    markForRender (enable) {
        if (enable && this.enabledInHierarchy) {
            this.node._renderFlag |= (RenderFlow.FLAG_RENDER | RenderFlow.FLAG_UPDATE_RENDER_DATA | 
                                      RenderFlow.FLAG_POST_RENDER);
        }
        else if (!enable) {
            this.node._renderFlag &= ~(RenderFlow.FLAG_RENDER | RenderFlow.FLAG_POST_RENDER);
        }
    },

    disableRender () {
        this.node._renderFlag &= ~(RenderFlow.FLAG_RENDER | RenderFlow.FLAG_UPDATE_RENDER_DATA | 
                                   RenderFlow.FLAG_POST_RENDER);
    },
});

cc.Mask = module.exports = Mask;<|MERGE_RESOLUTION|>--- conflicted
+++ resolved
@@ -320,16 +320,6 @@
         this._removeGraphics();
     },
 
-<<<<<<< HEAD
-    _initNativeHandle () {
-        this._renderHandle = new renderer.MaskRenderHandle();
-        this._renderHandle.bind(this);
-=======
-    initNativeAssembler () {
-        this._renderHandle = new renderer.MaskAssembler();
->>>>>>> 4948c43d
-    },
-
     _resizeNodeToTargetNode: CC_EDITOR && function () {
         if(this.spriteFrame) {
             let rect = this.spriteFrame.getRect();
@@ -427,10 +417,6 @@
             this._graphics.node = this.node;
             this._graphics.lineWidth = 0;
             this._graphics.strokeColor = cc.color(0, 0, 0, 0);
-            if (CC_JSB && CC_NATIVERENDERER) {
-                this._graphics._renderHandle.init(this._graphics);
-                this._renderHandle.setNativeRenderHandle(this._graphics._renderHandle);
-            }
         }
         
         if (!this._clearGraphics) {
@@ -439,13 +425,8 @@
             this._clearGraphics.node = new Node();
             this._clearGraphics._activateMaterial();
             this._clearGraphics.lineWidth = 0;
-            this._clearGraphics.rect(0, 0, cc.visibleRect.width, cc.visibleRect.height);
+            this._clearGraphics.rect(-1, -1, 2, 2);
             this._clearGraphics.fill();
-            if (CC_JSB && CC_NATIVERENDERER) {
-                this._clearGraphics._renderHandle.ignoreWorldMatrix();
-                this._clearGraphics._renderHandle.init(this._clearGraphics);
-                this._renderHandle.setNativeClearHandle(this._clearGraphics._renderHandle);
-            }
         }
     },
 
