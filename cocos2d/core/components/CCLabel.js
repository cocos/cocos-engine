--- conflicted
+++ resolved
@@ -28,12 +28,9 @@
 const RenderComponent = require('./CCRenderComponent');
 const Material = require('../assets/material/CCMaterial');
 const LabelFrame = require('../renderer/utils/label/label-frame');
-<<<<<<< HEAD
 const RenderFlow = require('../renderer/render-flow');
-
-=======
 const opacityFlag = RenderFlow.FLAG_COLOR | RenderFlow.FLAG_OPACITY;
->>>>>>> 24945997
+
 /**
  * !#en Enum for text alignment.
  * !#zh 文本横向对齐类型
@@ -655,13 +652,7 @@
 
     _updateColor () {
         let font = this.font;
-<<<<<<< HEAD
         if (!(font instanceof cc.BitmapFont)) {
-=======
-        if (font instanceof cc.BitmapFont) {
-            this._super();
-        } else {
->>>>>>> 24945997
             this._updateRenderData();
             this.node._renderFlag &= ~RenderFlow.FLAG_COLOR;
         }
