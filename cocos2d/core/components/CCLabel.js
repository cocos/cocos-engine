/****************************************************************************
 Copyright (c) 2013-2016 Chukong Technologies Inc.
 Copyright (c) 2017-2018 Xiamen Yaji Software Co., Ltd.

 https://www.cocos.com/

 Permission is hereby granted, free of charge, to any person obtaining a copy
 of this software and associated engine source code (the "Software"), a limited,
  worldwide, royalty-free, non-assignable, revocable and non-exclusive license
 to use Cocos Creator solely to develop games on your target platforms. You shall
  not use Cocos Creator software for developing other software or tools that's
  used for developing games. You are not granted to publish, distribute,
  sublicense, and/or sell copies of Cocos Creator.

 The software or tools in this License Agreement are licensed, not sold.
 Xiamen Yaji Software Co., Ltd. reserves all rights not expressly granted to you.

 THE SOFTWARE IS PROVIDED "AS IS", WITHOUT WARRANTY OF ANY KIND, EXPRESS OR
 IMPLIED, INCLUDING BUT NOT LIMITED TO THE WARRANTIES OF MERCHANTABILITY,
 FITNESS FOR A PARTICULAR PURPOSE AND NONINFRINGEMENT. IN NO EVENT SHALL THE
 AUTHORS OR COPYRIGHT HOLDERS BE LIABLE FOR ANY CLAIM, DAMAGES OR OTHER
 LIABILITY, WHETHER IN AN ACTION OF CONTRACT, TORT OR OTHERWISE, ARISING FROM,
 OUT OF OR IN CONNECTION WITH THE SOFTWARE OR THE USE OR OTHER DEALINGS IN
 THE SOFTWARE.
 ****************************************************************************/

const macro = require('../platform/CCMacro');
const RenderComponent = require('./CCRenderComponent');
const RenderFlow = require('../renderer/render-flow');
const Material = require('../assets/CCMaterial');

/**
 * !#en Enum for text alignment.
 * !#zh 文本横向对齐类型
 * @enum Label.HorizontalAlign
 */
/**
 * !#en Alignment left for text.
 * !#zh 文本内容左对齐。
 * @property {Number} LEFT
 */
/**
 * !#en Alignment center for text.
 * !#zh 文本内容居中对齐。
 * @property {Number} CENTER
 */
/**
 * !#en Alignment right for text.
 * !#zh 文本内容右边对齐。
 * @property {Number} RIGHT
 */
const HorizontalAlign = macro.TextAlignment;

/**
 * !#en Enum for vertical text alignment.
 * !#zh 文本垂直对齐类型
 * @enum Label.VerticalAlign
 */
/**
 * !#en Vertical alignment top for text.
 * !#zh 文本顶部对齐。
 * @property {Number} TOP
 */
/**
 * !#en Vertical alignment center for text.
 * !#zh 文本居中对齐。
 * @property {Number} CENTER
 */
/**
 * !#en Vertical alignment bottom for text.
 * !#zh 文本底部对齐。
 * @property {Number} BOTTOM
 */
const VerticalAlign = macro.VerticalTextAlignment;

/**
 * !#en Enum for Overflow.
 * !#zh Overflow 类型
 * @enum Label.Overflow
 */
/**
 * !#en NONE.
 * !#zh 不做任何限制。
 * @property {Number} NONE
 */
/**
 * !#en In CLAMP mode, when label content goes out of the bounding box, it will be clipped.
 * !#zh CLAMP 模式中，当文本内容超出边界框时，多余的会被截断。
 * @property {Number} CLAMP
 */
/**
 * !#en In SHRINK mode, the font size will change dynamically to adapt the content size.
 * !#zh SHRINK 模式，字体大小会动态变化，以适应内容大小。
 * @property {Number} SHRINK
 */
/**
 * !#en In RESIZE_HEIGHT mode, you can only change the width of label and the height is changed automatically.
 * !#zh 在 RESIZE_HEIGHT 模式下，只能更改文本的宽度，高度是自动改变的。
 * @property {Number} RESIZE_HEIGHT
 */
const Overflow = cc.Enum({
    NONE: 0,
    CLAMP: 1,
    SHRINK: 2,
    RESIZE_HEIGHT: 3
});

/**
 * !#en Enum for font type.
 * !#zh Type 类型
 * @enum Label.Type
 */
/**
 * !#en The TTF font type.
 * !#zh TTF字体
 * @property {Number} TTF
 */
/**
 * !#en The bitmap font type.
 * !#zh 位图字体
 * @property {Number} BMFont
 */
/**
 * !#en The system font type.
 * !#zh 系统字体
 * @property {Number} SystemFont
 */

/**
 * !#en The Label Component.
 * !#zh 文字标签组件
 * @class Label
 * @extends RenderComponent
 */
let Label = cc.Class({
    name: 'cc.Label',
    extends: RenderComponent,

    ctor () {
        if (CC_EDITOR) {
            this._userDefinedFont = null;
        }

        this._actualFontSize = 0;
        this._assemblerData = null;

        this._ttfTexture = null;
    },

    editor: CC_EDITOR && {
        menu: 'i18n:MAIN_MENU.component.renderers/Label',
        help: 'i18n:COMPONENT.help_url.label',
        inspector: 'packages://inspector/inspectors/comps/label.js',
    },

    properties: {
        _useOriginalSize: true,
        
        /**
         * !#en Content string of label.
         * !#zh 标签显示的文本内容。
         * @property {String} string
         */
        _string: {
            default: '',
            formerlySerializedAs: '_N$string',
        },
        string: {
            get () {
                return this._string;
            },
            set (value) {
                let oldValue = this._string;
                this._string = value.toString();

                if (this.string !== oldValue) {
                    this._updateRenderData();
                }

                this._checkStringEmpty();
            },
            multiline: true,
            tooltip: CC_DEV && 'i18n:COMPONENT.label.string'
        },

        /**
         * !#en Horizontal Alignment of label.
         * !#zh 文本内容的水平对齐方式。
         * @property {Label.HorizontalAlign} horizontalAlign
         */
        horizontalAlign: {
            default: HorizontalAlign.LEFT,
            type: HorizontalAlign,
            tooltip: CC_DEV && 'i18n:COMPONENT.label.horizontal_align',
            notify  (oldValue) {
                if (this.horizontalAlign === oldValue) return;
                this._updateRenderData();
            },
            animatable: false
        },

        /**
         * !#en Vertical Alignment of label.
         * !#zh 文本内容的垂直对齐方式。
         * @property {Label.VerticalAlign} verticalAlign
         */
        verticalAlign: {
            default: VerticalAlign.TOP,
            type: VerticalAlign,
            tooltip: CC_DEV && 'i18n:COMPONENT.label.vertical_align',
            notify (oldValue) {
                if (this.verticalAlign === oldValue) return;
                this._updateRenderData();
            },
            animatable: false
        },


        /**
         * !#en The actual rendering font size in shrink mode
         * !#zh SHRINK 模式下面文本实际渲染的字体大小
         * @property {Number} actualFontSize
         */
        actualFontSize: {
            displayName: 'Actual Font Size',
            animatable: false,
            readonly: true,
            get () {
                return this._actualFontSize;
            }
        },

        _fontSize: 40,
        /**
         * !#en Font size of label.
         * !#zh 文本字体大小。
         * @property {Number} fontSize
         */
        fontSize: {
            get () {
                return this._fontSize;
            },
            set (value) {
                if (this._fontSize === value) return;

                this._fontSize = value;
                this._updateRenderData();
            },
            tooltip: CC_DEV && 'i18n:COMPONENT.label.font_size',
        },

        /**
         * !#en Font family of label, only take effect when useSystemFont property is true.
         * !#zh 文本字体名称, 只在 useSystemFont 属性为 true 的时候生效。
         * @property {String} fontFamily
         */
        fontFamily: {
            default: "Arial",
            tooltip: CC_DEV && 'i18n:COMPONENT.label.font_family',
            notify (oldValue) {
                if (this.fontFamily === oldValue) return;
                this._updateRenderData();
            },
            animatable: false
        },

        _lineHeight: 40,
        /**
         * !#en Line Height of label.
         * !#zh 文本行高。
         * @property {Number} lineHeight
         */
        lineHeight: {
            get () {
                return this._lineHeight;
            },
            set (value) {
                if (this._lineHeight === value) return;
                this._lineHeight = value;
                this._updateRenderData();
            },
            tooltip: CC_DEV && 'i18n:COMPONENT.label.line_height',
        },
        /**
         * !#en Overflow of label.
         * !#zh 文字显示超出范围时的处理方式。
         * @property {Label.Overflow} overflow
         */
        overflow: {
            default: Overflow.NONE,
            type: Overflow,
            tooltip: CC_DEV && 'i18n:COMPONENT.label.overflow',
            notify (oldValue) {
                if (this.overflow === oldValue) return;
                this._updateRenderData();
            },
            animatable: false
        },

        _enableWrapText: true,
        /**
         * !#en Whether auto wrap label when string width is large than label width.
         * !#zh 是否自动换行。
         * @property {Boolean} enableWrapText
         */
        enableWrapText: {
            get () {
                return this._enableWrapText;
            },
            set (value) {
                if (this._enableWrapText === value) return;

                this._enableWrapText = value;
                this._updateRenderData();
            },
            animatable: false,
            tooltip: CC_DEV && 'i18n:COMPONENT.label.wrap',
        },

        // 这个保存了旧项目的 file 数据
        _N$file: null,

        /**
         * !#en The font of label.
         * !#zh 文本字体。
         * @property {Font} font
         */
        font: {
            get () {
                return this._N$file;
            },
            set (value) {
                if (this.font === value) return;
                
                //if delete the font, we should change isSystemFontUsed to true
                if (!value) {
                    this._isSystemFontUsed = true;
                }

                if (CC_EDITOR && value) {
                    this._userDefinedFont = value;
                }

                this._N$file = value;
                if (value && this._isSystemFontUsed)
                    this._isSystemFontUsed = false;

                if ( typeof value === 'string' ) {
                    cc.warnID(4000);
                }

                if (this._renderData) {
                    this.destroyRenderData(this._renderData);
                    this._renderData = null;    
                }
                this._fontAtlas = null;
                this._updateAssembler();
                this._applyFontTexture(true);
                this._updateRenderData();
            },
            type: cc.Font,
            tooltip: CC_DEV && 'i18n:COMPONENT.label.font',
            animatable: false
        },

        _isSystemFontUsed: true,

        /**
         * !#en Whether use system font name or not.
         * !#zh 是否使用系统字体。
         * @property {Boolean} isSystemFontUsed
         */
        useSystemFont: {
            get () {
                return this._isSystemFontUsed;
            },
            set (value) {
                if (this._isSystemFontUsed === value) return;
                
                this.destroyRenderData(this._renderData);
                this._renderData = null;

                if (CC_EDITOR) {
                    if (!value && this._isSystemFontUsed && this._userDefinedFont) {
                        this.font = this._userDefinedFont;
                        this.spacingX = this._spacingX;
                        return;
                    }
                }

                this._isSystemFontUsed = !!value;
                if (value) {
                    this.font = null;
                    this._updateAssembler();
                    this._updateRenderData();
                    this._checkStringEmpty();
                }
                else if (!this._userDefinedFont) {
                    this.disableRender();
                }

            },
            animatable: false,
            tooltip: CC_DEV && 'i18n:COMPONENT.label.system_font',
        },

        _bmFontOriginalSize: {
            displayName: 'BMFont Original Size',
            get () {
                if (this._N$file instanceof cc.BitmapFont) {
                    return this._N$file.fontSize;
                }
                else {
                    return -1;
                }
            },
            visible: true,
            animatable: false
        },

        _spacingX: 0,
        spacingX: {
            get () {
                return this._spacingX;
            },
            set (value) {
                this._spacingX = value;
                this._updateRenderData();
            }
        },

        _isBold: {
            default: false,
            serializable: false,
        },
        _isItalic: {
            default: false,
            serializable: false,
        },
        _isUnderline: {
            default: false,
            serializable: false,
        },
    },

    statics: {
        HorizontalAlign: HorizontalAlign,
        VerticalAlign: VerticalAlign,
        Overflow: Overflow,
    },

    onEnable () {
        this._super();

        // TODO: Hack for barbarians
        if (!this.font && !this._isSystemFontUsed) {
            this.useSystemFont = true;
        }
        // Reapply default font family if necessary
        if (this.useSystemFont && !this.fontFamily) {
            this.fontFamily = 'Arial';
        }

        // Keep track of Node size
        this.node.on(cc.Node.EventType.SIZE_CHANGED, this._updateRenderData, this);
        this.node.on(cc.Node.EventType.ANCHOR_CHANGED, this._updateRenderData, this);

        this._checkStringEmpty();
        this._updateRenderData(true);
    },

    onDisable () {
        this._super();
        this.node.off(cc.Node.EventType.SIZE_CHANGED, this._updateRenderData, this);
        this.node.off(cc.Node.EventType.ANCHOR_CHANGED, this._updateRenderData, this);
    },

    onDestroy () {
        this._assembler._resetAssemblerData && this._assembler._resetAssemblerData(this._assemblerData);
        this._assemblerData = null;
        if (this._ttfTexture) {
            this._ttfTexture.destroy();
            this._ttfTexture = null;
        }
        this._super();
    },

    _canRender () {
        let result = this._super();
        let font = this.font;
        if (font instanceof cc.BitmapFont) {
            let spriteFrame = font.spriteFrame;
            // cannot be activated if texture not loaded yet
            if (!spriteFrame || !spriteFrame.textureLoaded()) {
                result = false;
            }
        }
        return result;
    },

    _checkStringEmpty () {
        this.markForRender(!!this.string);
    },

    _on3DNodeChanged () {
        this._updateAssembler();
    },

    _updateAssembler () {
        let assembler = Label._assembler.getAssembler(this);

        if (this._assembler !== assembler) {
            this._assembler = assembler;
            this._renderData = null;
        }

        if (!this._renderData) {
            this._renderData = this._assembler.createData(this);
            this.markForUpdateRenderData(true);
        }
    },

<<<<<<< HEAD
    _activateMaterial (force) {
        let material = this.sharedMaterials[0];
        if (material && !force) {
            return;
        }
        
=======
    _applyFontTexture (force) {
>>>>>>> a8fcd744
        let font = this.font;
        if (font instanceof cc.BitmapFont) {
            let spriteFrame = font.spriteFrame;
            let self = this;
            let onBMFontTextureLoaded = function () {
                // TODO: old texture in material have been released by loader
                self._texture = spriteFrame._texture;
                self._activateMaterial(force);

                if (CC_EDITOR || force) {
                    this._assembler && this._assembler.updateRenderData(this);
                }
            };
            // cannot be activated if texture not loaded yet
            if (spriteFrame && spriteFrame.textureLoaded()) {
                onBMFontTextureLoaded();
            }
            else {
                this.disableRender();

                if (spriteFrame) {
                    spriteFrame.once('load', onBMFontTextureLoaded, this);
                    spriteFrame.ensureLoadTexture();
                }
            }
        }
        else {
            if (!this._ttfTexture) {
                this._ttfTexture = new cc.Texture2D();
                // TTF texture in web will blend with canvas or body background color
                if (!CC_JSB) {
                    this._ttfTexture.setPremultiplyAlpha(true);
                }
                this._assemblerData = this._assembler._getAssemblerData();
                this._ttfTexture.initWithElement(this._assemblerData.canvas);
            }
            this._texture = this._ttfTexture;
            this._activateMaterial(force);

            if (CC_EDITOR || force) {
                this._assembler && this._assembler.updateRenderData(this);
            }
        }
    },

    _activateMaterial (force) {
        let material = this._material;
        if (material && !force) {
            return;
        }

        // Canvas
        if (cc.game.renderType === cc.game.RENDER_TYPE_CANVAS) {
            this._texture.url = this.uuid + '_texture';
        }
        // WebGL
        else {
            if (!material) {
                material = Material.getInstantiatedBuiltinMaterial('sprite', this);
                material.define('useTexture', true);
            }
            // Setup blend function for premultiplied ttf label texture
            if (this._texture === this._ttfTexture) {
                this._srcBlendFactor = cc.macro.BlendFactor.ONE;
            }
            else {
                this._srcBlendFactor = cc.macro.BlendFactor.SRC_ALPHA;
            }
            material.setProperty('texture', this._texture);
            this.setMaterial(0, material);
        }

        this.markForUpdateRenderData(true);
        this.markForRender(true);
    },

    _updateColor () {
        let font = this.font;
        if (font instanceof cc.BitmapFont) {
            this._super();
        }
        else {
            this._updateRenderData();
            this.node._renderFlag &= ~RenderFlow.FLAG_COLOR;
        }
    },

    _updateRenderData (force) {
        let renderData = this._renderData;
        if (renderData) {
            renderData.vertDirty = true;
            renderData.uvDirty = true;
            this.markForUpdateRenderData(true);
        }

        if (CC_EDITOR || force) {
            this._updateAssembler();
            this._applyFontTexture(force);
        }
    },

    _enableBold (enabled) {
        this._isBold = !!enabled;
    },

    _enableItalics (enabled) {
        this._isItalic = !!enabled;
    },

    _enableUnderline (enabled) {
        this._isUnderline = !!enabled;
    },
 });

 cc.Label = module.exports = Label;<|MERGE_RESOLUTION|>--- conflicted
+++ resolved
@@ -520,16 +520,7 @@
         }
     },
 
-<<<<<<< HEAD
-    _activateMaterial (force) {
-        let material = this.sharedMaterials[0];
-        if (material && !force) {
-            return;
-        }
-        
-=======
     _applyFontTexture (force) {
->>>>>>> a8fcd744
         let font = this.font;
         if (font instanceof cc.BitmapFont) {
             let spriteFrame = font.spriteFrame;
@@ -576,7 +567,7 @@
     },
 
     _activateMaterial (force) {
-        let material = this._material;
+        let material = this.sharedMaterials[0];
         if (material && !force) {
             return;
         }
