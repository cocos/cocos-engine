--- conflicted
+++ resolved
@@ -467,12 +467,7 @@
         this.node.on(cc.Node.EventType.ANCHOR_CHANGED, this._updateRenderData, this);
 
         this._checkStringEmpty();
-<<<<<<< HEAD
         this._updateRenderData(true);
-=======
-        this._updateAssembler();
-        this._applyFontTexture();
->>>>>>> 1fd056f5
     },
 
     onDisable () {
@@ -490,7 +485,7 @@
         }
         this._super();
     },
-    
+
     _canRender () {
         let result = this._super();
         let font = this.font;
