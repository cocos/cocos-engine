--- conflicted
+++ resolved
@@ -450,7 +450,7 @@
                     this._frame._resetDynamicAtlasFrame();
                 }
                 this._activateMaterial(true);
-                this._updateRenderData();
+                this._lazyUpdateRenderData();
             },
             animatable: false,
             tooltip: CC_DEV && 'i18n:COMPONENT.label.batch_as_bitmap',
@@ -488,14 +488,11 @@
             this.fontFamily = 'Arial';
         }
 
-<<<<<<< HEAD
-=======
         // Keep track of Node size
-        this.node.on(cc.Node.EventType.SIZE_CHANGED, this._updateRenderData, this);
-        this.node.on(cc.Node.EventType.ANCHOR_CHANGED, this._updateRenderData, this);
+        this.node.on(cc.Node.EventType.SIZE_CHANGED, this._lazyUpdateRenderData, this);
+        this.node.on(cc.Node.EventType.ANCHOR_CHANGED, this._lazyUpdateRenderData, this);
         this.node.on(cc.Node.EventType.COLOR_CHANGED, this._updateColor, this);
 
->>>>>>> f3824926
         this._checkStringEmpty();
         this._forceUpdateRenderData();
     },
@@ -512,7 +509,7 @@
 
     _updateColor () {
         if (!(this.font instanceof cc.BitmapFont)) {
-            this._updateRenderData();
+            this._lazyUpdateRenderData();
         }
     },
 
@@ -633,49 +630,18 @@
             else {
                 this._srcBlendFactor = cc.macro.BlendFactor.SRC_ALPHA;
             }
-<<<<<<< HEAD
-            material.texture = this._texture;
-            // For batch rendering, do not use uniform color.
-            material.useColor = false;
-            this._updateMaterial(material);
-            if (this._renderData) {
-                this._renderData.material = material;
-            }
-=======
             material.setProperty('texture', this._frame._texture);
             this.setMaterial(0, material);
->>>>>>> f3824926
         }
 
         this.markForUpdateRenderData(true);
         this.markForRender(true);
-    },
-
-<<<<<<< HEAD
-    _updateColor () {
-        let font = this.font;
-        if (font instanceof cc.BitmapFont) {
-            this._super();
-        }
-        else {
-            this.markForUpdateRenderData(true);
-            this.node._renderFlag &= ~RenderFlow.FLAG_COLOR;
-        }
     },
 
     _lazyUpdateRenderData () {
         this.setVertsDirty();
         this.markForUpdateRenderData(true);
     },
-=======
-    _updateRenderData (force) {
-        let renderData = this._renderData;
-        if (renderData) {
-            renderData.vertDirty = true;
-            renderData.uvDirty = true;
-            this.markForUpdateRenderData(true);
-        }
->>>>>>> f3824926
 
     _forceUpdateRenderData () {
         this.setVertsDirty();
