/****************************************************************************
 Copyright (c) 2013-2016 Chukong Technologies Inc.

 http://www.cocos.com

 Permission is hereby granted, free of charge, to any person obtaining a copy
 of this software and associated engine source code (the "Software"), a limited,
  worldwide, royalty-free, non-assignable, revocable and  non-exclusive license
 to use Cocos Creator solely to develop games on your target platforms. You shall
  not use Cocos Creator software for developing other software or tools that's
  used for developing games. You are not granted to publish, distribute,
  sublicense, and/or sell copies of Cocos Creator.

 The software or tools in this License Agreement are licensed, not sold.
 Chukong Aipu reserves all rights not expressly granted to you.

 THE SOFTWARE IS PROVIDED "AS IS", WITHOUT WARRANTY OF ANY KIND, EXPRESS OR
 IMPLIED, INCLUDING BUT NOT LIMITED TO THE WARRANTIES OF MERCHANTABILITY,
 FITNESS FOR A PARTICULAR PURPOSE AND NONINFRINGEMENT. IN NO EVENT SHALL THE
 AUTHORS OR COPYRIGHT HOLDERS BE LIABLE FOR ANY CLAIM, DAMAGES OR OTHER
 LIABILITY, WHETHER IN AN ACTION OF CONTRACT, TORT OR OTHERWISE, ARISING FROM,
 OUT OF OR IN CONNECTION WITH THE SOFTWARE OR THE USE OR OTHER DEALINGS IN
 THE SOFTWARE.
 ****************************************************************************/
require('../label/CCSGLabel.js');
require('../label/CCSGLabelCanvasRenderCmd.js');
require('../label/CCSGLabelWebGLRenderCmd.js');
/**
 * !#en Enum for text alignment.
 * !#zh 文本横向对齐类型
 * @enum Label.HorizontalAlign
 */
/**
 * !#en Alignment left for text.
 * !#zh 文本内容左对齐。
 * @property {Number} LEFT
 */
/**
 * !#en Alignment center for text.
 * !#zh 文本内容居中对齐。
 * @property {Number} CENTER
 */
/**
 * !#en Alignment right for text.
 * !#zh 文本内容右边对齐。
 * @property {Number} RIGHT
 */
var HorizontalAlign = cc.TextAlignment;

/**
 * !#en Enum for vertical text alignment.
 * !#zh 文本垂直对齐类型
 * @enum Label.VerticalAlign
 */
/**
 * !#en Vertical alignment top for text.
 * !#zh 文本顶部对齐。
 * @property {Number} TOP
 */
/**
 * !#en Vertical alignment center for text.
 * !#zh 文本居中对齐。
 * @property {Number} CENTER
 */
/**
 * !#en Vertical alignment bottom for text.
 * !#zh 文本底部对齐。
 * @property {Number} BOTTOM
 */
var VerticalAlign = cc.VerticalTextAlignment;

/**
 * !#en Enum for Overflow.
 * !#zh Overflow 类型
 * @enum Label.Overflow
 */
/**
 * !#en NONE.
 * !#zh 不做任何限制。
 * @property {Number} NONE
 */
/**
 * !#en In CLAMP mode, when label content goes out of the bounding box, it will be clipped.
 * !#zh CLAMP 模式中，当文本内容超出边界框时，多余的会被截断。
 * @property {Number} CLAMP
 */
/**
 * !#en In SHRINK mode, the font size will change dynamically to adapt the content size.
 * !#zh SHRINK 模式，字体大小会动态变化，以适应内容大小。
 * @property {Number} SHRINK
 */
/**
 * !#en In RESIZE_HEIGHT mode, you can only change the width of label and the height is changed automatically.
 * !#zh 在 RESIZE_HEIGHT 模式下，只能更改文本的宽度，高度是自动改变的。
 * @property {Number} RESIZE_HEIGHT
 */
var Overflow = _ccsg.Label.Overflow;

/**
 * !#en Enum for font type.
 * !#zh Type 类型
 * @enum Label.Type
 */
/**
 * !#en The TTF font type.
 * !#zh TTF字体
 * @property {Number} TTF
 */
/**
 * !#en The bitmap font type.
 * !#zh 位图字体
 * @property {Number} BMFont
 */
/**
 * !#en The system font type.
 * !#zh 系统字体
 * @property {Number} SystemFont
 */


// Returns a function, that, as long as it continues to be invoked, will not
// be triggered. The function will be called after it stops being called for
// N milliseconds. If `immediate` is passed, trigger the function on the
// leading edge, instead of the trailing.
function debounce (func, wait, immediate) {
    var timeout;
    return CC_JSB ? function (...args) {
        var context = this;
        var later = function() {
            timeout = null;
            if (!immediate) func.apply(context, args);
        };
        var callNow = immediate && !timeout;
        clearTimeout(timeout);
        timeout = setTimeout(later, wait);
        if (callNow) func.apply(context, args);
    } : function () {
        var context = this;
        var later = function() {
            timeout = null;
            if (!immediate) func.apply(context, arguments);
        };
        var callNow = immediate && !timeout;
        clearTimeout(timeout);
        timeout = setTimeout(later, wait);
        if (callNow) func.apply(context, arguments);
    };
}


/**
 * !#en The Label Component.
 * !#zh 文字标签组件
 * @class Label
 * @extends _RendererUnderSG
 */
var Label = cc.Class({
    name: 'cc.Label',
    extends: cc._RendererUnderSG,

    ctor: function() {
        if(CC_EDITOR) {
            this._userDefinedFontSize = 40;
            this._userDefinedFont = null;
            this._debouncedUpdateSgNodeString = debounce(this._updateSgNodeString, 200);
            this._debouncedUpdateFontSize = debounce(this._updateSgNodeFontSize, 200);
        }
    },

    editor: CC_EDITOR && {
        menu: 'i18n:MAIN_MENU.component.renderers/Label',
        help: 'i18n:COMPONENT.help_url.label',
        inspector: 'packages://inspector/inspectors/comps/label.js',
    },

    _updateSgNodeString: function() {
        this._sgNode.setString(this.string);
        this._updateNodeSize();
    },

    _updateSgNodeFontSize: function() {
        if (this._sgNode) {
            this._sgNode.setFontSize(this._fontSize);
            this._updateNodeSize();
        }
    },

    properties: {
        _useOriginalSize: true,
        /**
         * !#en Content string of label.
         * !#zh 标签显示的文本内容。
         * @property {String} string
         */
        string: {
            default: 'Label',
            multiline: true,
            tooltip: CC_DEV && 'i18n:COMPONENT.label.string',
            notify: function () {
                if (this._sgNode) {
                    if (CC_EDITOR) {
                        if(this.overflow === cc.Label.Overflow.SHRINK) {
                            this.fontSize = this._userDefinedFontSize;
                        }
                        this._debouncedUpdateSgNodeString();
                    } else {
                        this._updateSgNodeString();
                    }
                }
            }
        },

        /**
         * !#en Horizontal Alignment of label.
         * !#zh 文本内容的水平对齐方式。
         * @property {Label.HorizontalAlign} horizontalAlign
         */
        horizontalAlign: {
            default: HorizontalAlign.LEFT,
            type: HorizontalAlign,
            tooltip: CC_DEV && 'i18n:COMPONENT.label.horizontal_align',
            notify: function () {
                if (this._sgNode) {
                    this._sgNode.setHorizontalAlign( this.horizontalAlign );
                }
            },
            animatable: false
        },

        /**
         * !#en Vertical Alignment of label.
         * !#zh 文本内容的垂直对齐方式。
         * @property {Label.VerticalAlign} verticalAlign
         */
        verticalAlign: {
            default: VerticalAlign.TOP,
            type: VerticalAlign,
            tooltip: CC_DEV && 'i18n:COMPONENT.label.vertical_align',
            notify: function () {
                if (this._sgNode) {
                    this._sgNode.setVerticalAlign( this.verticalAlign );
                }
            },
            animatable: false
        },

        _actualFontSize: {
            default: 40,
        },

        /**
         * !#en The actual rendering font size in shrink mode
         * !#zh SHRINK 模式下面文本实际渲染的字体大小
         * @property {Number} actualFontSize
         */
        actualFontSize: {
            displayName: 'Actual Font Size',
            animatable: false,
            readonly: true,
            get: function () {
                if (this._sgNode) {
                    this._actualFontSize = this._sgNode.getFontSize();
                }
                return this._actualFontSize;
            }
        },

        _fontSize: 40,
        /**
         * !#en Font size of label.
         * !#zh 文本字体大小。
         * @property {Number} fontSize
         */
        fontSize: {
            get: function(){
                return this._fontSize;
            },
            set: function(value){
                this._fontSize = value;
                if(CC_EDITOR) {
                    this._userDefinedFontSize = value;
                    this._debouncedUpdateFontSize();
                } else {
                    this._updateSgNodeFontSize();
                }
            },
            tooltip: CC_DEV && 'i18n:COMPONENT.label.font_size',
        },

        /**
         * !#en Font family of label, only take effect when useSystemFont property is true.
         * !#zh 文本字体名称, 只在 useSystemFont 属性为 true 的时候生效。
         * @property {String} fontFamily
         */
        fontFamily: {
            default: "Arial",
            tooltip: CC_DEV && 'i18n:COMPONENT.label.font_family',
            notify: function () {
                if (this._sgNode) {
                    this._sgNode.setFontFileOrFamily(this.fontFamily);
                }
            },
            animatable: false
        },

        _lineHeight: 40,
        /**
         * !#en Line Height of label.
         * !#zh 文本行高。
         * @property {Number} lineHeight
         */
        lineHeight: {
            get: function(){
                if (this._sgNode) {
                    this._lineHeight = this._sgNode.getLineHeight();
                }
                return this._lineHeight;
            },
            set: function(value){
                this._lineHeight = value;

                if (this._sgNode) {
                    this._sgNode.setLineHeight(value);
                    this._updateNodeSize();
                }
            },
            tooltip: CC_DEV && 'i18n:COMPONENT.label.line_height',
        },
        /**
         * !#en Overflow of label.
         * !#zh 文字显示超出范围时的处理方式。
         * @property {Label.Overflow} overflow
         */
        overflow: {
            default: Overflow.NONE,
            type: Overflow,
            tooltip: CC_DEV && 'i18n:COMPONENT.label.overflow',
            notify: function () {
                if (this._sgNode) {
                    this._sgNode.setOverflow(this.overflow);
                    this._updateNodeSize();
                }
            },
            animatable: false
        },

        _enableWrapText: true,
        /**
         * !#en Whether auto wrap label when string width is large than label width.
         * !#zh 是否自动换行。
         * @property {Boolean} enableWrapText
         */
        enableWrapText: {
            get: function(){
                if (this._sgNode) {
                    this._enableWrapText = this._sgNode.isWrapTextEnabled();
                }
                return this._enableWrapText;
            },
            set: function(value){
                this._enableWrapText = value;
                if (this._sgNode) {
                    this._sgNode.enableWrapText(value);
                }
            },
            animatable: false,
            tooltip: CC_DEV && 'i18n:COMPONENT.label.wrap',
        },

        // 这个保存了旧项目的 file 数据
        _N$file: null,

        /**
         * !#en The font of label.
         * !#zh 文本字体。
         * @property {Font} font
         */
        font: {
            get: function () {
                return this._N$file;
            },
            set: function (value) {
                //if delete the font, we should change isSystemFontUsed to true
                if(!value) {
                    this._isSystemFontUsed = true;
                }

                if(CC_EDITOR && value) {
                    this._userDefinedFont = value;
                }

                this._N$file = value;
                this._bmFontOriginalSize = -1;
                if (value && this._isSystemFontUsed)
                    this._isSystemFontUsed = false;

                if (this._sgNode) {

                    if ( typeof value === 'string' ) {
                        cc.warnID(4000);
                    }

                    var font = this.font;
                    if (font instanceof cc.BitmapFont) {
                        if (font.spriteFrame) {
                            if (!CC_JSB) {
                                this._sgNode.setFontFileOrFamily("", font.spriteFrame, font);
                            } else {
                                if (font.spriteFrame.textureLoaded()) {
                                    this._sgNode.setFontFileOrFamily(JSON.stringify(font._fntConfig), font.spriteFrame);
                                }
                                else {
                                    cc.warnID(4012, font.name);
                                    this._sgNode.setFontFileOrFamily('');
                                }
                            }
                        } else {
                            cc.warnID(4011, font.name);
                            this._sgNode.setFontFileOrFamily('');
                        }
                    } else {
                        var isAsset = value instanceof cc.Font;
                        var ttfName = isAsset ? value.rawUrl : '';
                        this._sgNode.setFontFileOrFamily(ttfName);
                    }
                }

                if (value instanceof cc.BitmapFont) {
                    this._bmFontOriginalSize = value.fontSize;
                }
            },
            type: cc.Font,
            tooltip: CC_DEV && 'i18n:COMPONENT.label.font',
            animatable: false
        },

        _isSystemFontUsed: true,

        /**
         * !#en Whether use system font name or not.
         * !#zh 是否使用系统字体。
         * @property {Boolean} isSystemFontUsed
         */
        useSystemFont: {
            get: function(){
                return this._isSystemFontUsed;
            },
            set: function(value){
                if(CC_EDITOR) {
                    if(!value && this._isSystemFontUsed && this._userDefinedFont) {
                        this.font = this._userDefinedFont;
                        this.spacingX = this._spacingX;
                        return;
                    }
                }

                this._isSystemFontUsed = !!value;
                if (value) {
                    this.font = null;
                    if (this._sgNode) {
                        this._sgNode.setFontFileOrFamily(this.fontFamily);
                    }
                }

            },
            animatable: false,
            tooltip: CC_DEV && 'i18n:COMPONENT.label.system_font',
        },

        _bmFontOriginalSize: {
            displayName: 'BMFont Original Size',
            default: -1,
            serializable: false,
            readonly: true,
            visible: true,
            animatable: false
        },

        _spacingX: 0,
        spacingX: {
            get: function() {
                return this._spacingX;
            },
            set: function(value) {
                this._spacingX = value;
                if (this._sgNode) {
                    this._sgNode.setSpacingX(this.spacingX);
                    this._updateNodeSize();
                }
            }
        }

    },

    statics: {
        HorizontalAlign: HorizontalAlign,
        VerticalAlign: VerticalAlign,
        Overflow: Overflow,
    },

    __preload: function () {
        this._super();

        var sgSizeInitialized = this._sgNode._isUseSystemFont;
        if (sgSizeInitialized) {
            this._updateNodeSize();
        }

        // node should be resize whenever font changed, needed only on web
        if (!CC_JSB) {
            this._sgNode.on('load', this._updateNodeSize, this);
        }

    },

    _createSgNode: function () {
        return null;
    },

    _initSgNode: function () {
        var font = this.font;
        if (typeof font === 'string' ) {
            cc.warnID(4000);
        }

        var sgNode;
        if (font instanceof cc.BitmapFont) {
            if (font.spriteFrame) {
                if (CC_JSB) {
                    if (font.spriteFrame.textureLoaded()) {
<<<<<<< HEAD
                        sgNode = this._sgNode = new _ccsg.Label(this.string, JSON.stringify(font._fntConfig), font.spriteFrame);
=======
                        sgNode = this._sgNode = _ccsg.Label.pool.get(this.string, font.fntDataStr, font.spriteFrame);
>>>>>>> 43098711
                    } else {
                        cc.warnID(4012, font.name);
                        sgNode = this._sgNode = _ccsg.Label.pool.get(this.string);
                    }
                } else {
<<<<<<< HEAD
                    sgNode = this._sgNode = new _ccsg.Label(this.string, "", font.spriteFrame, font);
=======
                    sgNode = this._sgNode = _ccsg.Label.pool.get(this.string, font.fntDataStr, font.spriteFrame, font);
>>>>>>> 43098711
                }
            } else {
                cc.warnID(4011, font.name);
                sgNode = this._sgNode = _ccsg.Label.pool.get(this.string);
            }
        } else {
            var isAsset = font instanceof cc.Font;
            var ttfName = isAsset ? font.rawUrl : '';
            sgNode = this._sgNode = _ccsg.Label.pool.get(this.string, ttfName);
        }

        if (CC_JSB) {
            sgNode.retain();
        }

        if (font instanceof cc.BitmapFont) {
            this._bmFontOriginalSize = font.fontSize;
        }

        sgNode.setVisible(false);
        sgNode.setHorizontalAlign( this.horizontalAlign );
        sgNode.setVerticalAlign( this.verticalAlign );
        sgNode.setFontSize( this._fontSize );
        if (this.useSystemFont) {
            sgNode.setFontFileOrFamily(this.fontFamily);
        }
        sgNode.setOverflow( this.overflow );
        sgNode.enableWrapText( this._enableWrapText );
        sgNode.setLineHeight(this._lineHeight);
        sgNode.setString(this.string);
        if (font instanceof cc.BitmapFont) {
            sgNode.setSpacingX(this.spacingX);
        }
        if (CC_EDITOR) {
            this._userDefinedFontSize = this.fontSize;
            this._userDefinedFont = font;
        }
        if (CC_EDITOR && this._useOriginalSize) {
            this.node.setContentSize(sgNode.getContentSize());
            if (font instanceof cc.BitmapFont) {
                this.lineHeight = sgNode.getBMFontLineHeight();
            }
            this._useOriginalSize = false;
        } else {
            sgNode.setContentSize(this.node.getContentSize());
        }
        sgNode.setColor(this.node.color);
    },

    // update node size (this will also invoke the size-changed event)
    _updateNodeSize: function () {
        var initialized = this._sgNode && this._sgNode.parent;
        if (initialized) {
            if (this.overflow === Overflow.NONE || this.overflow === Overflow.RESIZE_HEIGHT) {
                this.node.setContentSize(this._sgNode.getContentSize());
            }
        }
    },

    onDestroy: function () {
        if (this._sgNode) {
            _ccsg.Label.pool.put(this._sgNode);
        }
    }
 });

 cc.Label = module.exports = Label;<|MERGE_RESOLUTION|>--- conflicted
+++ resolved
@@ -528,21 +528,13 @@
             if (font.spriteFrame) {
                 if (CC_JSB) {
                     if (font.spriteFrame.textureLoaded()) {
-<<<<<<< HEAD
                         sgNode = this._sgNode = new _ccsg.Label(this.string, JSON.stringify(font._fntConfig), font.spriteFrame);
-=======
-                        sgNode = this._sgNode = _ccsg.Label.pool.get(this.string, font.fntDataStr, font.spriteFrame);
->>>>>>> 43098711
                     } else {
                         cc.warnID(4012, font.name);
                         sgNode = this._sgNode = _ccsg.Label.pool.get(this.string);
                     }
                 } else {
-<<<<<<< HEAD
-                    sgNode = this._sgNode = new _ccsg.Label(this.string, "", font.spriteFrame, font);
-=======
-                    sgNode = this._sgNode = _ccsg.Label.pool.get(this.string, font.fntDataStr, font.spriteFrame, font);
->>>>>>> 43098711
+                    sgNode = this._sgNode = _ccsg.Label.pool.get(this.string, "", font.spriteFrame, font);
                 }
             } else {
                 cc.warnID(4011, font.name);
@@ -603,8 +595,11 @@
     },
 
     onDestroy: function () {
-        if (this._sgNode) {
-            _ccsg.Label.pool.put(this._sgNode);
+        var sgNode = this._sgNode;
+        //FIXME:: call order matters
+        this._super();
+        if (sgNode) {
+            _ccsg.Label.pool.put(sgNode);
         }
     }
  });
