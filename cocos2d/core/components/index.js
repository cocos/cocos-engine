require('./CCComponent');
require('./CCComponentInSG');

module.exports = [
    require('./CCSpriteRenderer'),
    require('./CCWidget'),
    require('./CCCanvas'),
    require('./CCAudioSource'),
    require('./CCAnimation'),
    require('./CCButton'),
    require('./CCELabel'),
<<<<<<< HEAD
    require('./CCMask')
=======
    require('./CCProgressBar')
>>>>>>> 8bc463aa
];<|MERGE_RESOLUTION|>--- conflicted
+++ resolved
@@ -9,9 +9,6 @@
     require('./CCAnimation'),
     require('./CCButton'),
     require('./CCELabel'),
-<<<<<<< HEAD
     require('./CCMask')
-=======
     require('./CCProgressBar')
->>>>>>> 8bc463aa
 ];