/****************************************************************************
 Copyright (c) 2013-2016 Chukong Technologies Inc.
 Copyright (c) 2017-2018 Xiamen Yaji Software Co., Ltd.

 https://www.cocos.com/

 Permission is hereby granted, free of charge, to any person obtaining a copy
 of this software and associated engine source code (the "Software"), a limited,
  worldwide, royalty-free, non-assignable, revocable and non-exclusive license
 to use Cocos Creator solely to develop games on your target platforms. You shall
  not use Cocos Creator software for developing other software or tools that's
  used for developing games. You are not granted to publish, distribute,
  sublicense, and/or sell copies of Cocos Creator.

 The software or tools in this License Agreement are licensed, not sold.
 Xiamen Yaji Software Co., Ltd. reserves all rights not expressly granted to you.

 THE SOFTWARE IS PROVIDED "AS IS", WITHOUT WARRANTY OF ANY KIND, EXPRESS OR
 IMPLIED, INCLUDING BUT NOT LIMITED TO THE WARRANTIES OF MERCHANTABILITY,
 FITNESS FOR A PARTICULAR PURPOSE AND NONINFRINGEMENT. IN NO EVENT SHALL THE
 AUTHORS OR COPYRIGHT HOLDERS BE LIABLE FOR ANY CLAIM, DAMAGES OR OTHER
 LIABILITY, WHETHER IN AN ACTION OF CONTRACT, TORT OR OTHERWISE, ARISING FROM,
 OUT OF OR IN CONNECTION WITH THE SOFTWARE OR THE USE OR OTHER DEALINGS IN
 THE SOFTWARE.
 ****************************************************************************/

require('./CCComponent');
require('./CCComponentEventHandler');
require('./missing-script');

var components = [
    require('./CCSprite'),
    require('./CCWidget'),
    require('./CCCanvas'),
    require('./CCAudioSource'),
    require('./CCAnimation'),
    require('./CCButton'),
    require('./CCLabel'),
    require('./CCProgressBar'),
    require('./CCMask'),
    require('./CCScrollBar'),
    require('./CCScrollView'),
    require('./CCPageViewIndicator'),
    require('./CCPageView'),
    require('./CCSlider'),
    require('./CCLayout'),
    require('./editbox/CCEditBox'),
    require('./CCLabelOutline'),
    require('./CCRichText'),
    require('./CCToggleContainer'),
    require('./CCToggleGroup'),
    require('./CCToggle'),
    require('./CCBlockInputEvents'),
    require('./CCMotionStreak'),
    require('./WXSubContextView'),
<<<<<<< HEAD
=======
    require('./SwanSubContextView'),
>>>>>>> f001a9c2
];

module.exports = components;<|MERGE_RESOLUTION|>--- conflicted
+++ resolved
@@ -53,10 +53,7 @@
     require('./CCBlockInputEvents'),
     require('./CCMotionStreak'),
     require('./WXSubContextView'),
-<<<<<<< HEAD
-=======
     require('./SwanSubContextView'),
->>>>>>> f001a9c2
 ];
 
 module.exports = components;