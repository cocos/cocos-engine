--- conflicted
+++ resolved
@@ -582,17 +582,13 @@
         cc.assetManager.init(options);
         if (options.rawAssets) {
             var resources = new cc.AssetManager.Bundle();
-<<<<<<< HEAD
             resources.init({
-                name: cc.AssetManager.BuiltinBundle.RESOURCES,
+                name: cc.AssetManager.BuiltinBundleName.RESOURCES,
                 importBase: options.importBase,
                 nativeBase: options.nativeBase,
                 paths: options.rawAssets.assets,
-                uuids: Object.keys(options.rawAssets.assets)
+                uuids: Object.keys(options.rawAssets.assets),
             });
-=======
-            resources.init({name: cc.AssetManager.BuiltinBundleName.RESOURCES, importBase: options.importBase, nativeBase: options.nativeBase, paths: options.rawAssets.assets, uuids: Object.keys(options.rawAssets.assets)});
->>>>>>> 54d397f9
         }
     },
 
@@ -640,16 +636,7 @@
     raw (url) {
         cc.warnID(1400, 'cc.url.raw', 'cc.assetManager.loadRes');
         if (url.startsWith('resources/')) {
-<<<<<<< HEAD
-            return cc.assetManager.transform({
-                'path': cc.path.changeExtname(url.substr(10)),
-                bundle: cc.AssetManager.BuiltinBundle.RESOURCES,
-                isNative: true,
-                ext: cc.path.extname(url)
-            });
-=======
-            return cc.assetManager.transform({'path': cc.path.changeExtname(url.substr(10)), bundle: cc.AssetManager.BuiltinBundleName.RESOURCES, isNative: true, ext: cc.path.extname(url)});
->>>>>>> 54d397f9
+            return cc.assetManager.transform({'path': cc.path.changeExtname(url.substr(10)), bundle: cc.AssetManager.BuiltinBundle.RESOURCES, isNative: true, ext: cc.path.extname(url)});
         }
         return '';
     }
@@ -723,37 +710,22 @@
  * @class macro
  * @static
  */
-<<<<<<< HEAD
-/**
- * `cc.macro.DOWNLOAD_MAX_CONCURRENT` is deprecated, please use {{#crossLink "Downloader/limitations:property"}}{{/crossLink}} instead
- *
- * @property {Number} DOWNLOAD_MAX_CONCURRENT
- * @deprecated `cc.macro.DOWNLOAD_MAX_CONCURRENT` is deprecated, please use `cc.assetManager.downloader.limitations` instead
- */
-Object.defineProperty(cc.macro, 'DOWNLOAD_MAX_CONCURRENT', {
-    get () {
-        return cc.assetManager.downloader.limitations[cc.AssetManager.LoadStrategy.NORMAL].maxConcurrent;
-    },
-    set (val) {
-        cc.assetManager.downloader.limitations[cc.AssetManager.LoadStrategy.NORMAL].maxConcurrent = val;
-=======
 Object.defineProperties(cc.macro, {
     /**
-     * `cc.macro.DOWNLOAD_MAX_CONCURRENT` is deprecated now, please use {{#crossLink "Downloader/maxConcurrent:property"}}{{/crossLink}} instead
+     * `cc.macro.DOWNLOAD_MAX_CONCURRENT` is deprecated now, please use {{#crossLink "Downloader/limitations:property"}}{{/crossLink}} instead
      * 
      * @property DOWNLOAD_MAX_CONCURRENT
      * @type {Number}
-     * @deprecated `cc.macro.DOWNLOAD_MAX_CONCURRENT` is deprecated now, please use `cc.assetManager.downloader.maxConcurrent` instead
+     * @deprecated `cc.macro.DOWNLOAD_MAX_CONCURRENT` is deprecated now, please use `cc.assetManager.downloader.limitations` instead
      */
     DOWNLOAD_MAX_CONCURRENT: {
         get () {
-            return cc.assetManager.downloader.maxConcurrent;
+            return cc.assetManager.downloader.limitations[cc.AssetManager.LoadStrategy.NORMAL].maxConcurrent;
         },
 
         set (val) {
-            cc.assetManager.downloader.maxConcurrent = val;
-        }
->>>>>>> 54d397f9
+            cc.assetManager.downloader.limitations[cc.AssetManager.LoadStrategy.NORMAL].maxConcurrent = val;
+        }
     }
 });
 
@@ -782,19 +754,10 @@
      * @deprecated `cc.director._getSceneUuid` is deprecated, please use `config.getSceneInfo` instead
      */
     _getSceneUuid (sceneName) {
-<<<<<<< HEAD
-        // cc.warnID(1400, '_getSceneUuid', '`cc.assetManager.bundles.get(cc.AssetManager.BuiltinBundle.MAIN).config.getSceneInfo(sceneName)`');
         cc.assetManager.bundles.get(cc.AssetManager.BuiltinBundle.MAIN).config.getSceneInfo(sceneName);
-=======
-        cc.assetManager.main.config.getSceneInfo(sceneName);
->>>>>>> 54d397f9
     }
 });
 
-<<<<<<< HEAD
-js.get(cc.game, '_sceneInfos', function () {
-    return cc.assetManager.bundles.get(cc.AssetManager.BuiltinBundle.MAIN).config.scenes.slice();
-=======
 Object.defineProperties(cc.game, {
     /**
      * @deprecated `cc.game._sceneInfos` is deprecated now, please use `config.scenes` instead
@@ -802,13 +765,12 @@
     _sceneInfos: {
         get () {
             var scenes = [];
-            cc.assetManager.main.config.scenes.forEach(function (val) {
+            cc.assetManager.bundles.get(cc.AssetManager.BuiltinBundle.MAIN).config.scenes.forEach(function (val) {
                 scenes.push(val);
             });
             return scenes;
         }
     }
->>>>>>> 54d397f9
 });
 
 var parseParameters = utilities.parseParameters;
