/****************************************************************************
 Copyright (c) 2013-2016 Chukong Technologies Inc.
 Copyright (c) 2017-2018 Xiamen Yaji Software Co., Ltd.

 https://www.cocos.com/

 Permission is hereby granted, free of charge, to any person obtaining a copy
 of this software and associated engine source code (the "Software"), a limited,
  worldwide, royalty-free, non-assignable, revocable and non-exclusive license
 to use Cocos Creator solely to develop games on your target platforms. You shall
  not use Cocos Creator software for developing other software or tools that's
  used for developing games. You are not granted to publish, distribute,
  sublicense, and/or sell copies of Cocos Creator.

 The software or tools in this License Agreement are licensed, not sold.
 Xiamen Yaji Software Co., Ltd. reserves all rights not expressly granted to you.

 THE SOFTWARE IS PROVIDED "AS IS", WITHOUT WARRANTY OF ANY KIND, EXPRESS OR
 IMPLIED, INCLUDING BUT NOT LIMITED TO THE WARRANTIES OF MERCHANTABILITY,
 FITNESS FOR A PARTICULAR PURPOSE AND NONINFRINGEMENT. IN NO EVENT SHALL THE
 AUTHORS OR COPYRIGHT HOLDERS BE LIABLE FOR ANY CLAIM, DAMAGES OR OTHER
 LIABILITY, WHETHER IN AN ACTION OF CONTRACT, TORT OR OTHERWISE, ARISING FROM,
 OUT OF OR IN CONNECTION WITH THE SOFTWARE OR THE USE OR OTHER DEALINGS IN
 THE SOFTWARE.
 ****************************************************************************/

const AffineTrans = require('../utils/affine-transform');
const renderer = require('../renderer/index');
const RenderFlow = require('../renderer/render-flow');
const game = require('../CCGame');
const ray = require('../3d/geom-utils/ray');

import RendererCamera from '../../renderer/scene/camera';
import View from '../../renderer/core/view';

const mat4 = cc.vmath.mat4;
const vec2 = cc.vmath.vec2;
const vec3 = cc.vmath.vec3;

let _mat4_temp_1 = mat4.create();
let _mat4_temp_2 = mat4.create();

let _v3_temp_1 = vec3.create();
let _v3_temp_2 = vec3.create();
let _v3_temp_3 = vec3.create();

let _cameras = [];

let _debugCamera = null;

function repositionDebugCamera () {
    if (!_debugCamera) return;

    let node = _debugCamera.getNode();
    let canvas = cc.game.canvas;
    node.z = canvas.height / 1.1566;
    node.x = canvas.width / 2;
    node.y = canvas.height / 2;
}

/**
 * !#en Values for Camera.clearFlags, determining what to clear when rendering a Camera.
 * !#zh 摄像机清除标记位，决定摄像机渲染时会清除哪些状态
 * @enum Camera.ClearFlags
 */
let ClearFlags = cc.Enum({
    /**
     * @property COLOR
     */
    COLOR: 1,
    /**
     * @property DEPTH
     */
    DEPTH: 2,
    /**
     * @property STENCIL
     */
    STENCIL: 4,
});

let StageFlags = cc.Enum({
    OPAQUE: 1,
    TRANSPARENT: 2
});

/**
 * !#en
 * Camera is usefull when making reel game or other games which need scroll screen.
 * Using camera will be more efficient than moving node to scroll screen.
 * Camera 
 * !#zh
 * 摄像机在制作卷轴或是其他需要移动屏幕的游戏时比较有用，使用摄像机将会比移动节点来移动屏幕更加高效。
 * @class Camera
 * @extends Component
 */
let Camera = cc.Class({
    name: 'cc.Camera',
    extends: cc.Component,

    ctor () {
        if (game.renderType !== game.RENDER_TYPE_CANVAS) {
            let camera = new RendererCamera();

            camera.setStages([
                'opaque',
            ]);

            let view = new View();
            camera.view = view;
            camera.dirty = true;

            this._inited = false;
            this._camera = camera;
        }
        else {
            this._inited = true;
        }
    },

    editor: CC_EDITOR && {
        menu: 'i18n:MAIN_MENU.component.others/Camera',
        inspector: 'packages://inspector/inspectors/comps/camera.js',
        executeInEditMode: true
    },

    properties: {
        _cullingMask: 0xffffffff,
        _clearFlags: ClearFlags.DEPTH | ClearFlags.STENCIL,
        _backgroundColor: cc.color(0, 0, 0, 255),
        _depth: 0,
        _zoomRatio: 1,
        _targetTexture: null,
        _fov: 60,
        _orthoSize: 10,
        _nearClip: 0.1,
        _farClip: 4096,
        _ortho: true,
        _rect: cc.rect(0, 0, 1, 1),
        _renderStages: 1,

        /**
         * !#en
         * The camera zoom ratio.
         * !#zh
         * 摄像机缩放比率
         * @property {Number} zoomRatio
         */
        zoomRatio: {
            get () {
                return this._zoomRatio;
            },
            set (value) {
                this._zoomRatio = value;
            }
        },

        /**
         * !#en
         * Field of view. The width of the Camera’s view angle, measured in degrees along the local Y axis.
         * !#zh
         * 决定摄像机视角的宽度，当摄像机处于透视投影模式下这个属性才会生效。
         * @property {Number} fov
         * @default 60
         */
        fov: {
            get () {
                return this._fov;
            },
            set (v) {
                this._fov = v;
            }
        },

        /**
         * !#en
         * The viewport size of the Camera when set to orthographic projection.
         * !#zh
         * 摄像机在正交投影模式下的视窗大小。
         * @property {Number} orthoSize
         * @default 10
         */
        orthoSize: {
            get () {
                return this._orthoSize;
            },
            set (v) {
                this._orthoSize = v;
            }
        },

        /**
         * !#en
         * The near clipping plane.
         * !#zh
         * 摄像机的近剪裁面。
         * @property {Number} nearClip
         * @default 0.1
         */
        nearClip: {
            get () {
                return this._nearClip;
            },
            set (v) {
                this._nearClip = v;
                this._updateClippingpPlanes();
            }
        },

        /**
         * !#en
         * The far clipping plane.
         * !#zh
         * 摄像机的远剪裁面。
         * @property {Number} farClip
         * @default 4096
         */
        farClip: {
            get () {
                return this._farClip;
            },
            set (v) {
                this._farClip = v;
                this._updateClippingpPlanes();
            }
        },

        /**
         * !#en
         * Is the camera orthographic (true) or perspective (false)?
         * !#zh
         * 设置摄像机的投影模式是正交还是透视模式。
         * @property {Boolean} ortho
         * @default false
         */
        ortho: {
            get () {
                return this._ortho;
            },
            set (v) {
                this._ortho = v;
                this._updateProjection();
            }
        },

        /**
         * !#en
         * Four values (0-1) that indicate where on the screen this camera view will be drawn.
         * !#zh
         * 决定摄像机绘制在屏幕上哪个位置，值为 0-1。
         * @property {Rect} rect
         * @default cc.rect(0,0,1,1)
         */
        rect: {
            get () {
                return this._rect;
            },
            set (v) {
                this._rect = v;
                this._updateRect();
            }
        },

        /**
         * !#en
         * This is used to render parts of the scene selectively.
         * !#zh
         * 决定摄像机会渲染场景的哪一部分。
         * @property {Number} cullingMask
         */
        cullingMask: {
            get () {
                return this._cullingMask;
            },
            set (value) {
                this._cullingMask = value;
                this._updateCameraMask();
            }
        },

        /**
         * !#en
         * Determining what to clear when camera rendering.
         * !#zh
         * 决定摄像机渲染时会清除哪些状态。
         * @property {Camera.ClearFlags} clearFlags
         */
        clearFlags: {
            get () {
                return this._clearFlags;
            },
            set (value) {
                this._clearFlags = value;
                if (this._camera) {
                    this._camera.setClearFlags(value);
                }
            }
        },

        /**
         * !#en
         * The color with which the screen will be cleared.
         * !#zh
         * 摄像机用于清除屏幕的背景色。
         * @property {Color} backgroundColor
         */
        backgroundColor: {
            get () {
                return this._backgroundColor;
            },
            set (value) {
                this._backgroundColor = value;
                this._updateBackgroundColor();
            }
        },

        /**
         * !#en
         * Camera's depth in the camera rendering order.
         * !#zh
         * 摄像机深度，用于决定摄像机的渲染顺序。
         * @property {Number} depth
         */
        depth: {
            get () {
                return this._depth;
            },
            set (value) {
                this._depth = value;
                if (this._camera) {
                    this._camera._priority = value;
                }
            }
        },

        /**
         * !#en
         * Destination render texture.
         * Usually cameras render directly to screen, but for some effects it is useful to make a camera render into a texture.
         * !#zh
         * 摄像机渲染的目标 RenderTexture。
         * 一般摄像机会直接渲染到屏幕上，但是有一些效果可以使用摄像机渲染到 RenderTexture 上再对 RenderTexture 进行处理来实现。
         * @property {RenderTexture} targetTexture
         */
        targetTexture: {
            get () {
                return this._targetTexture;
            },
            set (value) {
                this._targetTexture = value;
                this._updateTargetTexture();
            }
        },

        renderStages: {
            get () {
                return this._renderStages;
            },
            set (val) {
                this._renderStages = val;
                this._updateStages();
            }
        },

        _is3D: {
            get () {
                return this.node._is3DNode;
            }
        }
    },

    statics: {
        /**
         * !#en
         * The first enabled camera.
         * !#zh
         * 第一个被激活的摄像机。
         * @property {Camera} main
         * @static
         */
        main: null,

        /**
         * !#en
         * All enabled cameras.
         * !#zh
         * 激活的所有摄像机。
         * @property {[Camera]} cameras
         * @static
         */
        cameras: _cameras,

        ClearFlags: ClearFlags,

        /**
         * !#en
         * Get the first camera which the node belong to.
         * !#zh
         * 获取节点所在的第一个摄像机。
         * @method findCamera
         * @param {Node} node 
         * @return {Camera}
         * @static
         */
        findCamera (node) {
            for (let i = 0, l = _cameras.length; i < l; i++) {
                let camera = _cameras[i];
                if (camera.containsNode(node)) {
                    return camera;
                }
            }

            return null;
        },

        _setupDebugCamera () {
            if (_debugCamera) return;
            if (game.renderType === game.RENDER_TYPE_CANVAS) return;
            let camera = new RendererCamera();
            _debugCamera = camera;

            camera.setFov(Math.PI * 60 / 180);
            camera.setNear(0.1);
            camera.setFar(4096);

            let view = new View();
            camera.view = view;
            camera.dirty = true;

<<<<<<< HEAD
            let mask = 1 << cc.Node.BuiltinGroupIndex.DEBUG;
            camera.setCullingMask(mask);
            camera.view.cullingMask = mask;
            camera._sortDepth = cc.macro.MAX_ZINDEX;
=======
            camera._cullingMask = 1 << cc.Node.BuiltinGroupIndex.DEBUG;
            camera._priority = cc.macro.MAX_ZINDEX;
>>>>>>> f3824926
            camera.setClearFlags(0);
            camera.setColor(0, 0, 0, 0);

            let node = new cc.Node();
            camera.setNode(node);

            repositionDebugCamera();
            cc.view.on('design-resolution-changed', repositionDebugCamera);

            renderer.scene.addCamera(camera);
        }
    },

    _updateCameraMask () {
        if (this._camera) {
            let mask = this._cullingMask & (~(1 << cc.Node.BuiltinGroupIndex.DEBUG));
<<<<<<< HEAD
            this._camera.setCullingMask(mask);
            this._camera.view.cullingMask = mask;
=======
            this._camera._cullingMask = mask;
>>>>>>> f3824926
        }
    },

    _updateBackgroundColor () {
        if (!this._camera) return;

        let color = this._backgroundColor;
        this._camera.setColor(
            color.r / 255,
            color.g / 255,
            color.b / 255,
            color.a / 255,
        );
    },

    _updateTargetTexture () {
        if (!this._camera) return;

        let texture = this._targetTexture;
        this._camera._framebuffer = texture ? texture._framebuffer : null;
    },

    _updateClippingpPlanes () {
        if (!this._camera) return;
        this._camera.setNear(this._nearClip);
        this._camera.setFar(this._farClip);
    },

    _updateProjection () {
        if (!this._camera) return;
        let type = this._ortho ? 1 : 0;
        this._camera.setType(type);
    },

    _updateRect () {
        if (!this._camera) return;
        this._camera.setRect(this._rect);
    },

    _updateStages () {
        let flags = this._renderStages;
        let stages = this._camera._stages;
        stages.length = 0;
        if (flags & StageFlags.OPAQUE) {
            stages.push('opaque');
        }
        if (flags & StageFlags.TRANSPARENT) {
            stages.push('transparent');
        }
    },

    _init () {
        if (this._inited) return;
        this._inited = true;

        let camera = this._camera;
        if (!camera) return;
        camera.setNode(this.node);
        camera.setClearFlags(this._clearFlags);
        camera._priority = this._depth;
        this._updateBackgroundColor();
        this._updateCameraMask();
        this._updateTargetTexture();
        this._updateClippingpPlanes();
        this._updateProjection();
        this._updateStages();
    },

    onLoad () {
        this._init();
    },

    onEnable () {
        if (!CC_EDITOR && game.renderType !== game.RENDER_TYPE_CANVAS) {
            cc.director.on(cc.Director.EVENT_BEFORE_DRAW, this.beforeDraw, this);
            renderer.scene.addCamera(this._camera);
        }
        _cameras.push(this);
    },

    onDisable () {
        if (!CC_EDITOR && game.renderType !== game.RENDER_TYPE_CANVAS) {
            cc.director.off(cc.Director.EVENT_BEFORE_DRAW, this.beforeDraw, this);
            renderer.scene.removeCamera(this._camera);
        }
        cc.js.array.remove(_cameras, this);
    },

    /**
     * !#en
     * Returns the matrix that transform the node's (local) space coordinates into the camera's space coordinates.
     * !#zh
     * 返回一个将节点坐标系转换到摄像机坐标系下的矩阵
     * @method getNodeToCameraTransform
     * @param {Node} node - the node which should transform
     * @return {AffineTransform}
     */
    getNodeToCameraTransform (node) {
        let out = AffineTrans.identity();
        node.getWorldMatrix(_mat4_temp_2);
        if (this.containsNode(node)) {
            this.getWorldToCameraMatrix(_mat4_temp_1);
            mat4.mul(_mat4_temp_2, _mat4_temp_2, _mat4_temp_1);
        }
        AffineTrans.fromMat4(out, _mat4_temp_2);
        return out;
    },

    /**
     * !#en
     * Conver a camera coordinates point to world coordinates.
     * !#zh
     * 将一个摄像机坐标系下的点转换到世界坐标系下。
     * @method getCameraToWorldPoint
     * @param {Vec2} point - the point which should transform
     * @param {Vec2} out - the point to receive the result
     * @return {Vec2}
     */
    getCameraToWorldPoint (point, out) {
        out = out || cc.v2();
        this.getCameraToWorldMatrix(_mat4_temp_1);
        vec2.transformMat4(out, point, _mat4_temp_1);
        return out;
    },

    /**
     * !#en
     * Conver a world coordinates point to camera coordinates.
     * !#zh
     * 将一个世界坐标系下的点转换到摄像机坐标系下。
     * @method getWorldToCameraPoint
     * @param {Vec2} point 
     * @param {Vec2} out - the point to receive the result
     * @return {Vec2}
     */
    getWorldToCameraPoint (point, out) {
        out = out || cc.v2();
        this.getWorldToCameraMatrix(_mat4_temp_1);
        vec2.transformMat4(out, point, _mat4_temp_1);
        return out;
    },

    /**
     * !#en
     * Get the camera to world matrix
     * !#zh
     * 获取摄像机坐标系到世界坐标系的矩阵
     * @method getCameraToWorldMatrix
     * @param {Mat4} out - the matrix to receive the result
     * @return {Mat4}
     */
    getCameraToWorldMatrix (out) {
        this.getWorldToCameraMatrix(out);
        mat4.invert(out, out);
        return out;
    },


    /**
     * !#en
     * Get the world to camera matrix
     * !#zh
     * 获取世界坐标系到摄像机坐标系的矩阵
     * @method getWorldToCameraMatrix
     * @param {Mat4} out - the matrix to receive the result
     * @return {Mat4}
     */
    getWorldToCameraMatrix (out) {
        this.node.getWorldRT(_mat4_temp_1);

        let zoomRatio = this.zoomRatio;
        _mat4_temp_1.m00 *= zoomRatio;
        _mat4_temp_1.m01 *= zoomRatio;
        _mat4_temp_1.m04 *= zoomRatio;
        _mat4_temp_1.m05 *= zoomRatio;

        let m12 = _mat4_temp_1.m12;
        let m13 = _mat4_temp_1.m13;

        let center = cc.visibleRect.center;
        _mat4_temp_1.m12 = center.x - (_mat4_temp_1.m00 * m12 + _mat4_temp_1.m04 * m13);
        _mat4_temp_1.m13 = center.y - (_mat4_temp_1.m01 * m12 + _mat4_temp_1.m05 * m13);

        if (out !== _mat4_temp_1) {
            mat4.copy(out, _mat4_temp_1);
        }
        return out;
    },

    /**
     * !#en
     * Get a ray from screen position
     * !#zh
     * 从屏幕坐标获取一条射线
     * @method getRay
     * @param {Vec2} screenPos
     * @return {Ray}
     */
    getRay (screenPos) {
        if (!ray) return screenPos;
        
        vec3.set(_v3_temp_3, screenPos.x, screenPos.y, 1);
        this._camera.screenToWorld(_v3_temp_2, _v3_temp_3, cc.visibleRect.width, cc.visibleRect.height);

        if (this.ortho) {
            vec3.set(_v3_temp_3, screenPos.x, screenPos.y, -1);
            this._camera.screenToWorld(_v3_temp_1, _v3_temp_3, cc.visibleRect.width, cc.visibleRect.height);
        }
        else {
            this.node.getWorldPosition(_v3_temp_1);
        }

        return ray.fromPoints(ray.create(), _v3_temp_1, _v3_temp_2);
    },

    /**
     * !#en
     * Check whether the node is in the camera.
     * !#zh
     * 检测节点是否被此摄像机影响
     * @method containsNode
     * @param {Node} node - the node which need to check
     * @return {Boolean}
     */
    containsNode (node) {
        return node._cullingMask & this.cullingMask;
    },

    /**
     * !#en
     * Render the camera manually.
     * !#zh
     * 手动渲染摄像机。
     * @method render
     * @param {Node} root 
     */
    render (root) {
        root = root || cc.director.getScene();
        if (!root) return null;

        // force update node world matrix
        this.node.getWorldMatrix(_mat4_temp_1);
        this.beforeDraw();
        RenderFlow.visit(root);
        renderer._forward.renderCamera(this._camera, renderer.scene);
    },

    _layout () {
        let height = cc.game.canvas.height / cc.view._scaleY;

        let targetTexture = this._targetTexture;
        if (targetTexture) {
            height = targetTexture.height;
        }

        let fov = this._fov * cc.macro.RAD;
        this.node.z = height / (Math.tan(fov / 2) * 2);

        fov = Math.atan(Math.tan(fov / 2) / this.zoomRatio) * 2;
        this._camera.setFov(fov);
        this._camera.setOrthoHeight(height / 2 / this.zoomRatio);
    },

    beforeDraw () {
        if (!this._camera) return;

        if (!this.node._is3DNode) {
            this._layout();
        }
        else {
            this._camera.setFov(this._fov * cc.macro.RAD);
            this._camera.setOrthoHeight(this._orthoSize);
        }

        this._camera.dirty = true;
    }
});

module.exports = cc.Camera = Camera;<|MERGE_RESOLUTION|>--- conflicted
+++ resolved
@@ -426,15 +426,10 @@
             camera.view = view;
             camera.dirty = true;
 
-<<<<<<< HEAD
             let mask = 1 << cc.Node.BuiltinGroupIndex.DEBUG;
             camera.setCullingMask(mask);
             camera.view.cullingMask = mask;
-            camera._sortDepth = cc.macro.MAX_ZINDEX;
-=======
-            camera._cullingMask = 1 << cc.Node.BuiltinGroupIndex.DEBUG;
             camera._priority = cc.macro.MAX_ZINDEX;
->>>>>>> f3824926
             camera.setClearFlags(0);
             camera.setColor(0, 0, 0, 0);
 
@@ -451,12 +446,8 @@
     _updateCameraMask () {
         if (this._camera) {
             let mask = this._cullingMask & (~(1 << cc.Node.BuiltinGroupIndex.DEBUG));
-<<<<<<< HEAD
             this._camera.setCullingMask(mask);
             this._camera.view.cullingMask = mask;
-=======
-            this._camera._cullingMask = mask;
->>>>>>> f3824926
         }
     },
 
