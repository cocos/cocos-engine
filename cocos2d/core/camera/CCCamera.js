/****************************************************************************
 Copyright (c) 2013-2016 Chukong Technologies Inc.
 Copyright (c) 2017-2018 Xiamen Yaji Software Co., Ltd.

 http://www.cocos.com

 Permission is hereby granted, free of charge, to any person obtaining a copy
 of this software and associated engine source code (the "Software"), a limited,
  worldwide, royalty-free, non-assignable, revocable and non-exclusive license
 to use Cocos Creator solely to develop games on your target platforms. You shall
  not use Cocos Creator software for developing other software or tools that's
  used for developing games. You are not granted to publish, distribute,
  sublicense, and/or sell copies of Cocos Creator.

 The software or tools in this License Agreement are licensed, not sold.
 Xiamen Yaji Software Co., Ltd. reserves all rights not expressly granted to you.

 THE SOFTWARE IS PROVIDED "AS IS", WITHOUT WARRANTY OF ANY KIND, EXPRESS OR
 IMPLIED, INCLUDING BUT NOT LIMITED TO THE WARRANTIES OF MERCHANTABILITY,
 FITNESS FOR A PARTICULAR PURPOSE AND NONINFRINGEMENT. IN NO EVENT SHALL THE
 AUTHORS OR COPYRIGHT HOLDERS BE LIABLE FOR ANY CLAIM, DAMAGES OR OTHER
 LIABILITY, WHETHER IN AN ACTION OF CONTRACT, TORT OR OTHERWISE, ARISING FROM,
 OUT OF OR IN CONNECTION WITH THE SOFTWARE OR THE USE OR OTHER DEALINGS IN
 THE SOFTWARE.
 ****************************************************************************/

const AffineTrans = require('../utils/affine-transform');
const renderEngine = require('../renderer/render-engine');
const renderer = require('../renderer/index');
const game = require('../CCGame');
const ray = require('../3d/geom-utils/ray');

const mat4 = cc.vmath.mat4;
const vec2 = cc.vmath.vec2;
const vec3 = cc.vmath.vec3;

let _mat4_temp_1 = mat4.create();
let _mat4_temp_2 = mat4.create();

let _v3_temp_1 = vec3.create();
let _v3_temp_2 = vec3.create();
let _v3_temp_3 = vec3.create();

let _cameras = [];

let _debugCamera = null;

function repositionDebugCamera () {
    if (!_debugCamera) return;

    let node = _debugCamera._node;
    let canvas = cc.game.canvas;
    node.z = canvas.height / 1.1566;
    node.x = canvas.width / 2;
    node.y = canvas.height / 2;
}

/**
 * !#en Values for Camera.clearFlags, determining what to clear when rendering a Camera.
 * !#zh 摄像机清除标记位，决定摄像机渲染时会清除哪些状态
 * @enum Camera.ClearFlags
 */
let ClearFlags = cc.Enum({
    /**
     * @property COLOR
     */
    COLOR: 1,
    /**
     * @property DEPTH
     */
    DEPTH: 2,
    /**
     * @property STENCIL
     */
    STENCIL: 4,
});

/**
 * !#en
 * Camera is usefull when making reel game or other games which need scroll screen.
 * Using camera will be more efficient than moving node to scroll screen.
 * Camera 
 * !#zh
 * 摄像机在制作卷轴或是其他需要移动屏幕的游戏时比较有用，使用摄像机将会比移动节点来移动屏幕更加高效。
 * @class Camera
 * @extends Component
 */
let Camera = cc.Class({
    name: 'cc.Camera',
    extends: cc.Component,

    ctor () {
        if (game.renderType !== game.RENDER_TYPE_CANVAS) {
            let camera = new renderEngine.Camera();

            camera.setStages([
                'transparent'
            ]);

            let view = new renderEngine.View();
            camera.view = view;
            camera.dirty = true;

            this._inited = false;
            this._camera = camera;
        }
        else {
            this._inited = true;
        }
    },

    editor: CC_EDITOR && {
        menu: 'i18n:MAIN_MENU.component.others/Camera',
        inspector: 'packages://inspector/inspectors/comps/camera.js',
        executeInEditMode: false
    },

    properties: {
        _cullingMask: 0xffffffff,
        _clearFlags: ClearFlags.DEPTH | ClearFlags.STENCIL,
        _backgroundColor: cc.color(0, 0, 0, 255),
        _depth: 0,
        _zoomRatio: 1,
        _targetTexture: null,
        _fov: 60,
        _orthoSize: 10,
        _nearClip: 0.1,
        _farClip: 4096,
        _ortho: true,
        _rect: cc.rect(0, 0, 1, 1),

        /**
         * !#en
         * The camera zoom ratio.
         * !#zh
         * 摄像机缩放比率
         * @property {Number} zoomRatio
         */
        zoomRatio: {
            get () {
                return this._zoomRatio;
            },
            set (value) {
                this._zoomRatio = value;
            }
        },

        /**
         * !#en 
         * Field of view. The width of the Camera’s view angle, measured in degrees along the local Y axis.
         * !#zh 
         * 决定摄像机视角的宽度，当摄像机处于透视投影模式下这个属性才会生效。
         * @property {Number} fov
         * @default 60
         */
        fov: {
            get () {
                return this._fov;
            },
            set (v) {
                this._fov = v;
            }
        },

        /**
         * !#en
         * The viewport size of the Camera when set to orthographic projection.
         * !#zh
         * 摄像机在正交投影模式下的视窗大小。
         * @property {Number} orthoSize
         * @default 10
         */
        orthoSize: {
            get () {
                return this._orthoSize;
            },
            set (v) {
                this._orthoSize = v;
            }
        },

        /**
         * !#en
         * The near clipping plane.
         * !#zh
         * 摄像机的近剪裁面。
         * @property {Number} nearClip
         * @default 0.1
         */
        nearClip: {
            get () {
                return this._nearClip;
            },
            set (v) {
                this._nearClip = v;
                this._updateClippingpPlanes();
            }
        },

        /**
         * !#en
         * The far clipping plane.
         * !#zh
         * 摄像机的远剪裁面。
         * @property {Number} farClip
         * @default 4096
         */
        farClip: {
            get () {
                return this._farClip;
            },
            set (v) {
                this._farClip = v;
                this._updateClippingpPlanes();
            }
        },

        /**
         * !#en
         * Is the camera orthographic (true) or perspective (false)?
         * !#zh
         * 设置摄像机的投影模式是正交还是透视模式。
         * @property {Boolean} ortho
         * @default false
         */
        ortho: {
            get () {
                return this._ortho;
            },
            set (v) {
                this._ortho = v;
                this._updateProjection();
            }
        },

        /**
         * !#en
         * Four values (0-1) that indicate where on the screen this camera view will be drawn.
         * !#zh
         * 决定摄像机绘制在屏幕上哪个位置，值为 0-1。
         * @property {Rect} rect
         * @default cc.rect(0,0,1,1)
         */
        rect: {
            get () {
                return this._rect;
            },
            set (v) {
                this._rect = v;
                this._updateRect();
            }
        },

        /**
         * !#en
         * This is used to render parts of the scene selectively.
         * !#zh
         * 决定摄像机会渲染场景的哪一部分。
         * @property {Number} cullingMask
         */
        cullingMask: {
            get () {
                return this._cullingMask;
            },
            set (value) {
                this._cullingMask = value;
                this._updateCameraMask();
            }
        },

        /**
         * !#en
         * Determining what to clear when camera rendering.
         * !#zh
         * 决定摄像机渲染时会清除哪些状态。
         * @property {Camera.ClearFlags} clearFlags
         */
        clearFlags: {
            get () {
                return this._clearFlags;
            },
            set (value) {
                this._clearFlags = value;
                if (this._camera) {
                    this._camera.setClearFlags(value);
                }
            }
        },

        /**
         * !#en
         * The color with which the screen will be cleared.
         * !#zh
         * 摄像机用于清除屏幕的背景色。
         * @property {Color} backgroundColor
         */
        backgroundColor: {
            get () {
                return this._backgroundColor;
            },
            set (value) {
                this._backgroundColor = value;
                this._updateBackgroundColor();
            }
        },

        /**
         * !#en
         * Camera's depth in the camera rendering order.
         * !#zh
         * 摄像机深度，用于决定摄像机的渲染顺序。
         * @property {Number} depth
         */
        depth: {
            get () {
                return this._depth;
            },
            set (value) {
                this._depth = value;
                if (this._camera) {
                    this._camera._sortDepth = value;
                }
            }
        },

        /**
         * !#en
         * Destination render texture.
         * Usually cameras render directly to screen, but for some effects it is useful to make a camera render into a texture.
         * !#zh
         * 摄像机渲染的目标 RenderTexture。
         * 一般摄像机会直接渲染到屏幕上，但是有一些效果可以使用摄像机渲染到 RenderTexture 上再对 RenderTexture 进行处理来实现。
         * @property {RenderTexture} targetTexture
         */
        targetTexture: {
            get () {
                return this._targetTexture;
            },
            set (value) {
                this._targetTexture = value;
                this._updateTargetTexture();
            }
        },

        _is3D: {
            get () {
                return this.node._is3DNode;
            }
        }
    },

    statics: {
        /**
         * !#en
         * The first enabled camera.
         * !#zh
         * 第一个被激活的摄像机。
         * @property {Camera} main
         * @static
         */
        main: null,

        /**
         * !#en
         * All enabled cameras.
         * !#zh
         * 激活的所有摄像机。
         * @property {[Camera]} cameras
         * @static
         */
        cameras: _cameras,

        ClearFlags: ClearFlags,

        /**
         * !#en
         * Get the first camera which the node belong to.
         * !#zh
         * 获取节点所在的第一个摄像机。
         * @method findCamera
         * @param {Node} node 
         * @return {Camera}
         * @static
         */
        findCamera (node) {
            for (let i = 0, l = _cameras.length; i < l; i++) {
                let camera = _cameras[i];
                if (camera.containsNode(node)) {
                    return camera;
                }
            }

            return null;
        },

        _setupDebugCamera () {
            if (_debugCamera) return;
            if (game.renderType === game.RENDER_TYPE_CANVAS) return;
            let camera = new renderEngine.Camera();
            _debugCamera = camera;

            camera.setStages([
                'transparent'
            ]);

            camera.setFov(Math.PI * 60 / 180);
            camera.setNear(0.1);
            camera.setFar(4096);

            let view = new renderEngine.View();
            camera.view = view;
            camera.dirty = true;

            camera._cullingMask = camera.view._cullingMask = 1 << cc.Node.BuiltinGroupIndex.DEBUG;
            camera._sortDepth = cc.macro.MAX_ZINDEX;
            camera.setClearFlags(0);
            camera.setColor(0, 0, 0, 0);

            let node = new cc.Node();
            camera.setNode(node);

            repositionDebugCamera();
            cc.view.on('design-resolution-changed', repositionDebugCamera);

            renderer.scene.addCamera(camera);
        }
    },

    _updateCameraMask () {
        if (this._camera) {
            let mask = this._cullingMask & (~(1 << cc.Node.BuiltinGroupIndex.DEBUG));
            this._camera._cullingMask = mask;
            this._camera.view._cullingMask = mask;
        }
    },

    _updateBackgroundColor () {
        if (!this._camera) return;

        let color = this._backgroundColor;
        this._camera.setColor(
            color.r / 255,
            color.g / 255,
            color.b / 255,
            color.a / 255,
        );
    },

    _updateTargetTexture () {
        if (!this._camera) return;

        let texture = this._targetTexture;
        this._camera._framebuffer = texture ? texture._framebuffer : null;
    },

    _updateClippingpPlanes () {
        if (!this._camera) return;
        this._camera.setNear(this._nearClip);
        this._camera.setFar(this._farClip);
    },

    _updateProjection () {
        if (!this._camera) return;
        let type = this._ortho ? 1 : 0;
        this._camera.setType(type);
    },

    _updateRect () {
        if (!this._camera) return;
        this._camera.setRect(this._rect);
    },

    _init () {
        if (this._inited) return;
        this._inited = true;

        let camera = this._camera;
        if (!camera) return;
        camera.setNode(this.node);
        camera.setClearFlags(this._clearFlags);
        camera._sortDepth = this._depth;
        this._updateBackgroundColor();
        this._updateCameraMask();
        this._updateTargetTexture();
        this._updateClippingpPlanes();
        this._updateProjection();
    },

    onLoad () {
        this._init();
    },

    onEnable () {
        if (game.renderType !== game.RENDER_TYPE_CANVAS) {
            cc.director.on(cc.Director.EVENT_BEFORE_DRAW, this.beforeDraw, this);
            renderer.scene.addCamera(this._camera);
        }
        _cameras.push(this);
    },

    onDisable () {
        if (game.renderType !== game.RENDER_TYPE_CANVAS) {
            cc.director.off(cc.Director.EVENT_BEFORE_DRAW, this.beforeDraw, this);
            renderer.scene.removeCamera(this._camera);
        }
        cc.js.array.remove(_cameras, this);
    },

    /**
     * !#en
     * Returns the matrix that transform the node's (local) space coordinates into the camera's space coordinates.
     * !#zh
     * 返回一个将节点坐标系转换到摄像机坐标系下的矩阵
     * @method getNodeToCameraTransform
     * @param {Node} node - the node which should transform
     * @return {AffineTransform}
     */
    getNodeToCameraTransform (node) {
        let out = AffineTrans.identity();
        node.getWorldMatrix(_mat4_temp_2);
        if (this.containsNode(node)) {
            this.getWorldToCameraMatrix(_mat4_temp_1);
            mat4.mul(_mat4_temp_2, _mat4_temp_2, _mat4_temp_1);
        }
        AffineTrans.fromMat4(out, _mat4_temp_2);
        return out;
    },

    /**
     * !#en
     * Conver a camera coordinates point to world coordinates.
     * !#zh
     * 将一个摄像机坐标系下的点转换到世界坐标系下。
     * @method getCameraToWorldPoint
     * @param {Vec2} point - the point which should transform
     * @param {Vec2} out - the point to receive the result
     * @return {Vec2}
     */
    getCameraToWorldPoint (point, out) {
        out = out || cc.v2();
        this.getCameraToWorldMatrix(_mat4_temp_1);
        vec2.transformMat4(out, point, _mat4_temp_1);
        return out;
    },

    /**
     * !#en
     * Conver a world coordinates point to camera coordinates.
     * !#zh
     * 将一个世界坐标系下的点转换到摄像机坐标系下。
     * @method getWorldToCameraPoint
     * @param {Vec2} point 
     * @param {Vec2} out - the point to receive the result
     * @return {Vec2}
     */
    getWorldToCameraPoint (point, out) {
        out = out || cc.v2();
        this.getWorldToCameraMatrix(_mat4_temp_1);
        vec2.transformMat4(out, point, _mat4_temp_1);
        return out;
    },

    /**
     * !#en
     * Get the camera to world matrix
     * !#zh
     * 获取摄像机坐标系到世界坐标系的矩阵
     * @method getCameraToWorldMatrix
     * @param {Mat4} out - the matrix to receive the result
     * @return {Mat4}
     */
    getCameraToWorldMatrix (out) {
        this.getWorldToCameraMatrix(out);
        mat4.invert(out, out);
        return out;
    },


    /**
     * !#en
     * Get the world to camera matrix
     * !#zh
     * 获取世界坐标系到摄像机坐标系的矩阵
     * @method getWorldToCameraMatrix
     * @param {Mat4} out - the matrix to receive the result
     * @return {Mat4}
     */
    getWorldToCameraMatrix (out) {
        this.node.getWorldRT(_mat4_temp_1);

        let zoomRatio = this.zoomRatio;
        _mat4_temp_1.m00 *= zoomRatio;
        _mat4_temp_1.m01 *= zoomRatio;
        _mat4_temp_1.m04 *= zoomRatio;
        _mat4_temp_1.m05 *= zoomRatio;

        let m12 = _mat4_temp_1.m12;
        let m13 = _mat4_temp_1.m13;

        let center = cc.visibleRect.center;
        _mat4_temp_1.m12 = center.x - (_mat4_temp_1.m00 * m12 + _mat4_temp_1.m04 * m13);
        _mat4_temp_1.m13 = center.y - (_mat4_temp_1.m01 * m12 + _mat4_temp_1.m05 * m13);

        if (out !== _mat4_temp_1) {
            mat4.copy(out, _mat4_temp_1);
        }
        return out;
    },

    /**
     * !#en
     * Get a ray from screen position
     * !#zh
     * 从屏幕坐标获取一条射线
     * @method getRay
     * @param {Vec2} screenPos 
     * @return {Ray}
     */
    getRay (screenPos) {
        vec3.set(_v3_temp_3, screenPos.x, screenPos.y, 1);
        this._camera.screenToWorld(_v3_temp_2, _v3_temp_3, cc.visibleRect.width, cc.visibleRect.height);

        if (this.ortho) {
            vec3.set(_v3_temp_3, screenPos.x, screenPos.y, -1);
            this._camera.screenToWorld(_v3_temp_1, _v3_temp_3, cc.visibleRect.width, cc.visibleRect.height);
        }
        else {
            this.node.getWorldPos(_v3_temp_1);
        }

        return ray.fromPoints(ray.create(), _v3_temp_1, _v3_temp_2);
    },

    /**
     * !#en
     * Check whether the node is in the camera.
     * !#zh
     * 检测节点是否被此摄像机影响
     * @method containsNode
     * @param {Node} node - the node which need to check
     * @return {Boolean}
     */
    containsNode (node) {
        return node._cullingMask & this.cullingMask;
    },

    /**
     * !#en
     * Render the camera manually.
     * !#zh
     * 手动渲染摄像机。
     * @method render
     * @param {Node} root 
     */
    render (root) {
        root = root || cc.director.getScene();
        if (!root) return null;

        // force update node world matrix
        this.node.getWorldMatrix(_mat4_temp_1);
        this.beforeDraw();
        renderer._walker.visit(root);
        renderer._forward.renderCamera(this._camera, renderer.scene);
    },

    _layout () {
        let height = cc.game.canvas.height / cc.view._scaleY;

        let targetTexture = this._targetTexture;
        if (targetTexture) {
            height = targetTexture.height;
        }

        let fov = this._fov * cc.macro.RAD;
        this.node.z = height / (Math.tan(fov / 2) * 2);

<<<<<<< HEAD
        fov = Math.atan(Math.tan(fov / 2) / this.zoomRatio) * 2;
        this._camera.setFov(fov);
        this._camera.setOrthoHeight(height / 2 / this.zoomRatio);
    },

    beforeDraw () {
        if (!this._camera) return;
        
        if (!this.node._is3DNode) {
            this._layout();
        }
        else {
            this._camera.setFov(this._fov * cc.macro.RAD);
            this._camera.setOrthoHeight(this._orthoSize);
        }
=======
        node.z = height / (Math.tan(this._fov/2) * 2);
        node.lookAt(_vec3_temp_1);
>>>>>>> f7663617

        this._camera.dirty = true;
    }
});

module.exports = cc.Camera = Camera;<|MERGE_RESOLUTION|>--- conflicted
+++ resolved
@@ -146,9 +146,9 @@
         },
 
         /**
-         * !#en 
+         * !#en
          * Field of view. The width of the Camera’s view angle, measured in degrees along the local Y axis.
-         * !#zh 
+         * !#zh
          * 决定摄像机视角的宽度，当摄像机处于透视投影模式下这个属性才会生效。
          * @property {Number} fov
          * @default 60
@@ -613,7 +613,7 @@
      * !#zh
      * 从屏幕坐标获取一条射线
      * @method getRay
-     * @param {Vec2} screenPos 
+     * @param {Vec2} screenPos
      * @return {Ray}
      */
     getRay (screenPos) {
@@ -674,7 +674,6 @@
         let fov = this._fov * cc.macro.RAD;
         this.node.z = height / (Math.tan(fov / 2) * 2);
 
-<<<<<<< HEAD
         fov = Math.atan(Math.tan(fov / 2) / this.zoomRatio) * 2;
         this._camera.setFov(fov);
         this._camera.setOrthoHeight(height / 2 / this.zoomRatio);
@@ -682,7 +681,7 @@
 
     beforeDraw () {
         if (!this._camera) return;
-        
+
         if (!this.node._is3DNode) {
             this._layout();
         }
@@ -690,10 +689,6 @@
             this._camera.setFov(this._fov * cc.macro.RAD);
             this._camera.setOrthoHeight(this._orthoSize);
         }
-=======
-        node.z = height / (Math.tan(this._fov/2) * 2);
-        node.lookAt(_vec3_temp_1);
->>>>>>> f7663617
 
         this._camera.dirty = true;
     }
