--- conflicted
+++ resolved
@@ -451,9 +451,67 @@
     }
 });
 
-<<<<<<< HEAD
-=======
-cc._EventListenerTouchAllAtOnce.LISTENER_ID = "__cc_touch_all_at_once";
+//Acceleration
+var Acceleration = function (callback) {
+    this._onAccelerationEvent = callback;
+    cc.EventListener.call(this, cc.EventListener.ACCELERATION, ListenerID.ACCELERATION, this._callback);
+};
+js.extend(Acceleration, cc.EventListener);
+js.mixin(Acceleration.prototype, {
+    constructor: Acceleration,
+    _onAccelerationEvent: null,
+
+    _callback: function (event) {
+        this._onAccelerationEvent(event.acc, event);
+    },
+
+    checkAvailable: function () {
+        cc.assertID(this._onAccelerationEvent, 1803);
+
+        return true;
+    },
+
+    clone: function () {
+        return new Acceleration(this._onAccelerationEvent);
+    }
+});
+
+
+//Keyboard
+var Keyboard = function () {
+    cc.EventListener.call(this, cc.EventListener.KEYBOARD, ListenerID.KEYBOARD, this._callback);
+};
+js.extend(Keyboard, cc.EventListener);
+js.mixin(Keyboard.prototype, {
+    constructor: Keyboard,
+    onKeyPressed: null,
+    onKeyReleased: null,
+
+    _callback: function (event) {
+        if (event.isPressed) {
+            if (this.onKeyPressed)
+                this.onKeyPressed(event.keyCode, event);
+        } else {
+            if (this.onKeyReleased)
+                this.onKeyReleased(event.keyCode, event);
+        }
+    },
+
+    clone: function () {
+        var eventListener = new Keyboard();
+        eventListener.onKeyPressed = this.onKeyPressed;
+        eventListener.onKeyReleased = this.onKeyReleased;
+        return eventListener;
+    },
+
+    checkAvailable: function () {
+        if (this.onKeyPressed === null && this.onKeyReleased === null) {
+            cc.logID(1800);
+            return false;
+        }
+        return true;
+    }
+});
 
 /**
  * !#en
@@ -467,114 +525,6 @@
  * @returns {EventListener}
  * @static
  * @example {@link cocos2d/core/event-manager/CCEventListener/create.js}
- */
-cc.EventListener.create = function(argObj){
-
-    cc.assertID(argObj&&argObj.event, 1900);
-
-    var listenerType = argObj.event;
-    delete argObj.event;
-
-    var listener = null;
-    if(listenerType === cc.EventListener.TOUCH_ONE_BY_ONE)
-        listener = new cc._EventListenerTouchOneByOne();
-    else if(listenerType === cc.EventListener.TOUCH_ALL_AT_ONCE)
-        listener = new cc._EventListenerTouchAllAtOnce();
-    else if(listenerType === cc.EventListener.MOUSE)
-        listener = new cc._EventListenerMouse();
-    else if(listenerType === cc.EventListener.CUSTOM){
-        listener = new cc._EventListenerCustom(argObj.eventName, argObj.callback);
-        delete argObj.eventName;
-        delete argObj.callback;
-    } else if(listenerType === cc.EventListener.KEYBOARD)
-        listener = new cc._EventListenerKeyboard();
-    else if(listenerType === cc.EventListener.ACCELERATION){
-        listener = new cc._EventListenerAcceleration(argObj.callback);
-        delete argObj.callback;
-    }
-
-    for(var key in argObj) {
-        listener[key] = argObj[key];
-    }
-
-    return listener;
-};
-
->>>>>>> 112f8a4e
-//Acceleration
-var Acceleration = function (callback) {
-    this._onAccelerationEvent = callback;
-    cc.EventListener.call(this, cc.EventListener.ACCELERATION, ListenerID.ACCELERATION, this._callback);
-};
-js.extend(Acceleration, cc.EventListener);
-js.mixin(Acceleration.prototype, {
-    constructor: Acceleration,
-    _onAccelerationEvent: null,
-
-    _callback: function (event) {
-        this._onAccelerationEvent(event.acc, event);
-    },
-
-    checkAvailable: function () {
-        cc.assertID(this._onAccelerationEvent, 1803);
-
-        return true;
-    },
-
-    clone: function () {
-        return new Acceleration(this._onAccelerationEvent);
-    }
-});
-
-
-//Keyboard
-var Keyboard = function () {
-    cc.EventListener.call(this, cc.EventListener.KEYBOARD, ListenerID.KEYBOARD, this._callback);
-};
-js.extend(Keyboard, cc.EventListener);
-js.mixin(Keyboard.prototype, {
-    constructor: Keyboard,
-    onKeyPressed: null,
-    onKeyReleased: null,
-
-    _callback: function (event) {
-        if (event.isPressed) {
-            if (this.onKeyPressed)
-                this.onKeyPressed(event.keyCode, event);
-        } else {
-            if (this.onKeyReleased)
-                this.onKeyReleased(event.keyCode, event);
-        }
-    },
-
-    clone: function () {
-        var eventListener = new Keyboard();
-        eventListener.onKeyPressed = this.onKeyPressed;
-        eventListener.onKeyReleased = this.onKeyReleased;
-        return eventListener;
-    },
-
-    checkAvailable: function () {
-        if (this.onKeyPressed === null && this.onKeyReleased === null) {
-            cc.logID(1800);
-            return false;
-        }
-        return true;
-    }
-});
-
-/**
- * !#en
- * Create a EventListener object with configuration including the event type, handlers and other parameters.
- * In handlers, this refer to the event listener object itself.
- * You can also pass custom parameters in the configuration object,
- * all custom parameters will be polyfilled into the event listener object and can be accessed in handlers.
- * !#zh 通过指定不同的 Event 对象来设置想要创建的事件监听器。
- * @method create
- * @param {Object} argObj a json object
- * @returns {EventListener}
- * @static
- * @example {@link utils/api/engine/docs/cocos2d/core/event-manager/CCEventListener/create.js}
  */
 cc.EventListener.create = function (argObj) {
     cc.assertID(argObj&&argObj.event, 1900);
