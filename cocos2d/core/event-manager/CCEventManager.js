--- conflicted
+++ resolved
@@ -314,17 +314,6 @@
         let node1 = l1._getSceneGraphPriority(),
             node2 = l2._getSceneGraphPriority();
 
-<<<<<<< HEAD
-        if (!l2 || !node2 || node2.parent === null)
-            return -1;
-        else if (!l1 || !node1 || node1.parent === null)
-            return 1;
-        
-        let p1 = node1, p2 = node2, ex = false;
-        while (p1.parent._id !== p2.parent._id) {
-            p1 = p1.parent.parent === null ? (ex = true) && node2 : p1.parent;
-            p2 = p2.parent.parent === null ? (ex = true) && node1 : p2.parent;
-=======
         if (!l2 || !node2 || !node2._activeInHierarchy || node2._parent === null)
             return -1;
         else if (!l1 || !node1 || !node1._activeInHierarchy || node1._parent === null)
@@ -334,7 +323,6 @@
         while (p1._parent._id !== p2._parent._id) {
             p1 = p1._parent._parent === null ? (ex = true) && node2 : p1._parent;
             p2 = p2._parent._parent === null ? (ex = true) && node1 : p2._parent;
->>>>>>> c52cd92c
         }
 
         if (p1._id === p2._id) {
