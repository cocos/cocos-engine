--- conflicted
+++ resolved
@@ -474,13 +474,8 @@
 
         var tex = cc.loader.getRes(filename);
         if (!tex) {
-<<<<<<< HEAD
             tex = cc.textureUtil.addImage(filename);
             return this.initWithTexture(tex, rect);
-=======
-            tex = cc.textureCache.addImage(filename);
-            return this.initWithTexture(tex, rect || cc.rect(0, 0, tex.width, tex.height));
->>>>>>> dbfd3163
         } else {
             return this.initWithTexture(tex, rect);
         }
