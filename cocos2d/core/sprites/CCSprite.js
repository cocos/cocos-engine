/****************************************************************************
 Copyright (c) 2008-2010 Ricardo Quesada
 Copyright (c) 2011-2012 cocos2d-x.org
 Copyright (c) 2013-2014 Chukong Technologies Inc.

 http://www.cocos2d-x.org

 Permission is hereby granted, free of charge, to any person obtaining a copy
 of this software and associated documentation files (the "Software"), to deal
 in the Software without restriction, including without limitation the rights
 to use, copy, modify, merge, publish, distribute, sublicense, and/or sell
 copies of the Software, and to permit persons to whom the Software is
 furnished to do so, subject to the following conditions:

 The above copyright notice and this permission notice shall be included in
 all copies or substantial portions of the Software.

 THE SOFTWARE IS PROVIDED "AS IS", WITHOUT WARRANTY OF ANY KIND, EXPRESS OR
 IMPLIED, INCLUDING BUT NOT LIMITED TO THE WARRANTIES OF MERCHANTABILITY,
 FITNESS FOR A PARTICULAR PURPOSE AND NONINFRINGEMENT. IN NO EVENT SHALL THE
 AUTHORS OR COPYRIGHT HOLDERS BE LIABLE FOR ANY CLAIM, DAMAGES OR OTHER
 LIABILITY, WHETHER IN AN ACTION OF CONTRACT, TORT OR OTHERWISE, ARISING FROM,
 OUT OF OR IN CONNECTION WITH THE SOFTWARE OR THE USE OR OTHER DEALINGS IN
 THE SOFTWARE.
 ****************************************************************************/

var EventTarget = require("../cocos2d/core/event/event-target");

/**
 * <p>cc.Sprite is a 2d image ( http://en.wikipedia.org/wiki/Sprite_(computer_graphics) )  <br/>
 *
 * cc.Sprite can be created with an image, or with a sub-rectangle of an image.  <br/>
 *
 * If the parent or any of its ancestors is a cc.SpriteBatchNode then the following features/limitations are valid   <br/>
 *    - Features when the parent is a cc.BatchNode: <br/>
 *        - MUCH faster rendering, specially if the cc.SpriteBatchNode has many children. All the children will be drawn in a single batch.  <br/>
 *
 *    - Limitations   <br/>
 *        - Camera is not supported yet (eg: CCOrbitCamera action doesn't work)  <br/>
 *        - GridBase actions are not supported (eg: CCLens, CCRipple, CCTwirl) <br/>
 *        - The Alias/Antialias property belongs to CCSpriteBatchNode, so you can't individually set the aliased property.  <br/>
 *        - The Blending function property belongs to CCSpriteBatchNode, so you can't individually set the blending function property. <br/>
 *        - Parallax scroller is not supported, but can be simulated with a "proxy" sprite.        <br/>
 *
 *  If the parent is an standard ccsg.Node, then cc.Sprite behaves like any other ccsg.Node:      <br/>
 *    - It supports blending functions    <br/>
 *    - It supports aliasing / antialiasing    <br/>
 *    - But the rendering will be slower: 1 draw per children.   <br/>
 *
 * The default anchorPoint in cc.Sprite is (0.5, 0.5). </p>
 * @class
 * @extends _ccsg.Node
 *
 * @param {String|cc.SpriteFrame|HTMLImageElement|cc.Texture2D} fileName  The string which indicates a path to image file, e.g., "scene1/monster.png".
 * @param {cc.Rect} rect  Only the contents inside rect of pszFileName's texture will be applied for this sprite.
 * @param {Boolean} [rotated] Whether or not the texture rectangle is rotated.
 * @example
 *
 * 1.Create a sprite with image path and rect
 * var sprite1 = new cc.Sprite("res/HelloHTML5World.png");
 * var sprite2 = new cc.Sprite("res/HelloHTML5World.png",cc.rect(0,0,480,320));
 *
 * 2.Create a sprite with a sprite frame name. Must add "#" before frame name.
 * var sprite = new cc.Sprite('#grossini_dance_01.png');
 *
 * 3.Create a sprite with a sprite frame
 * var spriteFrame = cc.spriteFrameCache.getSpriteFrame("grossini_dance_01.png");
 * var sprite = new cc.Sprite(spriteFrame);
 *
 * 4.Create a sprite with an existing texture contained in a CCTexture2D object
 *      After creation, the rect will be the size of the texture, and the offset will be (0,0).
 * var texture = cc.textureCache.addImage("HelloHTML5World.png");
 * var sprite1 = new cc.Sprite(texture);
 * var sprite2 = new cc.Sprite(texture, cc.rect(0,0,480,320));
 *
 * @property {Boolean}              dirty               - Indicates whether the sprite needs to be updated.
 * @property {Boolean}              flippedX            - Indicates whether or not the sprite is flipped on x axis.
 * @property {Boolean}              flippedY            - Indicates whether or not the sprite is flipped on y axis.
 * @property {Number}               offsetX             - <@readonly> The offset position on x axis of the sprite in texture. Calculated automatically by editors like Zwoptex.
 * @property {Number}               offsetY             - <@readonly> The offset position on x axis of the sprite in texture. Calculated automatically by editors like Zwoptex.
 * @property {Number}               atlasIndex          - The index used on the TextureAtlas.
 * @property {cc.Texture2D}         texture             - Texture used to render the sprite.
 * @property {Boolean}              textureRectRotated  - <@readonly> Indicate whether the texture rectangle is rotated.
 * @property {cc.TextureAtlas}      textureAtlas        - The weak reference of the cc.TextureAtlas when the sprite is rendered using via cc.SpriteBatchNode.
 * @property {cc.SpriteBatchNode}   batchNode           - The batch node object if this sprite is rendered by cc.SpriteBatchNode.
 * @property {cc.V3F_C4B_T2F_Quad}  quad                - <@readonly> The quad (tex coords, vertex coords and color) information.
 */
cc.Sprite = _ccsg.Node.extend(/** @lends cc.Sprite# */{
	dirty:false,
	atlasIndex:0,
    textureAtlas:null,

    _batchNode:null,
    _recursiveDirty:null, //Whether all of the sprite's children needs to be updated
    _hasChildren:null, //Whether the sprite contains children
    _shouldBeHidden:false, //should not be drawn because one of the ancestors is not visible
    _transformToBatch:null,

    //
    // Data used when the sprite is self-rendered
    //
    _blendFunc:null, //It's required for CCTextureProtocol inheritance
    _texture:null, //cc.Texture2D object that is used to render the sprite

    //
    // Shared data
    //
    // texture
    _rect:null, //Rectangle of cc.Texture2D
    _rectRotated:false, //Whether the texture is rotated

    // Offset Position (used by Zwoptex)
    _offsetPosition:null, // absolute
    _unflippedOffsetPositionFromCenter:null,

    _opacityModifyRGB:false,

    // image is flipped
    _flippedX:false, //Whether the sprite is flipped horizontally or not.
    _flippedY:false, //Whether the sprite is flipped vertically or not.

    _textureLoaded:false,
    _className:"Sprite",

    ctor: function (fileName, rect, rotated) {
        var self = this;
<<<<<<< HEAD
        cc.Node.prototype.ctor.call(self);
        EventTarget.call(this);

=======
        _ccsg.Node.prototype.ctor.call(self);
>>>>>>> 067f62a6
        self._shouldBeHidden = false;
        self._offsetPosition = cc.p(0, 0);
        self._unflippedOffsetPositionFromCenter = cc.p(0, 0);
        self._blendFunc = {src: cc.BLEND_SRC, dst: cc.BLEND_DST};
        self._rect = cc.rect(0, 0, 0, 0);

        self._softInit(fileName, rect, rotated);
    },

    /**
     * Returns whether the texture have been loaded
     * @returns {boolean}
     */
    textureLoaded:function(){
        return this._textureLoaded;
    },

    /**
     * Add a event listener for texture loaded event.
     * @param {Function} callback
     * @param {Object} target
     * @deprecated since 3.1, please use EventTarget instead
     */
    addLoadedEventListener:function(callback, target){
        this.once("load", callback, target);
    },

    /**
     * Returns whether or not the Sprite needs to be updated in the Atlas
     * @return {Boolean} True if the sprite needs to be updated in the Atlas, false otherwise.
     */
    isDirty:function () {
        return this.dirty;
    },

    /**
     * Makes the sprite to be updated in the Atlas.
     * @param {Boolean} bDirty
     */
    setDirty:function (bDirty) {
        this.dirty = bDirty;
    },

    /**
     * Returns whether or not the texture rectangle is rotated.
     * @return {Boolean}
     */
    isTextureRectRotated:function () {
        return this._rectRotated;
    },

    /**
     * Returns the index used on the TextureAtlas.
     * @return {Number}
     */
    getAtlasIndex:function () {
        return this.atlasIndex;
    },

    /**
     * Sets the index used on the TextureAtlas.
     * @warning Don't modify this value unless you know what you are doing
     * @param {Number} atlasIndex
     */
    setAtlasIndex:function (atlasIndex) {
        this.atlasIndex = atlasIndex;
    },

    /**
     * Returns the rect of the cc.Sprite in points
     * @return {cc.Rect}
     */
    getTextureRect:function () {
        return cc.rect(this._rect);
    },

    /**
     * Returns the weak reference of the cc.TextureAtlas when the sprite is rendered using via cc.SpriteBatchNode
     * @return {cc.TextureAtlas}
     */
    getTextureAtlas:function () {
        return this.textureAtlas;
    },

    /**
     * Sets the weak reference of the cc.TextureAtlas when the sprite is rendered using via cc.SpriteBatchNode
     * @param {cc.TextureAtlas} textureAtlas
     */
    setTextureAtlas:function (textureAtlas) {
        this.textureAtlas = textureAtlas;
    },

    /**
     * Returns the offset position of the sprite. Calculated automatically by editors like Zwoptex.
     * @return {cc.Vec2}
     */
    getOffsetPosition:function () {
        return cc.p(this._offsetPosition);
    },

	_getOffsetX: function () {
		return this._offsetPosition.x;
	},
	_getOffsetY: function () {
		return this._offsetPosition.y;
	},

    /**
     * Returns the blend function
     * @return {cc.BlendFunc}
     */
    getBlendFunc:function () {
        return this._blendFunc;
    },

    /**
     * Initializes a sprite with a SpriteFrame. The texture and rect in SpriteFrame will be applied on this sprite.<br/>
     * Please pass parameters to the constructor to initialize the sprite, do not call this function yourself,
     * @param {cc.SpriteFrame} spriteFrame A CCSpriteFrame object. It should includes a valid texture and a rect
     * @return {Boolean}  true if the sprite is initialized properly, false otherwise.
     */
    initWithSpriteFrame:function (spriteFrame) {
        cc.assert(spriteFrame, cc._LogInfos.Sprite.initWithSpriteFrame);

        if(!spriteFrame.textureLoaded()){
            //add event listener
            this._textureLoaded = false;
            spriteFrame.once("load", this._renderCmd._spriteFrameLoadedCallback, this._renderCmd);
        }

        //TODO
        var rotated = cc._renderType === cc.game.RENDER_TYPE_CANVAS ? false : spriteFrame._rotated;
        var ret = this.initWithTexture(spriteFrame.getTexture(), spriteFrame.getRect(), rotated);
        this.setSpriteFrame(spriteFrame);

        return ret;
    },

    /**
     * Initializes a sprite with a sprite frame name. <br/>
     * A cc.SpriteFrame will be fetched from the cc.SpriteFrameCache by name.  <br/>
     * If the cc.SpriteFrame doesn't exist it will raise an exception. <br/>
     * Please pass parameters to the constructor to initialize the sprite, do not call this function yourself.
     * @param {String} spriteFrameName A key string that can fected a valid cc.SpriteFrame from cc.SpriteFrameCache
     * @return {Boolean} true if the sprite is initialized properly, false otherwise.
     * @example
     * var sprite = new cc.Sprite();
     * sprite.initWithSpriteFrameName("grossini_dance_01.png");
     */
    initWithSpriteFrameName:function (spriteFrameName) {
        cc.assert(spriteFrameName, cc._LogInfos.Sprite.initWithSpriteFrameName);
        var frame = cc.spriteFrameCache.getSpriteFrame(spriteFrameName);
        cc.assert(frame, spriteFrameName + cc._LogInfos.Sprite.initWithSpriteFrameName1);
        return this.initWithSpriteFrame(frame);
    },

    /**
     * Tell the sprite to use batch node render.
     * @param {cc.SpriteBatchNode} batchNode
     */
    useBatchNode:function (batchNode) {
        this.textureAtlas = batchNode.getTextureAtlas(); // weak ref
        this._batchNode = batchNode;
    },

    /**
     * <p>
     *    set the vertex rect.<br/>
     *    It will be called internally by setTextureRect.                           <br/>
     *    Useful if you want to create 2x images from SD images in Retina Display.  <br/>
     *    Do not call it manually. Use setTextureRect instead.  <br/>
     *    (override this method to generate "double scale" sprites)
     * </p>
     * @param {cc.Rect} rect
     */
    setVertexRect:function (rect) {
        var locRect = this._rect;
        locRect.x = rect.x;
        locRect.y = rect.y;
        locRect.width = rect.width;
        locRect.height = rect.height;
    },

    /**
     * Sort all children of this sprite node.
     * @override
     */
    sortAllChildren:function () {
        if (this._reorderChildDirty) {
            var _children = this._children;

            // insertion sort
            var len = _children.length, i, j, tmp;
            for(i=1; i<len; i++){
                tmp = _children[i];
                j = i - 1;

                //continue moving element downwards while zOrder is smaller or when zOrder is the same but mutatedIndex is smaller
                while(j >= 0){
                    if(tmp._localZOrder < _children[j]._localZOrder){
                        _children[j+1] = _children[j];
                    }else if(tmp._localZOrder === _children[j]._localZOrder && tmp.arrivalOrder < _children[j].arrivalOrder){
                        _children[j+1] = _children[j];
                    }else{
                        break;
                    }
                    j--;
                }
                _children[j+1] = tmp;
            }

            if (this._batchNode) {
                this._arrayMakeObjectsPerformSelector(_children, _ccsg.Node._stateCallbackType.sortAllChildren);
            }

            //don't need to check children recursively, that's done in visit of each child
            this._reorderChildDirty = false;
        }

    },

    /**
     * Reorders a child according to a new z value.  (override ccsg.Node )
     * @param {_ccsg.Node} child
     * @param {Number} zOrder
     * @override
     */
    reorderChild:function (child, zOrder) {
        cc.assert(child, cc._LogInfos.Sprite.reorderChild_2);
        if(this._children.indexOf(child) === -1){
            cc.log(cc._LogInfos.Sprite.reorderChild);
            return;
        }

        if (zOrder === child.zIndex)
            return;

        if (this._batchNode && !this._reorderChildDirty) {
            this._setReorderChildDirtyRecursively();
            this._batchNode.reorderBatch(true);
        }
        _ccsg.Node.prototype.reorderChild.call(this, child, zOrder);
    },

    /**
     * Removes a child from the sprite.
     * @param child
     * @param cleanup  whether or not cleanup all running actions
     * @override
     */
    removeChild:function (child, cleanup) {
        if (this._batchNode)
            this._batchNode.removeSpriteFromAtlas(child);
        _ccsg.Node.prototype.removeChild.call(this, child, cleanup);
    },

    /**
     * Sets whether the sprite is visible or not.
     * @param {Boolean} visible
     * @override
     */
    setVisible:function (visible) {
        _ccsg.Node.prototype.setVisible.call(this, visible);
        this._renderCmd.setDirtyRecursively(true);
    },

    /**
     * Removes all children from the container.
     * @param cleanup whether or not cleanup all running actions
     * @override
     */
    removeAllChildren:function (cleanup) {
        var locChildren = this._children, locBatchNode = this._batchNode;
        if (locBatchNode && locChildren != null) {
            for (var i = 0, len = locChildren.length; i < len; i++)
                locBatchNode.removeSpriteFromAtlas(locChildren[i]);
        }

        _ccsg.Node.prototype.removeAllChildren.call(this, cleanup);
        this._hasChildren = false;
    },

    //
    // _ccsg.Node property overloads
    //

    /**
     * Sets whether ignore anchor point for positioning
     * @param {Boolean} relative
     * @override
     */
    ignoreAnchorPointForPosition:function (relative) {
        if(this._batchNode){
            cc.log(cc._LogInfos.Sprite.ignoreAnchorPointForPosition);
            return;
        }
        _ccsg.Node.prototype.ignoreAnchorPointForPosition.call(this, relative);
    },

    /**
     * Sets whether the sprite should be flipped horizontally or not.
     * @param {Boolean} flippedX true if the sprite should be flipped horizontally, false otherwise.
     */
    setFlippedX:function (flippedX) {
        if (this._flippedX !== flippedX) {
            this._flippedX = flippedX;
            this.setTextureRect(this._rect, this._rectRotated, this._contentSize);
            this.setNodeDirty(true);
        }
    },

    /**
     * Sets whether the sprite should be flipped vertically or not.
     * @param {Boolean} flippedY true if the sprite should be flipped vertically, false otherwise.
     */
    setFlippedY:function (flippedY) {
        if (this._flippedY !== flippedY) {
            this._flippedY = flippedY;
            this.setTextureRect(this._rect, this._rectRotated, this._contentSize);
            this.setNodeDirty(true);
        }
    },

    /**
     * <p>
     * Returns the flag which indicates whether the sprite is flipped horizontally or not.                      <br/>
     *                                                                                                              <br/>
     * It only flips the texture of the sprite, and not the texture of the sprite's children.                       <br/>
     * Also, flipping the texture doesn't alter the anchorPoint.                                                    <br/>
     * If you want to flip the anchorPoint too, and/or to flip the children too use:                                <br/>
     *      sprite.setScaleX(sprite.getScaleX() * -1);  <p/>
     * @return {Boolean} true if the sprite is flipped horizontally, false otherwise.
     */
    isFlippedX:function () {
        return this._flippedX;
    },

    /**
     * <p>
     *     Return the flag which indicates whether the sprite is flipped vertically or not.                         <br/>
     *                                                                                                              <br/>
     *      It only flips the texture of the sprite, and not the texture of the sprite's children.                  <br/>
     *      Also, flipping the texture doesn't alter the anchorPoint.                                               <br/>
     *      If you want to flip the anchorPoint too, and/or to flip the children too use:                           <br/>
     *         sprite.setScaleY(sprite.getScaleY() * -1); <p/>
     * @return {Boolean} true if the sprite is flipped vertically, false otherwise.
     */
    isFlippedY:function () {
        return this._flippedY;
    },

    //
    // RGBA protocol
    //
    /**
     * Sets whether opacity modify color or not.
     * @function
     * @param {Boolean} modify
     */
    setOpacityModifyRGB: function (modify) {
        if (this._opacityModifyRGB !== modify) {
            this._opacityModifyRGB = modify;
            this._renderCmd._setColorDirty();
        }
    },

    /**
     * Returns whether opacity modify color or not.
     * @return {Boolean}
     */
    isOpacityModifyRGB:function () {
        return this._opacityModifyRGB;
    },

    // Animation

    /**
     * Changes the display frame with animation name and index.<br/>
     * The animation name will be get from the CCAnimationCache
     * @param {String} animationName
     * @param {Number} frameIndex
     */
    setDisplayFrameWithAnimationName:function (animationName, frameIndex) {
        cc.assert(animationName, cc._LogInfos.Sprite.setDisplayFrameWithAnimationName_3);

        var cache = cc.animationCache.getAnimation(animationName);
        if(!cache){
            cc.log(cc._LogInfos.Sprite.setDisplayFrameWithAnimationName);
            return;
        }
        var animFrame = cache.getFrames()[frameIndex];
        if(!animFrame){
            cc.log(cc._LogInfos.Sprite.setDisplayFrameWithAnimationName_2);
            return;
        }
        this.setSpriteFrame(animFrame.getSpriteFrame());
    },

    /**
     * Returns the batch node object if this sprite is rendered by cc.SpriteBatchNode
     * @returns {cc.SpriteBatchNode|null} The cc.SpriteBatchNode object if this sprite is rendered by cc.SpriteBatchNode, null if the sprite isn't used batch node.
     */
    getBatchNode:function () {
        return this._batchNode;
    },

    _setReorderChildDirtyRecursively:function () {
        //only set parents flag the first time
        if (!this._reorderChildDirty) {
            this._reorderChildDirty = true;
            var pNode = this._parent;
            while (pNode && pNode !== this._batchNode) {
                pNode._setReorderChildDirtyRecursively();
                pNode = pNode.parent;
            }
        }
    },

    // CCTextureProtocol
    /**
     * Returns the texture of the sprite node
     * @returns {cc.Texture2D}
     */
    getTexture:function () {
        return this._texture;
    },

	_softInit: function (fileName, rect, rotated) {
		if (fileName === undefined)
			cc.Sprite.prototype.init.call(this);
		else if (cc.js.isString(fileName)) {
			if (fileName[0] === "#") {
				// Init with a sprite frame name
				var frameName = fileName.substr(1, fileName.length - 1);
				var spriteFrame = cc.spriteFrameCache.getSpriteFrame(frameName);
				if (spriteFrame)
					this.initWithSpriteFrame(spriteFrame);
				else
					cc.log("%s does not exist", fileName);
			} else {
				// Init  with filename and rect
				cc.Sprite.prototype.init.call(this, fileName, rect);
			}
		} else if (typeof fileName === "object") {
			if (fileName instanceof cc.Texture2D) {
				// Init  with texture and rect
				this.initWithTexture(fileName, rect, rotated);
			} else if (fileName instanceof cc.SpriteFrame) {
				// Init with a sprite frame
				this.initWithSpriteFrame(fileName);
			} else if ((fileName instanceof HTMLImageElement) || (fileName instanceof HTMLCanvasElement)) {
				// Init with a canvas or image element
				var texture2d = new cc.Texture2D();
				texture2d.initWithElement(fileName);
				texture2d.handleLoadedTexture();
				this.initWithTexture(texture2d);
			}
		}
	},

    /**
     * Returns the quad (tex coords, vertex coords and color) information.
     * @return {cc.V3F_C4B_T2F_Quad|null} Returns a cc.V3F_C4B_T2F_Quad object when render mode is WebGL, returns null when render mode is Canvas.
     */
    getQuad:function () {
        return this._renderCmd.getQuad();
    },

    /**
     * conforms to cc.TextureProtocol protocol
     * @function
     * @param {Number|cc.BlendFunc} src
     * @param {Number} dst
     */
    setBlendFunc: function (src, dst) {
        var locBlendFunc = this._blendFunc;
        if (dst === undefined) {
            locBlendFunc.src = src.src;
            locBlendFunc.dst = src.dst;
        } else {
            locBlendFunc.src = src;
            locBlendFunc.dst = dst;
        }
        this._renderCmd.updateBlendFunc(locBlendFunc);
    },

    /**
     * Initializes an empty sprite with nothing init.<br/>
     * Please pass parameters to the constructor to initialize the sprite, do not call this function yourself.
     * @function
     * @return {Boolean}
     */
    init: function () {
        var _t = this;
        if (arguments.length > 0)
            return _t.initWithFile(arguments[0], arguments[1]);

        _ccsg.Node.prototype.init.call(_t);
        _t.dirty = _t._recursiveDirty = false;

        _t._blendFunc.src = cc.BLEND_SRC;
        _t._blendFunc.dst = cc.BLEND_DST;

        _t.texture = null;
        _t._flippedX = _t._flippedY = false;

        // default transform anchor: center
        _t.anchorX = 0.5;
        _t.anchorY = 0.5;

        // zwoptex default values
        _t._offsetPosition.x = 0;
        _t._offsetPosition.y = 0;
        _t._hasChildren = false;

        this._renderCmd._init();
        // updated in "useSelfRender"
        // Atlas: TexCoords
        _t.setTextureRect(cc.rect(0, 0, 0, 0), false, cc.size(0, 0));
        return true;
    },

    /**
     * <p>
     *     Initializes a sprite with an image filename.<br/>
     *
     *     This method will find pszFilename from local file system, load its content to CCTexture2D,<br/>
     *     then use CCTexture2D to create a sprite.<br/>
     *     After initialization, the rect used will be the size of the image. The offset will be (0,0).<br/>
     *     Please pass parameters to the constructor to initialize the sprite, do not call this function yourself.
     * </p>
     * @param {String} filename The path to an image file in local file system
     * @param {cc.Rect} rect The rectangle assigned the content area from texture.
     * @return {Boolean} true if the sprite is initialized properly, false otherwise.
     */
    initWithFile:function (filename, rect) {
        cc.assert(filename, cc._LogInfos.Sprite.initWithFile);

        var tex = cc.textureCache.getTextureForKey(filename);
        if (!tex) {
            tex = cc.textureCache.addImage(filename);
            return this.initWithTexture(tex, rect || cc.rect(0, 0, tex._contentSize.width, tex._contentSize.height));
        } else {
            if (!rect) {
                var size = tex.getContentSize();
                rect = cc.rect(0, 0, size.width, size.height);
            }
            return this.initWithTexture(tex, rect);
        }
    },

    /**
     * Initializes a sprite with a texture and a rect in points, optionally rotated.  <br/>
     * After initialization, the rect used will be the size of the texture, and the offset will be (0,0).<br/>
     * Please pass parameters to the constructor to initialize the sprite, do not call this function yourself.
     * @function
     * @param {cc.Texture2D|HTMLImageElement|HTMLCanvasElement} texture A pointer to an existing CCTexture2D object. You can use a CCTexture2D object for many sprites.
     * @param {cc.Rect} [rect] Only the contents inside rect of this texture will be applied for this sprite.
     * @param {Boolean} [rotated] Whether or not the texture rectangle is rotated.
     * @param {Boolean} [counterclockwise=true] Whether or not the texture rectangle rotation is counterclockwise (texture package is counterclockwise, spine is clockwise).
     * @return {Boolean} true if the sprite is initialized properly, false otherwise.
     */
    initWithTexture: function (texture, rect, rotated, counterclockwise) {
        var _t = this;
        cc.assert(arguments.length !== 0, cc._LogInfos.SpriteBatchNode.initWithTexture);

        rotated = rotated || false;
        texture = this._renderCmd._handleTextureForRotatedTexture(texture, rect, rotated, counterclockwise);

        if (!_ccsg.Node.prototype.init.call(_t))
            return false;

        _t._batchNode = null;
        _t._recursiveDirty = false;
        _t.dirty = false;
        _t._opacityModifyRGB = true;

        _t._blendFunc.src = cc.BLEND_SRC;
        _t._blendFunc.dst = cc.BLEND_DST;

        _t._flippedX = _t._flippedY = false;

        // default transform anchor: center
        _t.setAnchorPoint(0.5, 0.5);

        // zwoptex default values
        _t._offsetPosition.x = 0;
        _t._offsetPosition.y = 0;
        _t._hasChildren = false;

        this._renderCmd._init();

        var locTextureLoaded = texture.isLoaded();
        _t._textureLoaded = locTextureLoaded;

        if (!locTextureLoaded) {
            _t._rectRotated = rotated;
            if (rect) {
                _t._rect.x = rect.x;
                _t._rect.y = rect.y;
                _t._rect.width = rect.width;
                _t._rect.height = rect.height;
            }
            if(_t.texture)
                _t.texture.off("load", _t._renderCmd._textureLoadedCallback, _t._renderCmd);
            texture.once("load", _t._renderCmd._textureLoadedCallback, _t._renderCmd);
            _t.setTexture(texture);
            return true;
        }

        if (!rect)
            rect = cc.rect(0, 0, texture.width, texture.height);

        this._renderCmd._checkTextureBoundary(texture, rect, rotated);

        _t.setTexture(texture);
        _t.setTextureRect(rect, rotated);

        // by default use "Self Render".
        // if the sprite is added to a batchnode, then it will automatically switch to "batchnode Render"
        _t.setBatchNode(null);
        this.emit("load");
        return true;
    },

    /**
     * Updates the texture rect of the CCSprite in points.
     * @function
     * @param {cc.Rect} rect a rect of texture
     * @param {Boolean} [rotated] Whether or not the texture is rotated
     * @param {cc.Size} [untrimmedSize] The original pixels size of the texture
     * @param {Boolean} [needConvert] contentScaleFactor switch
     */
    setTextureRect: function (rect, rotated, untrimmedSize, needConvert) {
        var _t = this;
        _t._rectRotated = rotated || false;
        _t.setContentSize(untrimmedSize || rect);

        _t.setVertexRect(rect);
        _t._renderCmd._setTextureCoords(rect, needConvert);

        var relativeOffsetX = _t._unflippedOffsetPositionFromCenter.x, relativeOffsetY = _t._unflippedOffsetPositionFromCenter.y;
        if (_t._flippedX)
            relativeOffsetX = -relativeOffsetX;
        if (_t._flippedY)
            relativeOffsetY = -relativeOffsetY;
        var locRect = _t._rect;
        _t._offsetPosition.x = relativeOffsetX + (_t._contentSize.width - locRect.width) / 2;
        _t._offsetPosition.y = relativeOffsetY + (_t._contentSize.height - locRect.height) / 2;

        // rendering using batch node
        if (_t._batchNode) {
            // update dirty, don't update _recursiveDirty
            _t.dirty = true;
        } else {
            // self rendering
            // Atlas: Vertex
            this._renderCmd._resetForBatchNode();
        }
    },

    // BatchNode methods
    /**
     * Updates the quad according the the rotation, position, scale values.
     * @function
     */
    updateTransform: function(){
        this._renderCmd.updateTransform();
    },

    /**
     * Add child to sprite (override ccsg.Node)
     * @function
     * @param {cc.Sprite} child
     * @param {Number} localZOrder  child's zOrder
     * @param {String} [tag] child's tag
     * @override
     */
    addChild: function (child, localZOrder, tag) {
        cc.assert(child, cc._LogInfos.SpriteBatchNode.addChild_2);

        if (localZOrder == null)
            localZOrder = child._localZOrder;
        if (tag == null)
            tag = child.tag;

        if(this._renderCmd._setBatchNodeForAddChild(child)){
            //_ccsg.Node already sets isReorderChildDirty_ so this needs to be after batchNode check
            _ccsg.Node.prototype.addChild.call(this, child, localZOrder, tag);
            this._hasChildren = true;
        }
    },

    // Frames
    /**
     * Sets a new sprite frame to the sprite.
     * @function
     * @param {cc.SpriteFrame|String} newFrame
     */
    setSpriteFrame: function (newFrame) {
        var _t = this;
        if(cc.js.isString(newFrame)){
            newFrame = cc.spriteFrameCache.getSpriteFrame(newFrame);
            cc.assert(newFrame, cc._LogInfos.Sprite.setSpriteFrame)
        }

        this.setNodeDirty(true);

        var frameOffset = newFrame.getOffset();
        _t._unflippedOffsetPositionFromCenter.x = frameOffset.x;
        _t._unflippedOffsetPositionFromCenter.y = frameOffset.y;

        // update rect
        var pNewTexture = newFrame.getTexture();
        var locTextureLoaded = newFrame.textureLoaded();
        if (!locTextureLoaded) {
            if (pNewTexture !== _t._texture)
                _t.setTexture(pNewTexture);
            _t._textureLoaded = false;
            newFrame.once("load", function (event) {
                var sender = event.currentTarget;
                _t._textureLoaded = true;
                _t.setTextureRect(sender.getRect(), sender.isRotated(), sender.getOriginalSize());
                _t.emit("load");
                _t.setColor(_t.color);
            }, _t);
        }else{
            // update texture before updating texture rect
            if (pNewTexture !== _t._texture)
                _t.setTexture(pNewTexture);
            _t.setTextureRect(newFrame.getRect(), newFrame.isRotated(), newFrame.getOriginalSize());
        }
        this._renderCmd._updateForSetSpriteFrame(pNewTexture);
    },

    /**
     * Sets a new display frame to the sprite.
     * @param {cc.SpriteFrame|String} newFrame
     * @deprecated
     */
    setDisplayFrame: function(newFrame){
        cc.log(cc._LogInfos.Sprite.setDisplayFrame);
        this.setSpriteFrame(newFrame);
    },

    /**
     * Returns whether or not a cc.SpriteFrame is being displayed
     * @function
     * @param {cc.SpriteFrame} frame
     * @return {Boolean}
     */
    isFrameDisplayed: function(frame){
        return this._renderCmd.isFrameDisplayed(frame);
    },

    /**
     * Returns the current displayed frame.
     * @deprecated since 3.4, please use getSpriteFrame instead
     * @return {cc.SpriteFrame}
     */
    displayFrame: function () {
        return this.getSpriteFrame();
    },

    /**
     * Returns the current displayed frame.
     * @return {cc.SpriteFrame}
     */
    getSpriteFrame: function () {
        return new cc.SpriteFrame(this._texture,
            cc.rectPointsToPixels(this._rect),
            this._rectRotated,
            cc.pointPointsToPixels(this._unflippedOffsetPositionFromCenter),
            cc.sizePointsToPixels(this._contentSize));
    },

    /**
     * Sets the batch node to sprite
     * @function
     * @param {cc.SpriteBatchNode|null} spriteBatchNode
     * @example
     *  var batch = new cc.SpriteBatchNode("Images/grossini_dance_atlas.png", 15);
     *  var sprite = new cc.Sprite(batch.texture, cc.rect(0, 0, 57, 57));
     *  batch.addChild(sprite);
     *  layer.addChild(batch);
     */
    setBatchNode:function (spriteBatchNode) {
        var _t = this;
        _t._batchNode = spriteBatchNode; // weak reference

        // self render
        if (!_t._batchNode) {
            _t.atlasIndex = cc.Sprite.INDEX_NOT_INITIALIZED;
            _t.textureAtlas = null;
            _t._recursiveDirty = false;
            _t.dirty = false;

            this._renderCmd._resetForBatchNode();
        } else {
            // using batch
            _t._transformToBatch = cc.affineTransformIdentity();
            _t.textureAtlas = _t._batchNode.getTextureAtlas(); // weak ref
        }
    },

    // CCTextureProtocol
    /**
     * Sets the texture of sprite
     * @function
     * @param {cc.Texture2D|String} texture
     */
    setTexture: function (texture) {
        if(!texture)
            return this._renderCmd._setTexture(null);

        //CCSprite.cpp 327 and 338
        var isFileName = cc.js.isString(texture);

        if(isFileName)
            texture = cc.textureCache.addImage(texture);

        if(texture._textureLoaded){
            this._setTexture(texture, isFileName);
            this.setColor(this._realColor);
            this._textureLoaded = true;
            this.emit("load");
        }else{
            this._renderCmd._setTexture(texture);
            texture.once("load", function (event) {
                this._setTexture(texture, isFileName);
                this.setColor(this._realColor);
                this._textureLoaded = true;
                this.emit("load");
            }, this);
        }
    },

    _setTexture: function(texture, change){
        this._renderCmd._setTexture(texture);
        if(change)
            this._changeRectWithTexture(texture);
    },

    _changeRectWithTexture: function(texture){
        var contentSize = texture._contentSize;
        var rect = cc.rect(
                0, 0,
                contentSize.width, contentSize.height
            );
        this.setTextureRect(rect);
    },

    _createRenderCmd: function(){
        if(cc._renderType === cc.game.RENDER_TYPE_CANVAS)
            return new cc.Sprite.CanvasRenderCmd(this);
        else
            return new cc.Sprite.WebGLRenderCmd(this);
    }
});

/**
 * Create a sprite with image path or frame name or texture or spriteFrame.
 * @deprecated since v3.0, please use new construction instead
 * @see cc.Sprite
 * @param {String|cc.SpriteFrame|HTMLImageElement|cc.Texture2D} fileName  The string which indicates a path to image file, e.g., "scene1/monster.png".
 * @param {cc.Rect} rect  Only the contents inside rect of pszFileName's texture will be applied for this sprite.
 * @param {Boolean} [rotated] Whether or not the texture rectangle is rotated.
 * @return {cc.Sprite} A valid sprite object
 */
cc.Sprite.create = function (fileName, rect, rotated) {
    return new cc.Sprite(fileName, rect, rotated);
};

/**
 * @deprecated since v3.0, please use new construction instead
 * @see cc.Sprite
 * @function
 */
cc.Sprite.createWithTexture = cc.Sprite.create;

/**
 * @deprecated since v3.0, please use new construction instead
 * @see cc.Sprite
 * @function
 */
cc.Sprite.createWithSpriteFrameName = cc.Sprite.create;

/**
 * @deprecated since v3.0, please use new construction instead
 * @see cc.Sprite
 * @function
 */
cc.Sprite.createWithSpriteFrame = cc.Sprite.create;
/**
 * cc.Sprite invalid index on the cc.SpriteBatchNode
 * @constant
 * @type {Number}
 */
cc.Sprite.INDEX_NOT_INITIALIZED = -1;

cc.js.addon(cc.Sprite.prototype, EventTarget.prototype);


cc.assert(cc.js.isFunction(cc._tmp.PrototypeSprite), cc._LogInfos.MissingFile, "SpritesPropertyDefine.js");
cc._tmp.PrototypeSprite();
delete cc._tmp.PrototypeSprite;<|MERGE_RESOLUTION|>--- conflicted
+++ resolved
@@ -124,13 +124,9 @@
 
     ctor: function (fileName, rect, rotated) {
         var self = this;
-<<<<<<< HEAD
-        cc.Node.prototype.ctor.call(self);
-        EventTarget.call(this);
-
-=======
         _ccsg.Node.prototype.ctor.call(self);
->>>>>>> 067f62a6
+        EventTarget.call(self);
+
         self._shouldBeHidden = false;
         self._offsetPosition = cc.p(0, 0);
         self._unflippedOffsetPositionFromCenter = cc.p(0, 0);
