/****************************************************************************
 Copyright (c) 2013-2014 Chukong Technologies Inc.

 http://www.cocos2d-x.org

 Permission is hereby granted, free of charge, to any person obtaining a copy
 of this software and associated documentation files (the "Software"), to deal
 in the Software without restriction, including without limitation the rights
 to use, copy, modify, merge, publish, distribute, sublicense, and/or sell
 copies of the Software, and to permit persons to whom the Software is
 furnished to do so, subject to the following conditions:

 The above copyright notice and this permission notice shall be included in
 all copies or substantial portions of the Software.

 THE SOFTWARE IS PROVIDED "AS IS", WITHOUT WARRANTY OF ANY KIND, EXPRESS OR
 IMPLIED, INCLUDING BUT NOT LIMITED TO THE WARRANTIES OF MERCHANTABILITY,
 FITNESS FOR A PARTICULAR PURPOSE AND NONINFRINGEMENT. IN NO EVENT SHALL THE
 AUTHORS OR COPYRIGHT HOLDERS BE LIABLE FOR ANY CLAIM, DAMAGES OR OTHER
 LIABILITY, WHETHER IN AN ACTION OF CONTRACT, TORT OR OTHERWISE, ARISING FROM,
 OUT OF OR IN CONNECTION WITH THE SOFTWARE OR THE USE OR OTHER DEALINGS IN
 THE SOFTWARE.
 ****************************************************************************/

var macro = cc.macro;

//Sprite's WebGL render command
_ccsg.Sprite.WebGLRenderCmd = function (renderable) {
    this._rootCtor(renderable);
    this._needDraw = true;

    this._vertices = [
        {x: 0, y: 0, u: 0, v: 0}, // tl
        {x: 0, y: 0, u: 0, v: 0}, // bl
        {x: 0, y: 0, u: 0, v: 0}, // tr
        {x: 0, y: 0, u: 0, v: 0}  // br
    ];
    this._dirty = false;
    this._recursiveDirty = false;

    this._shaderProgram = cc.shaderCache.programForKey(macro.SHADER_SPRITE_POSITION_TEXTURECOLOR);
};

var proto = _ccsg.Sprite.WebGLRenderCmd.prototype = Object.create(_ccsg.Node.WebGLRenderCmd.prototype);
proto.constructor = _ccsg.Sprite.WebGLRenderCmd;

proto.updateBlendFunc = function (blendFunc) {};

proto.setDirtyFlag = function(dirtyFlag){
    _ccsg.Node.WebGLRenderCmd.prototype.setDirtyFlag.call(this, dirtyFlag);
    this._dirty = true;
};

proto.setDirtyRecursively = function (value) {
    this._recursiveDirty = value;
    this._dirty = value;
    // recursively set dirty
    var locChildren = this._node._children, child, l = locChildren ? locChildren.length : 0;
    for (var i = 0; i < l; i++) {
        child = locChildren[i];
        (child instanceof _ccsg.Sprite) && child._renderCmd.setDirtyRecursively(value);
    }
};

proto._handleTextureForRotatedTexture = function (texture) {
    return texture;
};

proto.isFrameDisplayed = function (frame) {
    var node = this._node;
<<<<<<< HEAD
    return (cc.rectEqualToRect(frame.getRect(), node._rect) &&
            frame.getTexture().getWebGLTexture() === node._texture.getWebGLTexture() &&
            cc.pointEqualToPoint(frame.getOffset(), node._unflippedOffsetPositionFromCenter));
=======
    return (cc.rectEqualToRect(frame.getRect(), node._rect) && frame.getTexture().url === node._texture.url
        && cc.pointEqualToPoint(frame.getOffset(), node._unflippedOffsetPositionFromCenter));
>>>>>>> 870f900f
};

proto._updateForSetSpriteFrame = function () {};

proto._spriteFrameLoadedCallback = function (event) {
    var spriteFrame = event.currentTarget;
    this._node.setTextureRect(spriteFrame.getRect(), spriteFrame.isRotated(), spriteFrame.getOriginalSize());
    this._node.emit("load");
};

proto._textureLoadedCallback = function (event) {
    var node = this._node, sender = event.currentTarget;
    if (node._textureLoaded)
        return;

    node._textureLoaded = true;
    var locRect = node._rect;
    if (!locRect) {
        locRect = cc.rect(0, 0, sender.width, sender.height);
    } else if (cc._rectEqualToZero(locRect)) {
        locRect.width = sender.width;
        locRect.height = sender.height;
    }

    node.texture = sender;
    node.setTextureRect(locRect, node._rectRotated);

    node.emit("load");

    // Force refresh the render command list
    cc.renderer.childrenOrderDirty = true;
};

proto._setTextureCoords = function (rect) {
    var node = this._node;

    var tex = node._texture;
    var uvs = this._vertices;
    if (!tex)
        return;

    var atlasWidth = tex.pixelWidth;
    var atlasHeight = tex.pixelHeight;

    var left, right, top, bottom, tempSwap;
    if (node._rectRotated) {
        if (macro.FIX_ARTIFACTS_BY_STRECHING_TEXEL) {
            left = (2 * rect.x + 1) / (2 * atlasWidth);
            right = left + (rect.height * 2 - 2) / (2 * atlasWidth);
            top = (2 * rect.y + 1) / (2 * atlasHeight);
            bottom = top + (rect.width * 2 - 2) / (2 * atlasHeight);
        } else {
            left = rect.x / atlasWidth;
            right = (rect.x + rect.height) / atlasWidth;
            top = rect.y / atlasHeight;
            bottom = (rect.y + rect.width) / atlasHeight;
        }

        if (node._flippedX) {
            tempSwap = top;
            top = bottom;
            bottom = tempSwap;
        }

        if (node._flippedY) {
            tempSwap = left;
            left = right;
            right = tempSwap;
        }

        uvs[0].u = right;  // tl
        uvs[0].v = top;    // tl
        uvs[1].u = left;   // bl
        uvs[1].v = top;    // bl
        uvs[2].u = right;  // tr
        uvs[2].v = bottom; // tr
        uvs[3].u = left;   // br
        uvs[3].v = bottom; // br
    } else {
        if (macro.FIX_ARTIFACTS_BY_STRECHING_TEXEL) {
            left = (2 * rect.x + 1) / (2 * atlasWidth);
            right = left + (rect.width * 2 - 2) / (2 * atlasWidth);
            top = (2 * rect.y + 1) / (2 * atlasHeight);
            bottom = top + (rect.height * 2 - 2) / (2 * atlasHeight);
        } else {
            left = rect.x / atlasWidth;
            right = (rect.x + rect.width) / atlasWidth;
            top = rect.y / atlasHeight;
            bottom = (rect.y + rect.height) / atlasHeight;
        }

        if (node._flippedX) {
            tempSwap = left;
            left = right;
            right = tempSwap;
        }

        if (node._flippedY) {
            tempSwap = top;
            top = bottom;
            bottom = tempSwap;
        }

        uvs[0].u = left;   // tl
        uvs[0].v = top;    // tl
        uvs[1].u = left;   // bl
        uvs[1].v = bottom; // bl
        uvs[2].u = right;  // tr
        uvs[2].v = top;    // tr
        uvs[3].u = right;  // br
        uvs[3].v = bottom; // br
    }
};

proto._setColorDirty = function () {};

proto._updateBlendFunc = function () {
    // it's possible to have an untextured sprite
    var node = this._node;
    if (!node._texture || !node._texture.hasPremultipliedAlpha()) {
        node._blendFunc.src = macro.SRC_ALPHA;
        node._blendFunc.dst = macro.ONE_MINUS_SRC_ALPHA;
        node.opacityModifyRGB = false;
    } else {
        node._blendFunc.src = macro.BLEND_SRC;
        node._blendFunc.dst = macro.BLEND_DST;
        node.opacityModifyRGB = true;
    }
};

proto._setTexture = function (texture) {
    var node = this._node;

    if(node._texture !== texture){
        node._textureLoaded = texture ? texture.loaded : false;
        node._texture = texture;
        this._updateBlendFunc();

        if (node._textureLoaded) {
            // Force refresh the render command list
            cc.renderer.childrenOrderDirty = true;
        }
    }
};

proto._checkTextureBoundary = function (texture, rect, rotated) {
    if (texture && texture.url) {
        var _x, _y;
        if (rotated) {
            _x = rect.x + rect.height;
            _y = rect.y + rect.width;
        } else {
            _x = rect.x + rect.width;
            _y = rect.y + rect.height;
        }
        if (_x > texture.width) {
            cc.errorID(3300, texture.url);
        }
        if (_y > texture.height) {
            cc.errorID(3400, texture.url);
        }
    }
};

proto.transform = function (parentCmd, recursive) {
    this.originTransform(parentCmd, recursive);

    var node = this._node,
        lx = node._offsetPosition.x, rx = lx + node._rect.width,
        by = node._offsetPosition.y, ty = by + node._rect.height,
        wt = this._worldTransform;

    var vertices = this._vertices;
    vertices[0].x = lx * wt.a + ty * wt.c + wt.tx; // tl
    vertices[0].y = lx * wt.b + ty * wt.d + wt.ty;
    vertices[1].x = lx * wt.a + by * wt.c + wt.tx; // bl
    vertices[1].y = lx * wt.b + by * wt.d + wt.ty;
    vertices[2].x = rx * wt.a + ty * wt.c + wt.tx; // tr
    vertices[2].y = rx * wt.b + ty * wt.d + wt.ty;
    vertices[3].x = rx * wt.a + by * wt.c + wt.tx; // br
    vertices[3].y = rx * wt.b + by * wt.d + wt.ty;
};

proto.needDraw = function () {
    var node = this._node, locTexture = node._texture;
    return (this._needDraw && locTexture);
};

proto.uploadData = function (f32buffer, ui32buffer, vertexDataOffset) {
    var node = this._node, locTexture = node._texture;
    if (!(locTexture && locTexture.loaded && node._rect.width && node._rect.height) || !this._displayedOpacity)
        return 0;

    // Fill in vertex data with quad information (4 vertices for sprite)
    var opacity = this._displayedOpacity;
    var color, colorVal = this._displayedColor._val;
    if (node._opacityModifyRGB) {
        var a = opacity / 255,
            r = this._displayedColor.r * a,
            g = this._displayedColor.g * a,
            b = this._displayedColor.b * a;
        color = ((opacity<<24) >>> 0) + (b<<16) + (g<<8) + r;
    }
    else {
        color = ((opacity<<24) >>> 0) + ((colorVal&0xff00)<<8) + ((colorVal&0xff0000)>>8) + (colorVal>>>24);
    }
    var z = node._vertexZ;

    var vertices = this._vertices;
    var i, len = vertices.length, vertex, offset = vertexDataOffset;
    for (i = 0; i < len; ++i) {
        vertex = vertices[i];
        f32buffer[offset] = vertex.x;
        f32buffer[offset + 1] = vertex.y;
        f32buffer[offset + 2] = z;
        ui32buffer[offset + 3] = color;
        f32buffer[offset + 4] = vertex.u;
        f32buffer[offset + 5] = vertex.v;
        offset += 6;
    }

    return len;
};<|MERGE_RESOLUTION|>--- conflicted
+++ resolved
@@ -68,14 +68,9 @@
 
 proto.isFrameDisplayed = function (frame) {
     var node = this._node;
-<<<<<<< HEAD
     return (cc.rectEqualToRect(frame.getRect(), node._rect) &&
-            frame.getTexture().getWebGLTexture() === node._texture.getWebGLTexture() &&
+            frame.getTexture().url === node._texture.url &&
             cc.pointEqualToPoint(frame.getOffset(), node._unflippedOffsetPositionFromCenter));
-=======
-    return (cc.rectEqualToRect(frame.getRect(), node._rect) && frame.getTexture().url === node._texture.url
-        && cc.pointEqualToPoint(frame.getOffset(), node._unflippedOffsetPositionFromCenter));
->>>>>>> 870f900f
 };
 
 proto._updateForSetSpriteFrame = function () {};
