/****************************************************************************
 Copyright (c) 2008-2010 Ricardo Quesada
 Copyright (c) 2011-2012 cocos2d-x.org
 Copyright (c) 2013-2017 Chukong Technologies Inc.

 http://www.cocos2d-x.org

 Permission is hereby granted, free of charge, to any person obtaining a copy
 of this software and associated documentation files (the "Software"), to deal
 in the Software without restriction, including without limitation the rights
 to use, copy, modify, merge, publish, distribute, sublicense, and/or sell
 copies of the Software, and to permit persons to whom the Software is
 furnished to do so, subject to the following conditions:

 The above copyright notice and this permission notice shall be included in
 all copies or substantial portions of the Software.

 THE SOFTWARE IS PROVIDED "AS IS", WITHOUT WARRANTY OF ANY KIND, EXPRESS OR
 IMPLIED, INCLUDING BUT NOT LIMITED TO THE WARRANTIES OF MERCHANTABILITY,
 FITNESS FOR A PARTICULAR PURPOSE AND NONINFRINGEMENT. IN NO EVENT SHALL THE
 AUTHORS OR COPYRIGHT HOLDERS BE LIABLE FOR ANY CLAIM, DAMAGES OR OTHER
 LIABILITY, WHETHER IN AN ACTION OF CONTRACT, TORT OR OTHERWISE, ARISING FROM,
 OUT OF OR IN CONNECTION WITH THE SOFTWARE OR THE USE OR OTHER DEALINGS IN
 THE SOFTWARE.
 ****************************************************************************/

var EventTarget = require('./event/event-target');
var Class = require('./platform/_CCClass');
var AutoReleaseUtils = require('./load-pipeline/auto-release-utils');
var ComponentScheduler = require('./component-scheduler');
var NodeActivator = require('./node-activator');
var EventListeners = require('./event/event-listeners');

cc.g_NumberOfDraws = 0;

//----------------------------------------------------------------------------------------------------------------------

/**
 * !#en
 * <p>
 *    ATTENTION: USE cc.director INSTEAD OF cc.Director.<br/>
 *    cc.director is a singleton object which manage your game's logic flow.<br/>
 *    Since the cc.director is a singleton, you don't need to call any constructor or create functions,<br/>
 *    the standard way to use it is by calling:<br/>
 *      - cc.director.methodName(); <br/>
 *
 *    It creates and handle the main Window and manages how and when to execute the Scenes.<br/>
 *    <br/>
 *    The cc.director is also responsible for:<br/>
 *      - initializing the OpenGL context<br/>
 *      - setting the OpenGL pixel format (default on is RGB565)<br/>
 *      - setting the OpenGL buffer depth (default on is 0-bit)<br/>
 *      - setting the color for clear screen (default one is BLACK)<br/>
 *      - setting the projection (default one is 3D)<br/>
 *      - setting the orientation (default one is Portrait)<br/>
 *      <br/>
 *    <br/>
 *    The cc.director also sets the default OpenGL context:<br/>
 *      - GL_TEXTURE_2D is enabled<br/>
 *      - GL_VERTEX_ARRAY is enabled<br/>
 *      - GL_COLOR_ARRAY is enabled<br/>
 *      - GL_TEXTURE_COORD_ARRAY is enabled<br/>
 * </p>
 * <p>
 *   cc.director also synchronizes timers with the refresh rate of the display.<br/>
 *   Features and Limitations:<br/>
 *      - Scheduled timers & drawing are synchronizes with the refresh rate of the display<br/>
 *      - Only supports animation intervals of 1/60 1/30 & 1/15<br/>
 * </p>
 *
 * !#zh
 * <p>
 *     注意：用 cc.director 代替 cc.Director。<br/>
 *     cc.director 一个管理你的游戏的逻辑流程的单例对象。<br/>
 *     由于 cc.director 是一个单例，你不需要调用任何构造函数或创建函数，<br/>
 *     使用它的标准方法是通过调用：<br/>
 *       - cc.director.methodName();
 *     <br/>
 *     它创建和处理主窗口并且管理什么时候执行场景。<br/>
 *     <br/>
 *     cc.director 还负责：<br/>
 *      - 初始化 OpenGL 环境。<br/>
 *      - 设置OpenGL像素格式。(默认是 RGB565)<br/>
 *      - 设置OpenGL缓冲区深度 (默认是 0-bit)<br/>
 *      - 设置空白场景的颜色 (默认是 黑色)<br/>
 *      - 设置投影 (默认是 3D)<br/>
 *      - 设置方向 (默认是 Portrait)<br/>
 *    <br/>
 *    cc.director 设置了 OpenGL 默认环境 <br/>
 *      - GL_TEXTURE_2D   启用。<br/>
 *      - GL_VERTEX_ARRAY 启用。<br/>
 *      - GL_COLOR_ARRAY  启用。<br/>
 *      - GL_TEXTURE_COORD_ARRAY 启用。<br/>
 * </p>
 * <p>
 *   cc.director 也同步定时器与显示器的刷新速率。
 *   <br/>
 *   特点和局限性: <br/>
 *      - 将计时器 & 渲染与显示器的刷新频率同步。<br/>
 *      - 只支持动画的间隔 1/60 1/30 & 1/15。<br/>
 * </p>
 *
 * @class Director
 * @extends EventTarget
 */
cc.Director = Class.extend(/** @lends cc.Director# */{
    ctor: function () {
        var self = this;
        EventTarget.call(self);

        self._landscape = false;
        self._nextDeltaTimeZero = false;
        // paused?
        self._paused = false;
        // purge?
        self._purgeDirectorInNextLoop = false;
        self._sendCleanupToScene = false;
        self._animationInterval = 0.0;
        self._oldAnimationInterval = 0.0;
        self._projection = 0;
        // projection delegate if "Custom" projection is used
        self._projectionDelegate = null;
        self._contentScaleFactor = 1.0;

        self._winSizeInPoints = null;

        self._openGLView = null;
        // scenes
        self._scenesStack = null;
        self._nextScene = null;
        self._loadingScene = '';
        self._runningScene = null;    // The root of rendering scene graph

        // The entity-component scene
        self._scene = null;

        // FPS
        self._totalFrames = 0;
        self._lastUpdate = Date.now();
        self._deltaTime = 0.0;

        self._dirtyRegion = null;

        // Scheduler for user registration update
        self._scheduler = null;
        // Scheduler for life-cycle methods in component
        self._compScheduler = null;
        // Node activator
        self._nodeActivator = null;
        // Action manager
        self._actionManager = null;

        cc.game.on(cc.game.EVENT_SHOW, function () {
            self._lastUpdate = Date.now();
        });
    },

    init: function () {
        this._oldAnimationInterval = this._animationInterval = 1.0 / cc.defaultFPS;
        this._scenesStack = [];
        // Set default projection (3D)
        this._projection = cc.Director.PROJECTION_DEFAULT;

        this._projectionDelegate = null;
        this._totalFrames = 0;
        this._lastUpdate = Date.now();
        this._paused = false;
        this._purgeDirectorInNextLoop = false;
        this._winSizeInPoints = cc.size(0, 0);
        this._openGLView = null;
        this._contentScaleFactor = 1.0;
        this._scheduler = new cc.Scheduler();

        if (cc.ActionManager) {
            this._actionManager = new cc.ActionManager();
            this._scheduler.scheduleUpdate(this._actionManager, cc.Scheduler.PRIORITY_SYSTEM, false);
        } else {
            this._actionManager = null;
        }

        this.sharedInit();
        return true;
    },

    /**
     * Manage all init process shared between the web engine and jsb engine.
     * All platform independent init process should be occupied here.
     */
    sharedInit: function () {
        this._compScheduler = new ComponentScheduler();
        this._nodeActivator = new NodeActivator();

        // Animation manager
        if (cc.AnimationManager) {
            this._animationManager = new cc.AnimationManager();
            this._scheduler.scheduleUpdate(this._animationManager, cc.Scheduler.PRIORITY_SYSTEM, false);
        }
        else {
            this._animationManager = null;
        }

        // collision manager
        if (cc.CollisionManager) {
            this._collisionManager = new cc.CollisionManager();
            this._scheduler.scheduleUpdate(this._collisionManager, cc.Scheduler.PRIORITY_SYSTEM, false);
        }
        else {
            this._collisionManager = null;
        }

        // physics manager
        if (cc.PhysicsManager) {
            this._physicsManager = new cc.PhysicsManager();
            this._scheduler.scheduleUpdate(this._physicsManager, cc.Scheduler.PRIORITY_SYSTEM, false);
        }
        else {
            this._physicsManager = null;
        }

        // WidgetManager
        if (cc._widgetManager) {
            cc._widgetManager.init(this);
        }

        cc.loader.init(this);
    },

    /**
     * calculates delta time since last time it was called
     */
    calculateDeltaTime: function () {
        var now = Date.now();

        if (this._nextDeltaTimeZero) {
            this._deltaTime = 0;
            this._nextDeltaTimeZero = false;
        } else {
            this._deltaTime = (now - this._lastUpdate) / 1000;
            if ((cc.game.config[cc.game.CONFIG_KEY.debugMode] > 0) && (this._deltaTime > 1))
                this._deltaTime = 1 / 60.0;
        }

        this._lastUpdate = now;
    },

    /*
     * !#en
     * Converts a view coordinate to an WebGL coordinate<br/>
     * Useful to convert (multi) touches coordinates to the current layout (portrait or landscape)<br/>
     * Implementation can be found in CCDirectorWebGL.
     * !#zh 将触摸点的屏幕坐标转换为 WebGL View 下的坐标。
     * @method convertToGL
     * @param {Vec2} uiPoint
     * @return {Vec2}
     */
    convertToGL: function (uiPoint) {
        var container = cc.game.container;
        var view = cc.view;
        var box = container.getBoundingClientRect();
        var left = box.left + window.pageXOffset - container.clientLeft;
        var top = box.top + window.pageYOffset - container.clientTop;
        var x = view._devicePixelRatio * (uiPoint.x - left);
        var y = view._devicePixelRatio * (top + box.height - uiPoint.y);
        return view._isRotated ? {x: view._viewPortRect.width - y, y: x} : {x: x, y: y};
    },

    /**
     * !#en
     * Converts an OpenGL coordinate to a view coordinate<br/>
     * Useful to convert node points to window points for calls such as glScissor<br/>
     * Implementation can be found in CCDirectorWebGL.
     * !#zh 将触摸点的 WebGL View 坐标转换为屏幕坐标。
     * @method convertToUI
     * @param {Vec2} glPoint
     * @return {Vec2}
     */
    convertToUI: function (glPoint) {
        var container = cc.game.container;
        var view = cc.view;
        var box = container.getBoundingClientRect();
        var left = box.left + window.pageXOffset - container.clientLeft;
        var top = box.top + window.pageYOffset - container.clientTop;
        var uiPoint = {x: 0, y: 0};
        if (view._isRotated) {
            uiPoint.x = left + glPoint.y / view._devicePixelRatio;
            uiPoint.y = top + box.height - (view._viewPortRect.width - glPoint.x) / view._devicePixelRatio;
        }
        else {
            uiPoint.x = left + glPoint.x * view._devicePixelRatio;
            uiPoint.y = top + box.height - glPoint.y * view._devicePixelRatio;
        }
        return uiPoint;
    },

    _visitScene: function () {
        if (this._runningScene) {
            var renderer = cc.renderer;
            if (renderer.childrenOrderDirty) {
                // update the whole scene
                renderer.clearRenderCommands();
                cc.renderer.assignedZ = 0;
                this._runningScene._renderCmd._curLevel = 0; //level start from 0;
                this._runningScene.visit();
                renderer.resetFlag();
            }
            else if (renderer.transformDirty()) {
                // only need to update transformPool
                renderer.transform();
            }
        }
    },

    /**
     * End the life of director in the next frame
     */
    end: function () {
        this._purgeDirectorInNextLoop = true;
    },

    /*
     * !#en
     * Returns the size in pixels of the surface. It could be different than the screen size.<br/>
     * High-res devices might have a higher surface size than the screen size.
     * !#zh 获取内容缩放比例。
     * @method getContentScaleFactor
     * @return {Number}
     */
    getContentScaleFactor: function () {
        return this._contentScaleFactor;
    },

    /**
     * !#en
     * Returns the size of the WebGL view in points.<br/>
     * It takes into account any possible rotation (device orientation) of the window.
     * !#zh 获取视图的大小，以点为单位。
     * @method getWinSize
     * @return {Size}
     */
    getWinSize: function () {
        return cc.size(this._winSizeInPoints);
    },

    /**
     * !#en
     * Returns the size of the OpenGL view in pixels.<br/>
     * It takes into account any possible rotation (device orientation) of the window.<br/>
     * On Mac winSize and winSizeInPixels return the same value.
     * !#zh 获取视图大小，以像素为单位。
     * @method getWinSizeInPixels
     * @return {Size}
     */
    getWinSizeInPixels: function () {
        return cc.size(this._winSizeInPoints.width * this._contentScaleFactor, this._winSizeInPoints.height * this._contentScaleFactor);
    },

    /**
     * getVisibleSize/getVisibleOrigin move to CCDirectorWebGL/CCDirectorCanvas
     * getZEye move to CCDirectorWebGL
     */

    /**
     * !#en Returns the visible size of the running scene.
     * !#zh 获取运行场景的可见大小。
     * @method getVisibleSize
     * @return {Size}
     */
    getVisibleSize: null,

    /**
     * !#en Returns the visible origin of the running scene.
     * !#zh 获取视图在游戏内容中的坐标原点。
     * @method getVisibleOrigin
     * @return {Vec2}
     */
    getVisibleOrigin: null,

    /*
     * !#en Returns the z eye, only available in WebGL mode.
     * !#zh 获取 Z eye，只有在WebGL的模式下可用。
     * @method getZEye
     * @return {Number}
     */
    getZEye: null,

    /**
     * !#en Pause the director's ticker, only involve the game logic execution.
     * It won't pause the rendering process nor the event manager.
     * If you want to pause the entier game including rendering, audio and event, 
     * please use {{#crossLink "Game.pause"}}cc.game.pause{{/crossLink}}
     * !#zh 暂停正在运行的场景，该暂停只会停止游戏逻辑执行，但是不会停止渲染和 UI 响应。
     * 如果想要更彻底得暂停游戏，包含渲染，音频和事件，请使用 {{#crossLink "Game.pause"}}cc.game.pause{{/crossLink}}。
     * @method pause
     */
    pause: function () {
        if (this._paused)
            return;

        this._oldAnimationInterval = this._animationInterval;
        // when paused, don't consume CPU
        this.setAnimationInterval(1 / 4.0);
        this._paused = true;
    },

    /*
     * Pops out a scene from the queue.<br/>
     * This scene will replace the running one.<br/>
     * The running scene will be deleted. If there are no more scenes in the stack the execution is terminated.<br/>
     * ONLY call it if there is a running scene.
     */
    popScene: function () {
        cc.assertID(this._runningScene, 1204);

        this._scenesStack.pop();
        var c = this._scenesStack.length;

        if (c === 0)
            this.end();
        else {
            this._sendCleanupToScene = true;
            this._nextScene = this._scenesStack[c - 1];
        }
    },

    /**
     * Removes cached all cocos2d cached data. It will purge the cc.textureCache
     */
    purgeCachedData: function () {
        cc.textureCache._clear();
        cc.loader.releaseAll();
    },

    /**
     * Purge the cc.director itself, including unschedule all schedule, remove all event listeners, clean up and exit the running scene, stops all animations, clear cached data.
     */
    purgeDirector: function () {
        //cleanup scheduler
        this.getScheduler().unscheduleAll();
        this._compScheduler.unscheduleAll();

        this._nodeActivator.reset();

        // Disable event dispatching
        if (cc.eventManager)
            cc.eventManager.setEnabled(false);

        // don't release the event handlers
        // They are needed in case the director is run again

        if (this._runningScene) {
            this._runningScene.performRecursive(_ccsg.Node.performType.onExitTransitionDidStart);
            this._runningScene.performRecursive(_ccsg.Node.performType.onExit);
            this._runningScene.performRecursive(_ccsg.Node.performType.cleanup);

            cc.renderer.clearRenderCommands();
        }

        this._runningScene = null;
        this._nextScene = null;

        // remove all objects, but don't release it.
        // runScene might be executed after 'end'.
        this._scenesStack.length = 0;

        this.stopAnimation();

        // Clear all caches
        this.purgeCachedData();

        if (CC_DEV)
            cc.checkGLErrorDebug();
    },

    /**
     * Reset the cc.director, can be used to restart the director after purge
     */
    reset: function () {
        this.purgeDirector();

        if (cc.eventManager)
            cc.eventManager.setEnabled(true);

        // Action manager
        if (this._actionManager){
            this._scheduler.scheduleUpdate(this._actionManager, cc.Scheduler.PRIORITY_SYSTEM, false);
        }

        // Animation manager
        if (this._animationManager) {
            this._scheduler.scheduleUpdate(this._animationManager, cc.Scheduler.PRIORITY_SYSTEM, false);
        }

        // Collider manager
        if (this._collisionManager) {
            this._scheduler.scheduleUpdate(this._collisionManager, cc.Scheduler.PRIORITY_SYSTEM, false);
        }

        // Physics manager
        if (this._physicsManager) {
            this._scheduler.scheduleUpdate(this._physicsManager, cc.Scheduler.PRIORITY_SYSTEM, false);
        }

        this.startAnimation();
    },

    /*
     * !#en
     * Suspends the execution of the running scene, pushing it on the stack of suspended scenes.<br/>
     * The new scene will be executed.<br/>
     * Try to avoid big stacks of pushed scenes to reduce memory allocation.<br/>
     * ONLY call it if there is a running scene.
     * !#zh
     * 暂停当前运行的场景，压入到暂停的场景栈中。<br/>
     * 新场景将被执行。 <br/>
     * 尽量避免压入大场景，以减少内存分配。 <br/>
     * 只能在有运行场景时调用它。
     * @method pushScene
     * @param {Scene} scene
     */
    pushScene: function (scene) {

        cc.assertID(scene, 1205);

        this._sendCleanupToScene = false;

        this._scenesStack.push(scene);
        this._nextScene = scene;
    },

    /**
     * !#en
     * Run a scene. Replaces the running scene with a new one or enter the first scene.<br/>
     * The new scene will be launched immediately.
     * !#zh 立刻切换指定场景。
     * @method runSceneImmediate
     * @param {Scene} scene - The need run scene.
     * @param {Function} [onBeforeLoadScene] - The function invoked at the scene before loading.
     * @param {Function} [onLaunched] - The function invoked at the scene after launch.
     */
    runSceneImmediate: function (scene, onBeforeLoadScene, onLaunched) {
        if (scene instanceof cc.Scene) {
            CC_BUILD && CC_DEBUG && console.time('InitScene');
            scene._load();  // ensure scene initialized
            CC_BUILD && CC_DEBUG && console.timeEnd('InitScene');
        }

        // detach persist nodes
        var game = cc.game;
        var persistNodeList = Object.keys(game._persistRootNodes).map(function (x) {
            return game._persistRootNodes[x];
        });
        for (let i = 0; i < persistNodeList.length; i++) {
            let node = persistNodeList[i];
            game._ignoreRemovePersistNode = node;
            node.parent = null;
            game._ignoreRemovePersistNode = null;
        }

        var oldScene = this._scene;

        if (!CC_EDITOR) {
            // auto release assets
            CC_BUILD && CC_DEBUG && console.time('AutoRelease');
            var autoReleaseAssets = oldScene && oldScene.autoReleaseAssets && oldScene.dependAssets;
            AutoReleaseUtils.autoRelease(autoReleaseAssets, scene.dependAssets, persistNodeList);
            CC_BUILD && CC_DEBUG && console.timeEnd('AutoRelease');
        }

        // unload scene
        CC_BUILD && CC_DEBUG && console.time('Destroy');
        if (cc.isValid(oldScene)) {
            oldScene.destroy();
        }

        this._scene = null;

        // purge destroyed nodes belongs to old scene
        cc.Object._deferredDestroy();
        CC_BUILD && CC_DEBUG && console.timeEnd('Destroy');

        if (onBeforeLoadScene) {
            onBeforeLoadScene();
        }
        this.emit(cc.Director.EVENT_BEFORE_SCENE_LAUNCH, scene);

        var sgScene = scene;

        // Run an Entity Scene
        if (scene instanceof cc.Scene) {
            this._scene = scene;
            sgScene = scene._sgNode;

            // Re-attach or replace persist nodes
<<<<<<< HEAD
            CC_BUILD && CC_DEBUG && console.time('AttachPersist');
=======
            CC_DEBUG && console.time('AttachPersist');
>>>>>>> f147fcdb
            for (let i = 0; i < persistNodeList.length; i++) {
                let node = persistNodeList[i];
                var existNode = scene.getChildByUuid(node.uuid);
                if (existNode) {
                    // scene also contains the persist node, select the old one
                    var index = existNode.getSiblingIndex();
                    existNode._destroyImmediate();
                    scene.insertChild(node, index);
                }
                else {
                    node.parent = scene;
                }
            }
            CC_BUILD && CC_DEBUG && console.timeEnd('AttachPersist');
            CC_BUILD && CC_DEBUG && console.time('Activate');
            scene._activate();
            CC_BUILD && CC_DEBUG && console.timeEnd('Activate');
        }

        // Run or replace rendering scene
        if ( !this._runningScene ) {
            //start scene
            this.pushScene(sgScene);
            this.startAnimation();
        }
        else {
            //replace scene
            var i = this._scenesStack.length;
            this._scenesStack[Math.max(i - 1, 0)] = sgScene;
            this._sendCleanupToScene = true;
            this._nextScene = sgScene;
        }

        if (this._nextScene) {
            this.setNextScene();
        }

        if (onLaunched) {
            onLaunched(null, scene);
        }
        //cc.renderer.clear();
        this.emit(cc.Director.EVENT_AFTER_SCENE_LAUNCH, scene);
    },

    /**
     * !#en
     * Run a scene. Replaces the running scene with a new one or enter the first scene.
     * The new scene will be launched at the end of the current frame.
     * !#zh 运行指定场景。
     * @method runScene
     * @param {Scene} scene - The need run scene.
     * @param {Function} [onBeforeLoadScene] - The function invoked at the scene before loading.
     * @param {Function} [onLaunched] - The function invoked at the scene after launch.
     * @private
     */
    runScene: function (scene, onBeforeLoadScene, onLaunched) {
        cc.assertID(scene, 1205);
        if (scene instanceof cc.Scene) {
            // ensure scene initialized
            scene._load();
        }

        // Delay run / replace scene to the end of the frame
        this.once(cc.Director.EVENT_AFTER_UPDATE, function () {
            this.runSceneImmediate(scene, onBeforeLoadScene, onLaunched);
        });
    },

    //  @Scene loading section

    _getSceneUuid: function (key) {
        var scenes = cc.game._sceneInfos;
        if (typeof key === 'string') {
            if (!key.endsWith('.fire')) {
                key += '.fire';
            }
            if (key[0] !== '/' && !key.startsWith('db://assets/')) {
                key = '/' + key;    // 使用全名匹配
            }
            // search scene
            for (var i = 0; i < scenes.length; i++) {
                var info = scenes[i];
                if (info.url.endsWith(key)) {
                    return info;
                }
            }
        }
        else if (typeof key === 'number') {
            if (0 <= key && key < scenes.length) {
                return scenes[key];
            }
            else {
                cc.errorID(1206, key);
            }
        }
        else {
            cc.errorID(1207, key);
        }
        return null;
    },

    /**
     * !#en Loads the scene by its name.
     * !#zh 通过场景名称进行加载场景。
     *
     * @method loadScene
     * @param {String} sceneName - The name of the scene to load.
     * @param {Function} [onLaunched] - callback, will be called after scene launched.
     * @return {Boolean} if error, return false
     */
    loadScene: function (sceneName, onLaunched, _onUnloaded) {
        if (this._loadingScene) {
            cc.errorID(1208, sceneName, this._loadingScene);
            return false;
        }
        var info = this._getSceneUuid(sceneName);
        if (info) {
            var uuid = info.uuid;
            this.emit(cc.Director.EVENT_BEFORE_SCENE_LOADING, sceneName);
            this._loadingScene = sceneName;
            if (CC_JSB && cc.runtime && uuid !== this._launchSceneUuid) {
                var self = this;
                var groupName = cc.path.basename(info.url) + '_' + info.uuid;
                console.log('==> start preload: ' + groupName);
                var ensureAsync = false;
                cc.LoaderLayer.preload([groupName], function () {
                    console.log('==> end preload: ' + groupName);
                    if (ensureAsync) {
                        self._loadSceneByUuid(uuid, onLaunched, _onUnloaded);
                    }
                    else {
                        setTimeout(function () {
                            self._loadSceneByUuid(uuid, onLaunched, _onUnloaded);
                        }, 0);
                    }
                });
                ensureAsync = true;
            }
            else {
                this._loadSceneByUuid(uuid, onLaunched, _onUnloaded);
            }
            return true;
        }
        else {
            cc.errorID(1209, sceneName);
            return false;
        }
    },

    /**
     * !#en
     * Preloads the scene to reduces loading time. You can call this method at any time you want.
     * After calling this method, you still need to launch the scene by `cc.director.loadScene`.
     * It will be totally fine to call `cc.director.loadScene` at any time even if the preloading is not
     * yet finished, the scene will be launched after loaded automatically.
     * !#zh 预加载场景，你可以在任何时候调用这个方法。
     * 调用完后，你仍然需要通过 `cc.director.loadScene` 来启动场景，因为这个方法不会执行场景加载操作。
     * 就算预加载还没完成，你也可以直接调用 `cc.director.loadScene`，加载完成后场景就会启动。
     *
     * @method preloadScene
     * @param {String} sceneName - The name of the scene to preload.
     * @param {Function} [onLoaded] - callback, will be called after scene loaded.
     * @param {Error} onLoaded.error - null or the error object.
     */
    preloadScene: function (sceneName, onLoaded) {
        var info = this._getSceneUuid(sceneName);
        if (info) {
            this.emit(cc.Director.EVENT_BEFORE_SCENE_LOADING, sceneName);
            cc.loader.load({ uuid: info.uuid, type: 'uuid' }, function (error, asset) {
                if (error) {
                    cc.errorID(1210, sceneName, error.message);
                }
                if (onLoaded) {
                    onLoaded(error, asset);
                }
            });
        }
        else {
            var error = 'Can not preload the scene "' + sceneName + '" because it is not in the build settings.';
            onLoaded(new Error(error));
            cc.error('preloadScene: ' + error);
        }
    },

    /**
     * Loads the scene by its uuid.
     * @method _loadSceneByUuid
     * @param {String} uuid - the uuid of the scene asset to load
     * @param {Function} [onLaunched]
     * @param {Function} [onUnloaded]
     * @param {Boolean} [dontRunScene] - Just download and initialize the scene but will not launch it,
     *                                   only take effect in the Editor.
     * @private
     */
    _loadSceneByUuid: function (uuid, onLaunched, onUnloaded, dontRunScene) {
        if (CC_EDITOR) {
            if (typeof onLaunched === 'boolean') {
                dontRunScene = onLaunched;
                onLaunched = null;
            }
            if (typeof onUnloaded === 'boolean') {
                dontRunScene = onUnloaded;
                onUnloaded = null;
            }
        }
        //cc.AssetLibrary.unloadAsset(uuid);     // force reload
        console.time('LoadScene ' + uuid);
        cc.AssetLibrary.loadAsset(uuid, function (error, sceneAsset) {
            console.timeEnd('LoadScene ' + uuid);
            var self = cc.director;
            self._loadingScene = '';
            if (error) {
                error = 'Failed to load scene: ' + error;
                cc.error(error);
            }
            else {
                if (sceneAsset instanceof cc.SceneAsset) {
                    var scene = sceneAsset.scene;
                    scene._id = sceneAsset._uuid;
                    scene._name = sceneAsset._name;
                    if (CC_EDITOR) {
                        if (!dontRunScene) {
                            self.runSceneImmediate(scene, onUnloaded, onLaunched);
                        }
                        else {
                            scene._load();
                            if (onLaunched) {
                                onLaunched(null, scene);
                            }
                        }
                    }
                    else {
                        self.runSceneImmediate(scene, onUnloaded, onLaunched);
                    }
                    return;
                }
                else {
                    error = 'The asset ' + uuid + ' is not a scene';
                    cc.error(error);
                }
            }
            if (onLaunched) {
                onLaunched(error);
            }
        });
    },

    /**
     * !#en Resume game logic execution after pause, if the current scene is not paused, nothing will happen.
     * !#zh 恢复暂停场景的游戏逻辑，如果当前场景没有暂停将没任何事情发生。
     * @method resume
     */
    resume: function () {
        if (!this._paused) {
            return;
        }

        this.setAnimationInterval(this._oldAnimationInterval);
        this._lastUpdate = Date.now();
        if (!this._lastUpdate) {
            cc.logID(1200);
        }

        this._paused = false;
        this._deltaTime = 0;
    },

    /**
     * The size in pixels of the surface. It could be different than the screen size.<br/>
     * High-res devices might have a higher surface size than the screen size.
     * @param {Number} scaleFactor
     */
    setContentScaleFactor: function (scaleFactor) {
        if (scaleFactor !== this._contentScaleFactor) {
            this._contentScaleFactor = scaleFactor;
        }
    },

    /**
     * !#en
     * Enables or disables WebGL depth test.<br/>
     * Implementation can be found in CCDirectorCanvas.js/CCDirectorWebGL.js
     * !#zh 启用/禁用深度测试（在 Canvas 渲染模式下不会生效）。
     * @method setDepthTest
     * @param {Boolean} on
     */
    setDepthTest: null,

    /**
     * !#en
     * Set color for clear screen.<br/>
     * (Implementation can be found in CCDirectorCanvas.js/CCDirectorWebGL.js)
     * !#zh
     * 设置场景的默认擦除颜色。<br/>
     * 支持全透明，但不支持透明度为中间值。要支持全透明需手工开启 cc.macro.ENABLE_TRANSPARENT_CANVAS。
     * @method setClearColor
     * @param {Color} clearColor
     */
    setClearColor: null,
    /**
     * Sets the default values based on the CCConfiguration info
     */
    setDefaultValues: function () {

    },

    /**
     * Sets whether next delta time equals to zero
     * @param {Boolean} nextDeltaTimeZero
     */
    setNextDeltaTimeZero: function (nextDeltaTimeZero) {
        this._nextDeltaTimeZero = nextDeltaTimeZero;
    },

    /**
     * Starts the registered next scene
     */
    setNextScene: function () {
        var runningIsTransition = false, newIsTransition = false;
        if (cc.TransitionScene) {
            runningIsTransition = this._runningScene ? this._runningScene instanceof cc.TransitionScene : false;
            newIsTransition = this._nextScene ? this._nextScene instanceof cc.TransitionScene : false;
        }

        // If it is not a transition, call onExit/cleanup
        if (!newIsTransition) {
            var locRunningScene = this._runningScene;
            if (locRunningScene) {
                locRunningScene.performRecursive(_ccsg.Node.performType.onExitTransitionDidStart);
                locRunningScene.performRecursive(_ccsg.Node.performType.onExit);
            }

            // issue #709. the root node (scene) should receive the cleanup message too
            // otherwise it might be leaked.
            if (this._sendCleanupToScene && locRunningScene)
                locRunningScene.performRecursive(_ccsg.Node.performType.cleanup);
        }

        this._runningScene = this._nextScene;
        cc.renderer.childrenOrderDirty = true;

        this._nextScene = null;
        if ((!runningIsTransition) && (this._runningScene !== null)) {
            this._runningScene.performRecursive(_ccsg.Node.performType.onEnter);
            this._runningScene.performRecursive(_ccsg.Node.performType.onEnterTransitionDidFinish);
        }
    },

    /**
     * Returns the cc.director delegate.
     * @return {cc.DirectorDelegate}
     */
    getDelegate: function () {
        return this._projectionDelegate;
    },

    /**
     * Sets the cc.director delegate. It shall implement the CCDirectorDelegate protocol
     * @return {cc.DirectorDelegate}
     */
    setDelegate: function (delegate) {
        this._projectionDelegate = delegate;
    },

    /*
     * !#en
     * Sets the view, where everything is rendered, do not call this function.<br/>
     * Implementation can be found in CCDirectorCanvas.js/CCDirectorWebGL.js.
     * !#zh 设置 GLView。
     * @method setOpenGLView
     * @param {View} openGLView
     */
    setOpenGLView: null,

    /**
     * !#en
     * Sets an OpenGL projection.<br/>
     * Implementation can be found in CCDirectorCanvas.js/CCDirectorWebGL.js.
     * !#zh 设置 OpenGL 投影。
     * @method setProjection
     * @param {Number} projection
     */
    setProjection: null,

    /**
     * !#en
     * Update the view port.<br/>
     * Implementation can be found in CCDirectorCanvas.js/CCDirectorWebGL.js.
     * !#zh 设置视窗（请不要主动调用这个接口，除非你知道你在做什么）。
     * @method setViewport
     */
    setViewport: null,

    /*
     * !#en
     * Get the View, where everything is rendered.<br/>
     * Implementation can be found in CCDirectorCanvas.js/CCDirectorWebGL.js.
     * !#zh
     * 获取 GLView。
     * @method getOpenGLView
     * @return {View}
     */
    getOpenGLView: null,

    /**
     * !#en
     * Sets an OpenGL projection.<br/>
     * Implementation can be found in CCDirectorCanvas.js/CCDirectorWebGL.js.
     * !#zh 获取 OpenGL 投影。
     * @method getProjection
     * @return {Number}
     */
    getProjection: null,

    /**
     * !#en
     * Enables/disables OpenGL alpha blending.<br/>
     * Implementation can be found in CCDirectorCanvas.js/CCDirectorWebGL.js.
     * !#zh 启用/禁用 透明度融合。
     * @method setAlphaBlending
     * @param {Boolean} on
     */
    setAlphaBlending: null,

    /**
     * !#en
     * Returns whether or not the replaced scene will receive the cleanup message.<br/>
     * If the new scene is pushed, then the old scene won't receive the "cleanup" message.<br/>
     * If the new scene replaces the old one, the it will receive the "cleanup" message.
     * !#zh
     * 更换场景时是否接收清理消息。<br>
     * 如果新场景是采用 push 方式进入的，那么旧的场景将不会接收到 “cleanup” 消息。<br/>
     * 如果新场景取代旧的场景，它将会接收到 “cleanup” 消息。</br>
     * @method isSendCleanupToScene
     * @return {Boolean}
     */
    isSendCleanupToScene: function () {
        return this._sendCleanupToScene;
    },

    /**
     * !#en
     * Returns current render Scene, normally you will never need to use this API.
     * In most case, you probably want to use `getScene` instead.
     * !#zh 获取当前运行的渲染场景，一般情况下，你不会需要用到这个接口，请使用 getScene。
     * @method getRunningScene
     * @private
     * @return {Scene}
     */
    getRunningScene: function () {
        return this._runningScene;
    },

    /**
     * !#en Returns current logic Scene.
     * !#zh 获取当前逻辑场景。
     * @method getScene
     * @return {Scene}
     * @example
     *  // This will help you to get the Canvas node in scene
     *  cc.director.getScene().getChildByName('Canvas');
     */
    getScene: function () {
        return this._scene;
    },

    /**
     * !#en Returns the FPS value.
     * !#zh 获取单位帧执行时间。
     * @method getAnimationInterval
     * @return {Number}
     */
    getAnimationInterval: function () {
        return this._animationInterval;
    },

    /**
     * !#en Returns whether or not to display the FPS informations.
     * !#zh 获取是否显示 FPS 信息。
     * @method isDisplayStats
     * @return {Boolean}
     */
    isDisplayStats: function () {
        return cc.profiler ? cc.profiler.isShowingStats() : false;
    },

    /**
     * !#en Sets whether display the FPS on the bottom-left corner.
     * !#zh 设置是否在左下角显示 FPS。
     * @method setDisplayStats
     * @param {Boolean} displayStats
     */
    setDisplayStats: function (displayStats) {
        if (cc.profiler) {
            displayStats ? cc.profiler.showStats() : cc.profiler.hideStats();
            cc.game.config[cc.game.CONFIG_KEY.showFPS] = !!displayStats;
        }
    },

    /**
     * !#en Returns whether next delta time equals to zero.
     * !#zh 返回下一个 “delta time” 是否等于零。
     * @method isNextDeltaTimeZero
     * @return {Boolean}
     */
    isNextDeltaTimeZero: function () {
        return this._nextDeltaTimeZero;
    },

    /**
     * !#en Returns whether or not the Director is paused.
     * !#zh 是否处于暂停状态。
     * @method isPaused
     * @return {Boolean}
     */
    isPaused: function () {
        return this._paused;
    },

    /**
     * !#en Returns how many frames were called since the director started.
     * !#zh 获取 director 启动以来游戏运行的总帧数。
     * @method getTotalFrames
     * @return {Number}
     */
    getTotalFrames: function () {
        return this._totalFrames;
    },

    /**
     * Pops out all scenes from the queue until the root scene in the queue. <br/>
     * This scene will replace the running one.  <br/>
     * Internally it will call "popToSceneStackLevel(1)".
     */
    popToRootScene: function () {
        this.popToSceneStackLevel(1);
    },

    /**
     * Pops out all scenes from the queue until it reaches "level".                             <br/>
     * If level is 0, it will end the director.                                                 <br/>
     * If level is 1, it will pop all scenes until it reaches to root scene.                    <br/>
     * If level is <= than the current stack level, it won't do anything.
     * @param {Number} level
     */
    popToSceneStackLevel: function (level) {
        cc.assertID(this._runningScene, 1203);

        var locScenesStack = this._scenesStack;
        var c = locScenesStack.length;

        if (c === 0) {
            this.end();
            return;
        }
        // current level or lower -> nothing
        if (level > c)
            return;

        // pop stack until reaching desired level
        while (c > level) {
            var current = locScenesStack.pop();
            if (current.running) {
                current.performRecursive(_ccsg.Node.performType.onExitTransitionDidStart);
                current.performRecursive(_ccsg.Node.performType.onExit);
            }
            current.performRecursive(_ccsg.Node.performType.cleanup);
            c--;
        }
        this._nextScene = locScenesStack[locScenesStack.length - 1];
        this._sendCleanupToScene = true;
    },

    /**
     * !#en Returns the cc.Scheduler associated with this director.
     * !#zh 获取和 director 相关联的 cc.Scheduler。
     * @method getScheduler
     * @return {Scheduler}
     */
    getScheduler: function () {
        return this._scheduler;
    },

    /**
     * !#en Sets the cc.Scheduler associated with this director.
     * !#zh 设置和 director 相关联的 cc.Scheduler。
     * @method setScheduler
     * @param {Scheduler} scheduler
     */
    setScheduler: function (scheduler) {
        if (this._scheduler !== scheduler) {
            this._scheduler = scheduler;
        }
    },

    /**
     * !#en Returns the cc.ActionManager associated with this director.
     * !#zh 获取和 director 相关联的 cc.ActionManager（动作管理器）。
     * @method getActionManager
     * @return {ActionManager}
     */
    getActionManager: function () {
        return this._actionManager;
    },
    /**
     * !#en Sets the cc.ActionManager associated with this director.
     * !#zh 设置和 director 相关联的 cc.ActionManager（动作管理器）。
     * @method setActionManager
     * @param {ActionManager} actionManager
     */
    setActionManager: function (actionManager) {
        if (this._actionManager !== actionManager) {
            if (this._actionManager) {
                this._scheduler.unscheduleUpdate(this._actionManager);
            }
            this._actionManager = actionManager;
            this._scheduler.scheduleUpdate(this._actionManager, cc.Scheduler.PRIORITY_SYSTEM, false);
        }
    },

    /*
     * !#en Returns the cc.AnimationManager associated with this director.
     * !#zh 获取和 director 相关联的 cc.AnimationManager（动画管理器）。
     * @method getAnimationManager
     * @return {AnimationManager}
     */
    getAnimationManager: function () {
        return this._animationManager;
    },

    /**
     * Returns the cc.CollisionManager associated with this director.
     * @method getCollisionManager
     * @return {CollisionManager}
     */
    getCollisionManager: function () {
        return this._collisionManager;
    },

    /**
     * Returns the cc.PhysicsManager associated with this director.
     * @method getPhysicsManager
     * @return {PhysicsManager}
     */
    getPhysicsManager: function () {
        return this._physicsManager;
    },

    /**
     * !#en Returns the delta time since last frame.
     * !#zh 获取上一帧的 “delta time”。
     * @method getDeltaTime
     * @return {Number}
     */
    getDeltaTime: function () {
        return this._deltaTime;
    },
});

// Event target
cc.js.addon(cc.Director.prototype, EventTarget.prototype);

/**
 * !#en The event projection changed of cc.Director.
 * !#zh cc.Director 投影变化的事件。
 * @event cc.Director.EVENT_PROJECTION_CHANGED
 * @param {Event.EventCustom} event
 * @example
 *   cc.director.on(cc.Director.EVENT_PROJECTION_CHANGED, function(event) {
 *      cc.log("Projection changed.");
 *   });
 */
/**
 * !#en The event projection changed of cc.Director.
 * !#zh cc.Director 投影变化的事件。
 * @property {String} EVENT_PROJECTION_CHANGED
 * @readonly
 * @static
 */
cc.Director.EVENT_PROJECTION_CHANGED = "director_projection_changed";

/**
 * !#en The event which will be triggered before loading a new scene.
 * !#zh 加载新场景之前所触发的事件。
 * @event cc.Director.EVENT_BEFORE_SCENE_LOADING
 * @param {Event.EventCustom} event
 * @param {Vec2} event.detail - The loading scene name
 */
/**
 * !#en The event which will be triggered before loading a new scene.
 * !#zh 加载新场景之前所触发的事件。
 * @property {String} EVENT_BEFORE_SCENE_LOADING
 * @readonly
 * @static
 */
cc.Director.EVENT_BEFORE_SCENE_LOADING = "director_before_scene_loading";

/*
 * !#en The event which will be triggered before launching a new scene.
 * !#zh 运行新场景之前所触发的事件。
 * @event cc.Director.EVENT_BEFORE_SCENE_LAUNCH
 * @param {Event.EventCustom} event
 * @param {Vec2} event.detail - New scene which will be launched
 */
/**
 * !#en The event which will be triggered before launching a new scene.
 * !#zh 运行新场景之前所触发的事件。
 * @property {String} EVENT_BEFORE_SCENE_LAUNCH
 * @readonly
 * @static
 */
cc.Director.EVENT_BEFORE_SCENE_LAUNCH = "director_before_scene_launch";

/**
 * !#en The event which will be triggered after launching a new scene.
 * !#zh 运行新场景之后所触发的事件。
 * @event cc.Director.EVENT_AFTER_SCENE_LAUNCH
 * @param {Event.EventCustom} event
 * @param {Vec2} event.detail - New scene which is launched
 */
/**
 * !#en The event which will be triggered after launching a new scene.
 * !#zh 运行新场景之后所触发的事件。
 * @property {String} EVENT_AFTER_SCENE_LAUNCH
 * @readonly
 * @static
 */
cc.Director.EVENT_AFTER_SCENE_LAUNCH = "director_after_scene_launch";

/**
 * !#en The event which will be triggered at the beginning of every frame.
 * !#zh 每个帧的开始时所触发的事件。
 * @event cc.Director.EVENT_BEFORE_UPDATE
 * @param {Event.EventCustom} event
 */
/**
 * !#en The event which will be triggered at the beginning of every frame.
 * !#zh 每个帧的开始时所触发的事件。
 * @property {String} EVENT_BEFORE_UPDATE
 * @readonly
 * @static
 */
cc.Director.EVENT_BEFORE_UPDATE = "director_before_update";

/**
 * !#en The event which will be triggered after engine and components update logic.
 * !#zh 将在引擎和组件 “update” 逻辑之后所触发的事件。
 * @event cc.Director.EVENT_AFTER_UPDATE
 * @param {Event.EventCustom} event
 */
/**
 * !#en The event which will be triggered after engine and components update logic.
 * !#zh 将在引擎和组件 “update” 逻辑之后所触发的事件。
 * @property {String} EVENT_AFTER_UPDATE
 * @readonly
 * @static
 */
cc.Director.EVENT_AFTER_UPDATE = "director_after_update";

/**
 * !#en The event which will be triggered before visiting the rendering scene graph.
 * !#zh 访问渲染场景树之前所触发的事件。
 * @event cc.Director.EVENT_BEFORE_VISIT
 * @param {Event.EventCustom} event
 */
/**
 * !#en The event which will be triggered before visiting the rendering scene graph.
 * !#zh 访问渲染场景树之前所触发的事件。
 * @property {String} EVENT_BEFORE_VISIT
 * @readonly
 * @static
 */
cc.Director.EVENT_BEFORE_VISIT = "director_before_visit";

/**
 * !#en
 * The event which will be triggered after visiting the rendering scene graph,
 * the render queue is ready but not rendered at this point.
 * !#zh
 * 访问渲染场景图之后所触发的事件，渲染队列已准备就绪，但在这一时刻还没有呈现在画布上。
 * @event cc.Director.EVENT_AFTER_VISIT
 * @param {Event.EventCustom} event
 */
/**
 * !#en
 * The event which will be triggered after visiting the rendering scene graph,
 * the render queue is ready but not rendered at this point.
 * !#zh
 * 访问渲染场景图之后所触发的事件，渲染队列已准备就绪，但在这一时刻还没有呈现在画布上。
 * @property {String} EVENT_AFTER_VISIT
 * @readonly
 * @static
 */
cc.Director.EVENT_AFTER_VISIT = "director_after_visit";

/**
 * !#en The event which will be triggered after the rendering process.
 * !#zh 渲染过程之后所触发的事件。
 * @event cc.Director.EVENT_AFTER_DRAW
 * @param {Event.EventCustom} event
 */
/**
 * !#en The event which will be triggered after the rendering process.
 * !#zh 渲染过程之后所触发的事件。
 * @property {String} EVENT_AFTER_DRAW
 * @readonly
 * @static
 */
cc.Director.EVENT_AFTER_DRAW = "director_after_draw";

/***************************************************
 * implementation of DisplayLinkDirector
 **************************************************/

cc.DisplayLinkDirector = cc.Director.extend(/** @lends cc.Director# */{
    invalid: false,

    /**
     * Starts Animation
     */
    startAnimation: function () {
        this._nextDeltaTimeZero = true;
        this.invalid = false;
    },

    /**
     * Run main loop of director
     */
    mainLoop: CC_EDITOR ? function (deltaTime, updateAnimate) {
        if (!this._paused) {
            this.emit(cc.Director.EVENT_BEFORE_UPDATE);

            this._compScheduler.startPhase();
            this._compScheduler.updatePhase(deltaTime);

            if (updateAnimate) {
                this._scheduler.update(deltaTime);
            }

            this._compScheduler.lateUpdatePhase(deltaTime);

            this.emit(cc.Director.EVENT_AFTER_UPDATE);
        }

        this.emit(cc.Director.EVENT_BEFORE_VISIT);
        // update the scene
        this._visitScene();
        this.emit(cc.Director.EVENT_AFTER_VISIT);

        // Render
        cc.g_NumberOfDraws = 0;
        cc.renderer.clear();

        cc.renderer.rendering(cc._renderContext);
        this._totalFrames++;

        this.emit(cc.Director.EVENT_AFTER_DRAW);

    } : function () {
        if (this._purgeDirectorInNextLoop) {
            this._purgeDirectorInNextLoop = false;
            this.purgeDirector();
        }
        else if (!this.invalid) {
            // calculate "global" dt
            this.calculateDeltaTime();

            if (!this._paused) {
                this.emit(cc.Director.EVENT_BEFORE_UPDATE);
                // Call start for new added components
                this._compScheduler.startPhase();
                // Update for components
                this._compScheduler.updatePhase(this._deltaTime);
                // Engine update with scheduler
                this._scheduler.update(this._deltaTime);
                // Late update for components
                this._compScheduler.lateUpdatePhase(this._deltaTime);
                // User can use this event to do things after update
                this.emit(cc.Director.EVENT_AFTER_UPDATE);
                // Destroy entities that have been removed recently
                cc.Object._deferredDestroy();
            }

            /* to avoid flickr, nextScene MUST be here: after tick and before draw.
             XXX: Which bug is this one. It seems that it can't be reproduced with v0.9 */
            if (this._nextScene) {
                this.setNextScene();
            }

            this.emit(cc.Director.EVENT_BEFORE_VISIT);
            // update the scene
            this._visitScene();
            this.emit(cc.Director.EVENT_AFTER_VISIT);

            // Render
            cc.g_NumberOfDraws = 0;
            cc.renderer.clear();

            cc.renderer.rendering(cc._renderContext);
            this._totalFrames++;

            this.emit(cc.Director.EVENT_AFTER_DRAW);
            cc.eventManager.frameUpdateListeners();
        }
    },

    /**
     * Stops animation
     */
    stopAnimation: function () {
        this.invalid = true;
    },

    /**
     * Sets animation interval, this doesn't control the main loop.
     * To control the game's frame rate overall, please use {{#crossLink "Game.setFrameRate"}}cc.game.setFrameRate{{/crossLink}}
     * @param {Number} value - The animation interval desired.
     */
    setAnimationInterval: function (value) {
        this._animationInterval = value;
        if (!this.invalid) {
            this.stopAnimation();
            this.startAnimation();
        }
    },

    __fastOn: function (type, callback, target) {
        var listeners = this._bubblingListeners;
        if (!listeners) {
            listeners = this._bubblingListeners = new EventListeners();
        }
        listeners.add(type, callback, target);
    },

    __fastOff: function (type, callback, target) {
        var listeners = this._bubblingListeners;
        if (listeners) {
            listeners.remove(type, callback, target);
        }
    },
});

cc.Director.sharedDirector = null;
cc.Director.firstUseDirector = true;

cc.Director._getInstance = function () {
    if (cc.Director.firstUseDirector) {
        cc.Director.firstUseDirector = false;
        cc.Director.sharedDirector = new cc.DisplayLinkDirector();
        cc.Director.sharedDirector.init();
    }
    return cc.Director.sharedDirector;
};

/**
 * Default fps is 60
 * @type {Number}
 */
cc.defaultFPS = 60;

//Possible OpenGL projections used by director

/**
 * Constant for 2D projection (orthogonal projection)
 * @property {Number} PROJECTION_2D
 * @default 0
 * @readonly
 * @static
 */
cc.Director.PROJECTION_2D = 0;

/**
 * Constant for 3D projection with a fovy=60, znear=0.5f and zfar=1500.
 * @property {Number} PROJECTION_3D
 * @default 1
 * @readonly
 * @static
 */
cc.Director.PROJECTION_3D = 1;

/**
 * Constant for custom projection, if cc.Director's projection set to it, it calls "updateProjection" on the projection delegate.
 * @property {Number} PROJECTION_CUSTOM
 * @default 3
 * @readonly
 * @static
 */
cc.Director.PROJECTION_CUSTOM = 3;

/**
 * Constant for default projection of cc.Director, default projection is 2D projection
 * @property {Number} PROJECTION_DEFAULT
 * @default cc.Director.PROJECTION_2D
 * @readonly
 * @static
 */
cc.Director.PROJECTION_DEFAULT = cc.Director.PROJECTION_2D;<|MERGE_RESOLUTION|>--- conflicted
+++ resolved
@@ -591,11 +591,7 @@
             sgScene = scene._sgNode;
 
             // Re-attach or replace persist nodes
-<<<<<<< HEAD
             CC_BUILD && CC_DEBUG && console.time('AttachPersist');
-=======
-            CC_DEBUG && console.time('AttachPersist');
->>>>>>> f147fcdb
             for (let i = 0; i < persistNodeList.length; i++) {
                 let node = persistNodeList[i];
                 var existNode = scene.getChildByUuid(node.uuid);
