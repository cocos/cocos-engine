/****************************************************************************
 Copyright (c) 2008-2010 Ricardo Quesada
 Copyright (c) 2011-2012 cocos2d-x.org
 Copyright (c) 2013-2014 Chukong Technologies Inc.

 http://www.cocos2d-x.org

 Permission is hereby granted, free of charge, to any person obtaining a copy
 of this software and associated documentation files (the "Software"), to deal
 in the Software without restriction, including without limitation the rights
 to use, copy, modify, merge, publish, distribute, sublicense, and/or sell
 copies of the Software, and to permit persons to whom the Software is
 furnished to do so, subject to the following conditions:

 The above copyright notice and this permission notice shall be included in
 all copies or substantial portions of the Software.

 THE SOFTWARE IS PROVIDED "AS IS", WITHOUT WARRANTY OF ANY KIND, EXPRESS OR
 IMPLIED, INCLUDING BUT NOT LIMITED TO THE WARRANTIES OF MERCHANTABILITY,
 FITNESS FOR A PARTICULAR PURPOSE AND NONINFRINGEMENT. IN NO EVENT SHALL THE
 AUTHORS OR COPYRIGHT HOLDERS BE LIABLE FOR ANY CLAIM, DAMAGES OR OTHER
 LIABILITY, WHETHER IN AN ACTION OF CONTRACT, TORT OR OTHERWISE, ARISING FROM,
 OUT OF OR IN CONNECTION WITH THE SOFTWARE OR THE USE OR OTHER DEALINGS IN
 THE SOFTWARE.
 ****************************************************************************/

var EventTarget = require('./event/event-target');
var Class = require('./platform/_CCClass');

cc.g_NumberOfDraws = 0;

//----------------------------------------------------------------------------------------------------------------------

/**
 * !#en
 * <p>
 *    ATTENTION: USE cc.director INSTEAD OF cc.Director.<br/>
 *    cc.director is a singleton object which manage your game's logic flow.<br/>
 *    Since the cc.director is a singleton, you don't need to call any constructor or create functions,<br/>
 *    the standard way to use it is by calling:<br/>
 *      - cc.director.methodName(); <br/>
 *
 *    It creates and handle the main Window and manages how and when to execute the Scenes.<br/>
 *    <br/>
 *    The cc.director is also responsible for:<br/>
 *      - initializing the OpenGL context<br/>
 *      - setting the OpenGL pixel format (default on is RGB565)<br/>
 *      - setting the OpenGL buffer depth (default on is 0-bit)<br/>
 *      - setting the color for clear screen (default one is BLACK)<br/>
 *      - setting the projection (default one is 3D)<br/>
 *      - setting the orientation (default one is Portrait)<br/>
 *      <br/>
 *    <br/>
 *    The cc.director also sets the default OpenGL context:<br/>
 *      - GL_TEXTURE_2D is enabled<br/>
 *      - GL_VERTEX_ARRAY is enabled<br/>
 *      - GL_COLOR_ARRAY is enabled<br/>
 *      - GL_TEXTURE_COORD_ARRAY is enabled<br/>
 * </p>
 * <p>
 *   cc.director also synchronizes timers with the refresh rate of the display.<br/>
 *   Features and Limitations:<br/>
 *      - Scheduled timers & drawing are synchronizes with the refresh rate of the display<br/>
 *      - Only supports animation intervals of 1/60 1/30 & 1/15<br/>
 * </p>
 *
 * !#zh
 * <p>
 *     注意：用 cc.director 代替 cc.Director。<br/>
 *     cc.director 一个管理你的游戏的逻辑流程的单例对象。<br/>
 *     由于 cc.director 是一个单例，你不需要调用任何构造函数或创建函数，<br/>
 *     使用它的标准方法是通过调用：<br/>
 *       - cc.director.methodName();
 *     <br/>
 *     它创建和处理主窗口并且管理什么时候执行场景。<br/>
 *     <br/>
 *     cc.director 还负责：<br/>
 *      - 初始化 OpenGL 环境。<br/>
 *      - 设置OpenGL像素格式。(默认是 RGB565)<br/>
 *      - 设置OpenGL缓冲区深度 (默认是 0-bit)<br/>
 *      - 设置空白场景的颜色 (默认是 黑色)<br/>
 *      - 设置投影 (默认是 3D)<br/>
 *      - 设置方向 (默认是 Portrait)<br/>
 *    <br/>
 *    cc.director 设置了 OpenGL 默认环境 <br/>
 *      - GL_TEXTURE_2D   启用。<br/>
 *      - GL_VERTEX_ARRAY 启用。<br/>
 *      - GL_COLOR_ARRAY  启用。<br/>
 *      - GL_TEXTURE_COORD_ARRAY 启用。<br/>
 * </p>
 * <p>
 *   cc.director 也同步定时器与显示器的刷新速率。
 *   <br/>
 *   特点和局限性:<br/>
 *      - 将计时器 & 渲染与显示器的刷新频率同步。<br/>
 *      - 只支持动画的间隔 1/60 1/30 & 1/15<br/>
 * </p>
 *
 * @class Director
 */
cc.Director = Class.extend(/** @lends cc.Director# */{
    //Variables
    _landscape: false,
    _nextDeltaTimeZero: false,
    _paused: false,
    _purgeDirectorInNextLoop: false,
    _sendCleanupToScene: false,
    _animationInterval: 0.0,
    _oldAnimationInterval: 0.0,
    _projection: 0,
    _contentScaleFactor: 1.0,

    _deltaTime: 0.0,

    _winSizeInPoints: null,

    _lastUpdate: null,
    _nextScene: null,
    _notificationNode: null,
    _openGLView: null,
    _scenesStack: null,
    _projectionDelegate: null,

    _loadingScene: '',
    _runningScene: null,    // The root of rendering scene graph

    // The entity-component scene
    _scene: null,

    _totalFrames: 0,
    _secondsPerFrame: 0,

    _dirtyRegion: null,

    _scheduler: null,
    _actionManager: null,

    ctor: function () {
        var self = this;

        EventTarget.call(self);
        self._lastUpdate = Date.now();
        cc.eventManager.addCustomListener(cc.game.EVENT_SHOW, function () {
            self._lastUpdate = Date.now();
        });
    },

    init: function () {
        // scenes
        this._oldAnimationInterval = this._animationInterval = 1.0 / cc.defaultFPS;
        this._scenesStack = [];
        // Set default projection (3D)
        this._projection = cc.Director.PROJECTION_DEFAULT;
        // projection delegate if "Custom" projection is used
        this._projectionDelegate = null;

        // FPS
        this._totalFrames = 0;
        this._lastUpdate = Date.now();

        //Paused?
        this._paused = false;

        //purge?
        this._purgeDirectorInNextLoop = false;

        this._winSizeInPoints = cc.size(0, 0);

        this._openGLView = null;
        this._contentScaleFactor = 1.0;

        // Scheduler for user registration update
        this._scheduler = new cc.Scheduler();

        // Action manager
        if(cc.ActionManager){
            this._actionManager = new cc.ActionManager();
            this._scheduler.scheduleUpdate(this._actionManager, cc.Scheduler.PRIORITY_SYSTEM, false);
        }else{
            this._actionManager = null;
        }

        this.sharedInit();

        return true;
    },

    /**
     * Manage all init process shared between the web engine and jsb engine.
     * All platform independent init process should be occupied here.
     */
    sharedInit: function () {
        // Animation manager
        if (cc.AnimationManager) {
            this._animationManager = new cc.AnimationManager();
            this._scheduler.scheduleUpdate(this._animationManager, cc.Scheduler.PRIORITY_SYSTEM, false);
        }
        else {
            this._animationManager = null;
        }

        // collision manager
        if (cc.CollisionManager) {
            this._collisionManager = new cc.CollisionManager();
            this._scheduler.scheduleUpdate(this._collisionManager, cc.Scheduler.PRIORITY_SYSTEM, false);
        }
        else {
            this._collisionManager = null;
        }

        // WidgetManager
        cc._widgetManager.init(this);
    },

    /**
     * calculates delta time since last time it was called
     */
    calculateDeltaTime: function () {
        var now = Date.now();

        // new delta time.
        if (this._nextDeltaTimeZero) {
            this._deltaTime = 0;
            this._nextDeltaTimeZero = false;
        } else {
            this._deltaTime = (now - this._lastUpdate) / 1000;
        }

        if ((cc.game.config[cc.game.CONFIG_KEY.debugMode] > 0) && (this._deltaTime > 0.2))
            this._deltaTime = 1 / 60.0;

        this._lastUpdate = now;
    },

    /**
     * !#en
     * Converts a view coordinate to an WebGL coordinate<br/>
     * Useful to convert (multi) touches coordinates to the current layout (portrait or landscape)<br/>
     * Implementation can be found in CCDirectorWebGL.
     * !#zh 将触摸点的屏幕坐标转换为 WebGL View 下的坐标。
     * @method convertToGL
     * @param {Vec2} uiPoint
     * @return {Vec2}
     */
    convertToGL: null,

    /**
     * !#en
     * Converts an OpenGL coordinate to a view coordinate<br/>
     * Useful to convert node points to window points for calls such as glScissor<br/>
     * Implementation can be found in CCDirectorWebGL.
     * !#zh 将触摸点的 WebGL View 坐标转换为屏幕坐标。
     * @method convertToUI
     * @param {Vec2} glPoint
     * @return {Vec2}
     */
    convertToUI: null,

    engineUpdate: function (deltaTime) {
        //tick before glClear: issue #533
        this._scheduler.update(deltaTime);
    },

    _visitScene: function () {
        if (this._runningScene) {
            var renderer = cc.renderer;
            if (renderer.childrenOrderDirty) {
                renderer.clearRenderCommands();
                this._runningScene._renderCmd._curLevel = 0;                          //level start from 0;
                this._runningScene.visit();
                renderer.resetFlag();
            }
            else if (renderer.transformDirty()) {
                renderer.transform();
            }
        }
    },

    visit: function (deltaTime) {
        this.emit(cc.Director.EVENT_BEFORE_VISIT, this);

        if (this._beforeVisitScene)
            this._beforeVisitScene();

        // visit EC
        if (this._scene) {
            // clear flags
            clearFlags(this._scene);
        }

        // update the scene
        this._visitScene();

        // visit the notifications node
        if (this._notificationNode)
            this._notificationNode.visit();

        this.emit(cc.Director.EVENT_AFTER_VISIT, this);

        if (this._afterVisitScene)
            this._afterVisitScene();
    },

    render: function (deltaTime) {
        cc.g_NumberOfDraws = 0;
        cc.renderer.clear();

        cc.renderer.rendering(cc._renderContext);
        this._totalFrames++;

        this.emit(cc.Director.EVENT_AFTER_DRAW);
    },

    _beforeVisitScene: null,
    _afterVisitScene: null,

    /**
     * End the life of director in the next frame
     */
    end: function () {
        this._purgeDirectorInNextLoop = true;
    },

    /*
     * !#en
     * Returns the size in pixels of the surface. It could be different than the screen size.<br/>
     * High-res devices might have a higher surface size than the screen size.
     * !#zh 获取内容缩放比例。
     * @method getContentScaleFactor
     * @return {Number}
     */
    getContentScaleFactor: function () {
        return this._contentScaleFactor;
    },

    /*
     * !#en
     * This object will be visited after the main scene is visited.<br/>
     * This object MUST implement the "visit" selector.<br/>
     * Useful to hook a notification object.
     * !#zh
     * 这个对象将会在主场景渲染完后渲染。 <br/>
     * 这个对象必须实现 “visit” 功能。 <br/>
     * 对于 hook 一个通知节点很有用。
     * @method getNotificationNode
     * @return {Node}
     */
    getNotificationNode: function () {
        return this._notificationNode;
    },

    /**
     * !#en
     * Returns the size of the WebGL view in points.<br/>
     * It takes into account any possible rotation (device orientation) of the window.
     * !#zh 获取视图的大小，以点为单位。
     * @method getWinSize
     * @return {Size}
     */
    getWinSize: function () {
        return cc.size(this._winSizeInPoints);
    },

    /**
     * !#en
     * Returns the size of the OpenGL view in pixels.<br/>
     * It takes into account any possible rotation (device orientation) of the window.<br/>
     * On Mac winSize and winSizeInPixels return the same value.
     * !#zh 获取视图大小，以像素为单位。
     * @method getWinSizeInPixels
     * @return {Size}
     */
    getWinSizeInPixels: function () {
        return cc.size(this._winSizeInPoints.width * this._contentScaleFactor, this._winSizeInPoints.height * this._contentScaleFactor);
    },

    /**
     * getVisibleSize/getVisibleOrigin move to CCDirectorWebGL/CCDirectorCanvas
     * getZEye move to CCDirectorWebGL
     */

    /**
     * !#en Returns the visible size of the running scene.
     * !#zh 获取运行场景的可见大小。
     * @method getVisibleSize
     * @return {Size}
     */
    getVisibleSize: null,

    /**
     * !#en Returns the visible origin of the running scene.
     * !#zh 获取视图在游戏内容中的坐标原点。
     * @method getVisibleOrigin
     * @return {Vec2}
     */
    getVisibleOrigin: null,

    /*
     * !#en Returns the z eye, only available in WebGL mode.
     * !#zh 获取 Z eye，只有在WebGL的模式下可用。
     * @method getZEye
     * @return {Number}
     */
    getZEye: null,

    /**
     * !#en Pause the director's ticker.
     * !#zh 暂停正在运行的场景。
     * @method pause
     */
    pause: function () {
        if (this._paused)
            return;

        this._oldAnimationInterval = this._animationInterval;
        // when paused, don't consume CPU
        this.setAnimationInterval(1 / 4.0);
        this._paused = true;
    },

    /*
     * Pops out a scene from the queue.<br/>
     * This scene will replace the running one.<br/>
     * The running scene will be deleted. If there are no more scenes in the stack the execution is terminated.<br/>
     * ONLY call it if there is a running scene.
     */
    popScene: function () {

        cc.assert(this._runningScene, cc._LogInfos.Director.popScene);

        this._scenesStack.pop();
        var c = this._scenesStack.length;

        if (c === 0)
            this.end();
        else {
            this._sendCleanupToScene = true;
            this._nextScene = this._scenesStack[c - 1];
        }
    },

    /**
     * Removes cached all cocos2d cached data. It will purge the cc.textureCache, cc.spriteFrameCache, cc.spriteFrameAnimationCache
     */
    purgeCachedData: function () {
        // cc.spriteFrameAnimationCache._clear();
        cc.spriteFrameCache._clear();
        cc.textureCache._clear();
    },

    /**
     * Purge the cc.director itself, including unschedule all schedule, remove all event listeners, clean up and exit the running scene, stops all animations, clear cached data.
     */
    purgeDirector: function () {
        //cleanup scheduler
        this.getScheduler().unscheduleAll();

        // Disable event dispatching
        if (cc.eventManager)
            cc.eventManager.setEnabled(false);

        // don't release the event handlers
        // They are needed in case the director is run again

        if (this._runningScene) {
            this._runningScene.onExitTransitionDidStart();
            this._runningScene.onExit();
            this._runningScene.cleanup();

            cc.renderer.clearRenderCommands();
        }

        this._runningScene = null;
        this._nextScene = null;

        // remove all objects, but don't release it.
        // runScene might be executed after 'end'.
        this._scenesStack.length = 0;

        this.stopAnimation();

        // Clear all caches
        this.purgeCachedData();

        cc.checkGLErrorDebug();
    },

    /**
     * Reset the cc.director, can be used to restart the director after purge
     */
    reset: function () {
        this.purgeDirector();

        if (cc.eventManager)
            cc.eventManager.setEnabled(true);

        // Action manager
        if(this._actionManager){
            this._scheduler.scheduleUpdate(this._actionManager, cc.Scheduler.PRIORITY_SYSTEM, false);
        }

        // Animation manager
        if (this._animationManager) {
            this._scheduler.scheduleUpdate(this._animationManager, cc.Scheduler.PRIORITY_SYSTEM, false);
        }

        // Collider manager
        if (this._collisionManager) {
            this._scheduler.scheduleUpdate(this._collisionManager, cc.Scheduler.PRIORITY_SYSTEM, false);
        }

        this.startAnimation();
    },

    /*
<<<<<<< HEAD
     * !#en
=======
>>>>>>> 9738330a
     * Suspends the execution of the running scene, pushing it on the stack of suspended scenes.<br/>
     * The new scene will be executed.<br/>
     * Try to avoid big stacks of pushed scenes to reduce memory allocation.<br/>
     * ONLY call it if there is a running scene.
     * !#zh
     * 暂停当前运行的场景，压入到暂停的场景栈中。<br/>
     * 新场景将被执行。 <br/>
     * 尽量避免压入大场景，以减少内存分配。 <br/>
     * 只能在有运行场景时调用它。
     * @method pushScene
     * @param {Scene} scene
     */
    pushScene: function (scene) {

        cc.assert(scene, cc._LogInfos.Director.pushScene);

        this._sendCleanupToScene = false;

        this._scenesStack.push(scene);
        this._nextScene = scene;
    },

    /**
     * !#en
     * Run a scene. Replaces the running scene with a new one or enter the first scene.<br/>
     * The new scene will be launched immediately.
     * !#zh 立刻切换指定场景。
     * @method runSceneImmediate
     * @param {Scene} scene - The need run scene.
     * @param {Function} [onBeforeLoadScene] - The function invoked at the scene before loading.
     * @param {Function} [onLaunched] - The function invoked at the scene after launch.
     */
    runSceneImmediate: function (scene, onBeforeLoadScene, onLaunched) {
        var id, node, game = cc.game;
        var persistNodes = game._persistRootNodes;

        if (scene instanceof cc.Scene) {
            // ensure scene initialized
            scene._load();
        }

        // detach persist nodes
        for (id in persistNodes) {
            node = persistNodes[id];
            game._ignoreRemovePersistNode = node;
            node.parent = null;
            game._ignoreRemovePersistNode = null;
        }

        // unload scene
        var oldScene = this._scene;
        if (cc.isValid(oldScene)) {
            oldScene.destroy();
        }

        this._scene = null;

        // purge destroyed nodes belongs to old scene
        cc.Object._deferredDestroy();

        if (onBeforeLoadScene) {
            onBeforeLoadScene();
        }
        this.emit(cc.Director.EVENT_BEFORE_SCENE_LAUNCH, scene);

        var sgScene = scene;

        // Run an Entity Scene
        if (scene instanceof cc.Scene) {
            this._scene = scene;
            sgScene = scene._sgNode;

            // Re-attach or replace persist nodes
            for (id in persistNodes) {
                node = persistNodes[id];
                var existNode = scene.getChildByUuid(id);
                // Scene contains the persist node, should not reattach, should update the persist node
                if (existNode) {
                    persistNodes[id] = existNode;
                    existNode._persistNode = true;
                }
                else {
                    node.parent = scene;
                }
            }
            scene._activate();
        }

        // Run or replace rendering scene
        if ( !this._runningScene ) {
            //start scene
            this.pushScene(sgScene);
            this.startAnimation();
        }
        else {
            //replace scene
            var i = this._scenesStack.length;
            this._scenesStack[Math.max(i - 1, 0)] = sgScene;
            this._sendCleanupToScene = true;
            this._nextScene = sgScene;
        }

        if (this._nextScene) {
            this.setNextScene();
        }

        if (onLaunched) {
            onLaunched(null, scene);
        }
        cc.renderer.clear();
        this.emit(cc.Director.EVENT_AFTER_SCENE_LAUNCH, scene);
    },

    /**
     * !#en
     * Run a scene. Replaces the running scene with a new one or enter the first scene.
     * The new scene will be launched at the end of the current frame.
     * !#zh 运行指定场景。
     * @method runScene
     * @param {Scene} scene - The need run scene.
     * @param {Function} [onBeforeLoadScene] - The function invoked at the scene before loading.
     * @param {Function} [onLaunched] - The function invoked at the scene after launch.
     */
    runScene: function (scene, onBeforeLoadScene, onLaunched) {
        cc.assert(scene, cc._LogInfos.Director.pushScene);
        if (scene instanceof cc.Scene) {
            // ensure scene initialized
            scene._load();
        }

        // Delay run / replace scene to the end of the frame
        this.once(cc.Director.EVENT_AFTER_DRAW, function () {
            this.runSceneImmediate(scene, onBeforeLoadScene, onLaunched);
        });
    },

    //_replaceScene: CC_EDITOR && function (scene) {
    //    if (this._scene) {
    //        this._scene._activate(false);
    //    }
    //    if (this._runningScene) {
    //        this._runningScene.onExit();
    //    }
    //
    //    this.emit(cc.Director.EVENT_BEFORE_SCENE_LAUNCH, scene);
    //
    //    // ensure scene initialized
    //    scene._load();
    //
    //    // replace scene
    //    this._scene = scene;
    //    this._runningScene = scene._sgNode;
    //
    //    // Activate
    //    cc.renderer.childrenOrderDirty = true;
    //    scene._sgNode.onEnter();
    //    scene._activate();
    //    this.emit(cc.Director.EVENT_AFTER_SCENE_LAUNCH, scene);
    //},

    //  @Scene loading section

    /**
     * !#en Loads the scene by its name.
     * !#zh 通过场景名称进行加载场景。
     * @method loadScene
     * @param {String} sceneName - The name of the scene to load.
     * @param {Function} [onLaunched] - callback, will be called after scene launched.
     * @return {Boolean} if error, return false
     */
    loadScene: function (sceneName, onLaunched, _onUnloaded) {
        var uuid, info;
        if (this._loadingScene) {
            cc.error('[loadScene] Failed to load scene "%s" because "%s" is already loading', sceneName, this._loadingScene);
            return false;
        }
        if (typeof sceneName === 'string') {
            if (!sceneName.endsWith('.fire')) {
                sceneName += '.fire';
            }
            if (sceneName[0] !== '/' && !sceneName.startsWith('db://assets/')) {
                sceneName = '/' + sceneName;    // 使用全名匹配
            }
            // search scene
            for (var i = 0; i < cc.game._sceneInfos.length; i++) {
                info = cc.game._sceneInfos[i];
                var url = info.url;
                if (url.endsWith(sceneName)) {
                    uuid = info.uuid;
                    break;
                }
            }
        }
        else {
            info = cc.game._sceneInfos[sceneName];
            if (typeof info === 'object') {
                uuid = info.uuid;
            }
            else {
                cc.error('[loadScene] The scene index to load (%s) is out of range.', sceneName);
                return false;
            }
        }
        if (uuid) {
            this.emit(cc.Director.EVENT_BEFORE_SCENE_LOADING, sceneName);
            this._loadingScene = sceneName;
            this._loadSceneByUuid(uuid, onLaunched, _onUnloaded);
            return true;
        }
        else {
            cc.error('[loadScene] Can not load the scene "%s" because it has not been added to the build settings before play.', sceneName);
            return false;
        }
    },

    /**
     * Loads the scene by its uuid.
     * @method _loadSceneByUuid
     * @param {String} uuid - the uuid of the scene asset to load
     * @param {Function} [onLaunched]
     * @param {Function} [onUnloaded]
     * @private
     */
    _loadSceneByUuid: function (uuid, onLaunched, onUnloaded) {
        //cc.AssetLibrary.unloadAsset(uuid);     // force reload
        cc.AssetLibrary.loadAsset(uuid, function (error, sceneAsset) {
            var self = cc.director;
            self._loadingScene = '';
            var scene;
            if (error) {
                error = 'Failed to load scene: ' + error;
                cc.error(error);
                if (CC_EDITOR) {
                    console.assert(false, error);
                }
            }
            else {
                if (sceneAsset instanceof cc.SceneAsset) {
                    scene = sceneAsset.scene;
                    scene._id = sceneAsset._uuid;
                }
                else {
                    // hack for preview
                    scene = sceneAsset;
                }
                if (scene instanceof cc.Scene) {
                    self.runSceneImmediate(scene, onUnloaded, onLaunched);
                }
                else {
                    error = 'The asset ' + uuid + ' is not a scene';
                    cc.error(error);
                    scene = null;
                }
            }
            if (error && onLaunched) {
                onLaunched(error);
            }
        });
    },

    /**
     * !#en Resume director after pause, if the current scene is not paused, nothing will happen.
     * !#zh 恢复暂停场景, 如果当前场景没有暂停将没任何事情发生。
     * @method resume
     */
    resume: function () {
        if (!this._paused) {
            return;
        }

        this.setAnimationInterval(this._oldAnimationInterval);
        this._lastUpdate = Date.now();
        if (!this._lastUpdate) {
            cc.log(cc._LogInfos.Director.resume);
        }

        this._paused = false;
        this._deltaTime = 0;
    },

    /**
     * The size in pixels of the surface. It could be different than the screen size.<br/>
     * High-res devices might have a higher surface size than the screen size.
     * @param {Number} scaleFactor
     */
    setContentScaleFactor: function (scaleFactor) {
        if (scaleFactor !== this._contentScaleFactor) {
            this._contentScaleFactor = scaleFactor;
        }
    },

    /**
     * !#en
     * Enables or disables WebGL depth test.<br/>
     * Implementation can be found in CCDirectorCanvas.js/CCDirectorWebGL.js
     * !#zh 启用/禁用深度测试（在 Canvas 渲染模式下不会生效）。
     * @method setDepthTest
     * @param {Boolean} on
     */
    setDepthTest: null,

    /**
     * !#en
     * set color for clear screen.<br/>
     * Implementation can be found in CCDirectorCanvas.js/CCDirectorWebGL.js
     * !#zh 设置场景的默认擦除颜色（支持白色全透明，但不支持透明度为中间值）。
     * @method setClearColor
     * @param {Color} clearColor
     */
    setClearColor: null,
    /**
     * Sets the default values based on the CCConfiguration info
     */
    setDefaultValues: function () {

    },

    /**
     * Sets whether next delta time equals to zero
     * @param {Boolean} nextDeltaTimeZero
     */
    setNextDeltaTimeZero: function (nextDeltaTimeZero) {
        this._nextDeltaTimeZero = nextDeltaTimeZero;
    },

    /**
     * Starts the registered next scene
     */
    setNextScene: function () {
        var runningIsTransition = false, newIsTransition = false;
        if (cc.TransitionScene) {
            runningIsTransition = this._runningScene ? this._runningScene instanceof cc.TransitionScene : false;
            newIsTransition = this._nextScene ? this._nextScene instanceof cc.TransitionScene : false;
        }

        // If it is not a transition, call onExit/cleanup
        if (!newIsTransition) {
            var locRunningScene = this._runningScene;
            if (locRunningScene) {
                locRunningScene.onExitTransitionDidStart();
                locRunningScene.onExit();
            }

            // issue #709. the root node (scene) should receive the cleanup message too
            // otherwise it might be leaked.
            if (this._sendCleanupToScene && locRunningScene)
                locRunningScene.cleanup();
        }

        this._runningScene = this._nextScene;
        cc.renderer.childrenOrderDirty = true;

        this._nextScene = null;
        if ((!runningIsTransition) && (this._runningScene !== null)) {
            this._runningScene.onEnter();
            this._runningScene.onEnterTransitionDidFinish();
        }
    },

    /**
     * Sets Notification Node
     * @param {Node} node
     */
    setNotificationNode: function (node) {
        cc.renderer.childrenOrderDirty = true;
        if(this._notificationNode){
            this._notificationNode.onExitTransitionDidStart();
            this._notificationNode.onExit();
            this._notificationNode.cleanup();
        }
        this._notificationNode = node;
        if(!node)
            return;
        this._notificationNode.onEnter();
        this._notificationNode.onEnterTransitionDidFinish();
    },

    /**
     * Returns the cc.director delegate.
     * @return {cc.DirectorDelegate}
     */
    getDelegate: function () {
        return this._projectionDelegate;
    },

    /**
     * Sets the cc.director delegate. It shall implement the CCDirectorDelegate protocol
     * @return {cc.DirectorDelegate}
     */
    setDelegate: function (delegate) {
        this._projectionDelegate = delegate;
    },

    /*
     * !#en
     * Sets the view, where everything is rendered, do not call this function.<br/>
     * Implementation can be found in CCDirectorCanvas.js/CCDirectorWebGL.js.
     * !#zh 设置 GLView。
     * @method setOpenGLView
     * @param {View} openGLView
     */
    setOpenGLView: null,

    /**
     * !#en
     * Sets an OpenGL projection.<br/>
     * Implementation can be found in CCDirectorCanvas.js/CCDirectorWebGL.js.
     * !#zh 设置 OpenGL 投影。
     * @method setProjection
     * @param {Number} projection
     */
    setProjection: null,

    /**
     * !#en
     * Update the view port.<br/>
     * Implementation can be found in CCDirectorCanvas.js/CCDirectorWebGL.js.
     * !#zh 设置视窗（请不要主动调用这个接口，除非你知道你在做什么）。
     * @method setViewport
     */
    setViewport: null,

    /*
     * !#en
     * Get the View, where everything is rendered.<br/>
     * Implementation can be found in CCDirectorCanvas.js/CCDirectorWebGL.js.
     * !#zh
     * 获取 GLView。
     * @method getOpenGLView
     * @return {View}
     */
    getOpenGLView: null,

    /**
     * !#en
     * Sets an OpenGL projection.<br/>
     * Implementation can be found in CCDirectorCanvas.js/CCDirectorWebGL.js.
     * !#zh 获取 OpenGL 投影。
     * @method getProjection
     * @return {Number}
     */
    getProjection: null,

    /**
     * !#en
     * Enables/disables OpenGL alpha blending.<br/>
     * Implementation can be found in CCDirectorCanvas.js/CCDirectorWebGL.js.
     * !#zh 启用/禁用 透明度融合。
     * @method setAlphaBlending
     * @param {Boolean} on
     */
    setAlphaBlending: null,

    /**
     * !#en
     * Returns whether or not the replaced scene will receive the cleanup message.<br>
     * If the new scene is pushed, then the old scene won't receive the "cleanup" message.<br/>
     * If the new scene replaces the old one, the it will receive the "cleanup" message.
     * !#zh
     * 更换场景时是否接收清理消息。<br>
     * 如果新场景是采用 push 方式进入的，那么旧的场景将不会接收到 “cleanup” 消息。<br>
     * 如果新场景取代旧的场景，它将会接收到 “cleanup” 消息。<br>
     * @method isSendCleanupToScene
     * @return {Boolean}
     */
    isSendCleanupToScene: function () {
        return this._sendCleanupToScene;
    },

    /**
     * !#en
     * Returns current render Scene, normally you will never need to use this API.
     * In most case, you probably want to use `getScene` instead.
     * !#zh 获取当前运行的渲染场景，一般情况下，你不会需要用到这个接口，请使用 getScene。
     * @method getRunningScene
     * @private
     * @return {Scene}
     */
    getRunningScene: function () {
        return this._runningScene;
    },

    /**
     * !#en Returns current logic Scene.
     * !#zh 获取当前逻辑场景。
     * @method getScene
     * @return {Scene}
     * @example
     *  // This will help you to get the Canvas node in scene
     *  cc.director.getScene().getChildByName('Canvas');
     */
    getScene: function () {
        return this._scene;
    },

    /**
     * !#en Returns the FPS value.
     * !#zh 获取单位帧执行时间。
     * @method getAnimationInterval
     * @return {Number}
     */
    getAnimationInterval: function () {
        return this._animationInterval;
    },

    /**
     * !#en Returns whether or not to display the FPS informations.
     * !#zh 获取是否显示 FPS 信息。
     * @method isDisplayStats
     * @return {Boolean}
     */
    isDisplayStats: function () {
        return cc.profiler ? cc.profiler.isShowingStats() : false;
    },

    /**
     * !#en Sets whether display the FPS on the bottom-left corner.
     * !#zh 设置是否在左下角显示 FPS。
     * @method setDisplayStats
     * @param {Boolean} displayStats
     */
    setDisplayStats: function (displayStats) {
        if (cc.profiler) {
            displayStats ? cc.profiler.showStats() : cc.profiler.hideStats();
        }
    },

    /**
     * !#en Returns seconds per frame.
     * !#zh 获取实际记录的上一帧执行时间，可能与单位帧执行时间（AnimationInterval）有出入。
     * @method getSecondsPerFrame
     * @return {Number}
     */
    getSecondsPerFrame: function () {
        return this._secondsPerFrame;
    },

    /**
     * !#en Returns whether next delta time equals to zero.
     * !#zh 返回下一个 “delta time” 是否等于零。
     * @method isNextDeltaTimeZero
     * @return {Boolean}
     */
    isNextDeltaTimeZero: function () {
        return this._nextDeltaTimeZero;
    },

    /**
     * !#en Returns whether or not the Director is paused.
     * !#zh 是否处于暂停状态。
     * @method isPaused
     * @return {Boolean}
     */
    isPaused: function () {
        return this._paused;
    },

    /**
     * !#en Returns how many frames were called since the director started.
     * !#zh 获取 director 启动以来游戏运行的总帧数。
     * @method getTotalFrames
     * @return {Number}
     */
    getTotalFrames: function () {
        return this._totalFrames;
    },

    /**
     * Pops out all scenes from the queue until the root scene in the queue. <br/>
     * This scene will replace the running one.  <br/>
     * Internally it will call "popToSceneStackLevel(1)".
     */
    popToRootScene: function () {
        this.popToSceneStackLevel(1);
    },

    /**
     * Pops out all scenes from the queue until it reaches "level".                             <br/>
     * If level is 0, it will end the director.                                                 <br/>
     * If level is 1, it will pop all scenes until it reaches to root scene.                    <br/>
     * If level is <= than the current stack level, it won't do anything.
     * @param {Number} level
     */
    popToSceneStackLevel: function (level) {
        cc.assert(this._runningScene, cc._LogInfos.Director.popToSceneStackLevel_2);

        var locScenesStack = this._scenesStack;
        var c = locScenesStack.length;

        if (c === 0) {
            this.end();
            return;
        }
        // current level or lower -> nothing
        if (level > c)
            return;

        // pop stack until reaching desired level
        while (c > level) {
            var current = locScenesStack.pop();
            if (current.running) {
                current.onExitTransitionDidStart();
                current.onExit();
            }
            current.cleanup();
            c--;
        }
        this._nextScene = locScenesStack[locScenesStack.length - 1];
        this._sendCleanupToScene = false;
    },

    /**
     * !#en Returns the cc.Scheduler associated with this director.
     * !#zh 获取和 director 相关联的 cc.Scheduler。
     * @method getScheduler
     * @return {Scheduler}
     */
    getScheduler: function () {
        return this._scheduler;
    },

    /**
     * !#en Sets the cc.Scheduler associated with this director.
     * !#zh 设置和 director 相关联的 cc.Scheduler。
     * @method setScheduler
     * @param {Scheduler} scheduler
     */
    setScheduler: function (scheduler) {
        if (this._scheduler !== scheduler) {
            this._scheduler = scheduler;
        }
    },

    /**
     * !#en Returns the cc.ActionManager associated with this director.
     * !#zh 获取和 director 相关联的 cc.ActionManager（动作管理器）.
     * @method getActionManager
     * @return {ActionManager}
     */
    getActionManager: function () {
        return this._actionManager;
    },
    /**
     * !#en Sets the cc.ActionManager associated with this director.
     * !#zh 设置和 director 相关联的 cc.ActionManager（动作管理器）.
     * @method setActionManager
     * @param {ActionManager} actionManager
     */
    setActionManager: function (actionManager) {
        if (this._actionManager !== actionManager) {
            this._actionManager = actionManager;
        }
    },

    /*
     * !#en Returns the cc.AnimationManager associated with this director.
     * !#zh 获取和 director 相关联的 cc.AnimationManager（动画管理器）.
     * @method getAnimationManager
     * @return {AnimationManager}
     */
    getAnimationManager: function () {
        return this._animationManager;
    },

    /**
<<<<<<< HEAD
     * !#en Returns the delta time since last frame.
     * !#zh 获取上一帧的 “delta time”。
=======
     * Returns the cc.CollisionManager associated with this director.
     * @method getCollisionManager
     * @return {CollisionManager}
     */
    getCollisionManager: function () {
        return this._collisionManager;
    },

    /**
     * Returns the delta time since last frame.
>>>>>>> 9738330a
     * @method getDeltaTime
     * @return {Number}
     */
    getDeltaTime: function () {
        return this._deltaTime;
    },

    _calculateMPF: function () {
        var now = Date.now();
        this._secondsPerFrame = (now - this._lastUpdate) / 1000;
    }
});

// Event target
cc.js.addon(cc.Director.prototype, EventTarget.prototype);

/**
 * !#en The event projection changed of cc.Director.
 * !#zh cc.Director 投影变化的事件。
 * @event cc.Director.EVENT_PROJECTION_CHANGED
 * @param {Event} event
 * @example
 *   cc.director.on(cc.Director.EVENT_PROJECTION_CHANGED, function(event) {
 *      cc.log("Projection changed.");
 *   });
 */
cc.Director.EVENT_PROJECTION_CHANGED = "director_projection_changed";

/**
 * !#en The event which will be triggered before loading a new scene.
 * !#zh 加载新场景之前所触发的事件。
 * @event cc.Director.EVENT_BEFORE_SCENE_LOADING
 * @param {Event} event
 * @param {Vec2} event.detail - The loading scene name
 */
cc.Director.EVENT_BEFORE_SCENE_LOADING = "director_before_scene_loading";

/*
 * !#en The event which will be triggered before launching a new scene.
 * !#zh 运行新场景之前所触发的事件。
 * @event cc.Director.EVENT_BEFORE_SCENE_LAUNCH
 * @param {Event} event
 * @param {Vec2} event.detail - New scene which will be launched
 */
cc.Director.EVENT_BEFORE_SCENE_LAUNCH = "director_before_scene_launch";

/**
 * !#en The event which will be triggered after launching a new scene.
 * !#zh 运行新场景之后所触发的事件。
 * @event cc.Director.EVENT_AFTER_SCENE_LAUNCH
 * @param {Event} event
 * @param {Vec2} event.detail - New scene which is launched
 */
cc.Director.EVENT_AFTER_SCENE_LAUNCH = "director_after_scene_launch";

/**
 * !#en The event which will be triggered at the beginning of every frame.
 * !#zh 每个帧的开始时所触发的事件。
 * @event cc.Director.EVENT_BEFORE_UPDATE
 * @param {Event} event
 */
cc.Director.EVENT_BEFORE_UPDATE = "director_before_update";

/**
 * !#en The event which will be triggered after components update.
 * !#zh 组件 “update” 时所触发的事件。
 * @event cc.Director.EVENT_COMPONENT_UPDATE
 * @param {Event} event
 * @param {Vec2} event.detail - The delta time from last frame
 */
cc.Director.EVENT_COMPONENT_UPDATE = "director_component_update";

/**
 * !#en The event which will be triggered after components late update.
 * !#zh 组件 “late update” 时所触发的事件。
 * @event cc.Director.EVENT_COMPONENT_LATE_UPDATE
 * @param {Event} event
 * @param {Vec2} event.detail - The delta time from last frame
 */
cc.Director.EVENT_COMPONENT_LATE_UPDATE = "director_component_late_update";

/**
 * !#en The event which will be triggered after engine and components update logic.
 * !#zh 将在引擎和组件 “update” 逻辑之后所触发的事件。
 * @event cc.Director.EVENT_AFTER_UPDATE
 * @param {Event} event
 */
cc.Director.EVENT_AFTER_UPDATE = "director_after_update";

/**
 * !#en The event which will be triggered before visiting the rendering scene graph.
 * !#zh 访问渲染场景树之前所触发的事件。
 * @event cc.Director.EVENT_BEFORE_VISIT
 * @param {Event} event
 */
cc.Director.EVENT_BEFORE_VISIT = "director_before_visit";

/**
 * !#en
 * The event which will be triggered after visiting the rendering scene graph,
 * the render queue is ready but not rendered at this point.
 * !#zh 访问渲染场景图之后所触发的事件，渲染队列已准备就绪，但在这一时刻还没有呈现在画布上。
 * @event cc.Director.EVENT_AFTER_VISIT
 * @param {Event} event
 */
cc.Director.EVENT_AFTER_VISIT = "director_after_visit";

/**
 * !#en The event which will be triggered after the rendering process.
 * !#zh 渲染过程之后所触发的事件。
 * @event cc.Director.EVENT_AFTER_DRAW
 * @param {Event} event
 */
cc.Director.EVENT_AFTER_DRAW = "director_after_draw";

/***************************************************
 * implementation of DisplayLinkDirector
 **************************************************/
cc.DisplayLinkDirector = cc.Director.extend(/** @lends cc.Director# */{
    invalid: false,

    /**
     * Starts Animation
     */
    startAnimation: function () {
        this._nextDeltaTimeZero = true;
        this.invalid = false;
    },

    /**
     * Run main loop of director
     */
    mainLoop: CC_EDITOR ? function (deltaTime, updateAnimate) {
        if (!this._paused) {
            this.emit(cc.Director.EVENT_BEFORE_UPDATE);
            this.emit(cc.Director.EVENT_COMPONENT_UPDATE, deltaTime);

            if (updateAnimate) {
                cc.director.engineUpdate(deltaTime);
            }

            this.emit(cc.Director.EVENT_COMPONENT_LATE_UPDATE, deltaTime);
            this.emit(cc.Director.EVENT_AFTER_UPDATE);
        }

        this.visit();
        this.render();
    } : function () {
        if (this._purgeDirectorInNextLoop) {
            this._purgeDirectorInNextLoop = false;
            this.purgeDirector();
        }
        else if (!this.invalid) {
            // calculate "global" dt
            this.calculateDeltaTime();

            if (!this._paused) {
                // Call start for new added components
                this.emit(cc.Director.EVENT_BEFORE_UPDATE);
                // Update for components
                this.emit(cc.Director.EVENT_COMPONENT_UPDATE, this._deltaTime);
                // Engine update with scheduler
                this.engineUpdate(this._deltaTime);
                // Late update for components
                this.emit(cc.Director.EVENT_COMPONENT_LATE_UPDATE, this._deltaTime);
                // User can use this event to do things after update
                this.emit(cc.Director.EVENT_AFTER_UPDATE);
                // Destroy entities that have been removed recently
                cc.Object._deferredDestroy();
            }

            /* to avoid flickr, nextScene MUST be here: after tick and before draw.
             XXX: Which bug is this one. It seems that it can't be reproduced with v0.9 */
            if (this._nextScene) {
                this.setNextScene();
            }

            this.visit(this._deltaTime);
            this.render(this._deltaTime);

            this._calculateMPF();
        }
    },

    /**
     * Stops animation
     */
    stopAnimation: function () {
        this.invalid = true;
    },

    /**
     * Sets animation interval
     * @param {Number} value - The animation interval desired.
     */
    setAnimationInterval: function (value) {
        this._animationInterval = value;
        if (!this.invalid) {
            this.stopAnimation();
            this.startAnimation();
        }
    }
});

cc.Director.sharedDirector = null;
cc.Director.firstUseDirector = true;

cc.Director._getInstance = function () {
    if (cc.Director.firstUseDirector) {
        cc.Director.firstUseDirector = false;
        cc.Director.sharedDirector = new cc.DisplayLinkDirector();
        cc.Director.sharedDirector.init();
    }
    return cc.Director.sharedDirector;
};

/**
 * Default fps is 60
 * @type {Number}
 */
cc.defaultFPS = 60;

//Possible OpenGL projections used by director
/**
 * Constant for 2D projection (orthogonal projection)
 * @constant
 * @type {Number}
 */
cc.Director.PROJECTION_2D = 0;

/**
 * Constant for 3D projection with a fovy=60, znear=0.5f and zfar=1500.
 * @constant
 * @type {Number}
 */
cc.Director.PROJECTION_3D = 1;

/**
 * Constant for custom projection, if cc.Director's projection set to it, it calls "updateProjection" on the projection delegate.
 * @constant
 * @type {Number}
 */
cc.Director.PROJECTION_CUSTOM = 3;

/**
 * Constant for default projection of cc.Director, default projection is 3D projection
 * @constant
 * @type {Number}
 */
cc.Director.PROJECTION_DEFAULT = cc.Director.PROJECTION_3D;

// clear dirtyFlags for EC
function clearFlags (node) {
    var children = node._children;
    for (var i = 0, len = children.length; i < len; i++) {
        var child = children[i];
        child._dirtyFlags = 0;
        clearFlags(child);
    }
}<|MERGE_RESOLUTION|>--- conflicted
+++ resolved
@@ -91,9 +91,9 @@
  * <p>
  *   cc.director 也同步定时器与显示器的刷新速率。
  *   <br/>
- *   特点和局限性:<br/>
+ *   特点和局限性: <br/>
  *      - 将计时器 & 渲染与显示器的刷新频率同步。<br/>
- *      - 只支持动画的间隔 1/60 1/30 & 1/15<br/>
+ *      - 只支持动画的间隔 1/60 1/30 & 1/15。<br/>
  * </p>
  *
  * @class Director
@@ -232,7 +232,7 @@
         this._lastUpdate = now;
     },
 
-    /**
+    /*
      * !#en
      * Converts a view coordinate to an WebGL coordinate<br/>
      * Useful to convert (multi) touches coordinates to the current layout (portrait or landscape)<br/>
@@ -266,7 +266,7 @@
             var renderer = cc.renderer;
             if (renderer.childrenOrderDirty) {
                 renderer.clearRenderCommands();
-                this._runningScene._renderCmd._curLevel = 0;                          //level start from 0;
+                this._runningScene._renderCmd._curLevel = 0; //level start from 0;
                 this._runningScene.visit();
                 renderer.resetFlag();
             }
@@ -513,10 +513,7 @@
     },
 
     /*
-<<<<<<< HEAD
-     * !#en
-=======
->>>>>>> 9738330a
+     * !#en
      * Suspends the execution of the running scene, pushing it on the stack of suspended scenes.<br/>
      * The new scene will be executed.<br/>
      * Try to avoid big stacks of pushed scenes to reduce memory allocation.<br/>
@@ -972,13 +969,13 @@
 
     /**
      * !#en
-     * Returns whether or not the replaced scene will receive the cleanup message.<br>
+     * Returns whether or not the replaced scene will receive the cleanup message.<br/>
      * If the new scene is pushed, then the old scene won't receive the "cleanup" message.<br/>
      * If the new scene replaces the old one, the it will receive the "cleanup" message.
      * !#zh
      * 更换场景时是否接收清理消息。<br>
-     * 如果新场景是采用 push 方式进入的，那么旧的场景将不会接收到 “cleanup” 消息。<br>
-     * 如果新场景取代旧的场景，它将会接收到 “cleanup” 消息。<br>
+     * 如果新场景是采用 push 方式进入的，那么旧的场景将不会接收到 “cleanup” 消息。<br/>
+     * 如果新场景取代旧的场景，它将会接收到 “cleanup” 消息。</br>
      * @method isSendCleanupToScene
      * @return {Boolean}
      */
@@ -1152,7 +1149,7 @@
 
     /**
      * !#en Returns the cc.ActionManager associated with this director.
-     * !#zh 获取和 director 相关联的 cc.ActionManager（动作管理器）.
+     * !#zh 获取和 director 相关联的 cc.ActionManager（动作管理器）。
      * @method getActionManager
      * @return {ActionManager}
      */
@@ -1161,7 +1158,7 @@
     },
     /**
      * !#en Sets the cc.ActionManager associated with this director.
-     * !#zh 设置和 director 相关联的 cc.ActionManager（动作管理器）.
+     * !#zh 设置和 director 相关联的 cc.ActionManager（动作管理器）。
      * @method setActionManager
      * @param {ActionManager} actionManager
      */
@@ -1173,7 +1170,7 @@
 
     /*
      * !#en Returns the cc.AnimationManager associated with this director.
-     * !#zh 获取和 director 相关联的 cc.AnimationManager（动画管理器）.
+     * !#zh 获取和 director 相关联的 cc.AnimationManager（动画管理器）。
      * @method getAnimationManager
      * @return {AnimationManager}
      */
@@ -1182,10 +1179,6 @@
     },
 
     /**
-<<<<<<< HEAD
-     * !#en Returns the delta time since last frame.
-     * !#zh 获取上一帧的 “delta time”。
-=======
      * Returns the cc.CollisionManager associated with this director.
      * @method getCollisionManager
      * @return {CollisionManager}
@@ -1195,8 +1188,8 @@
     },
 
     /**
-     * Returns the delta time since last frame.
->>>>>>> 9738330a
+     * !#en Returns the delta time since last frame.
+     * !#zh 获取上一帧的 “delta time”。
      * @method getDeltaTime
      * @return {Number}
      */
