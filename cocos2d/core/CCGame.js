--- conflicted
+++ resolved
@@ -859,16 +859,6 @@
             win.onfocus = onShown;
         }
 
-<<<<<<< HEAD
-=======
-        if (CC_WECHATGAME && cc.sys.browserType !== cc.sys.BROWSER_TYPE_WECHAT_GAME_SUB) {
-            wx.onShow && wx.onShow(onShown);
-            wx.onAudioInterruptionEnd && wx.onAudioInterruptionEnd(onShown);
-            wx.onHide && wx.onHide(onHidden);
-            wx.onAudioInterruptionBegin && wx.onAudioInterruptionBegin(onHidden);
-        }
-
->>>>>>> a7b8e540
         if ("onpageshow" in window && "onpagehide" in window) {
             win.addEventListener("pagehide", onHidden);
             win.addEventListener("pageshow", onShown);
