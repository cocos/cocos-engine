--- conflicted
+++ resolved
@@ -781,12 +781,6 @@
                 'antialias': cc.macro.ENABLE_WEBGL_ANTIALIAS,
                 'alpha': cc.macro.ENABLE_TRANSPARENT_CANVAS
             };
-<<<<<<< HEAD
-            if (CC_QQPLAY) {
-                opts['preserveDrawingBuffer'] = true;
-            }
-=======
->>>>>>> d9eda013
             renderer.initWebGL(localCanvas, opts);
             this._renderContext = renderer.device._gl;
             
