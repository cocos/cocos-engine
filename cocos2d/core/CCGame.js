--- conflicted
+++ resolved
@@ -813,13 +813,8 @@
             win.onfocus = onShown;
         }
 
-<<<<<<< HEAD
-        if (CC_WECHATGAME) {
+        if (CC_WECHATGAME && cc.sys.browserType !== cc.sys.BROWSER_TYPE_WECHAT_GAME_SUB) {
             wx.onShow(onShown);
-=======
-        if (CC_WECHATGAME && cc.sys.browserType !== cc.sys.BROWSER_TYPE_WECHAT_GAME_SUB) {
-            wx.onShow(onShow);
->>>>>>> d60d49f2
             wx.onHide(onHidden);
         }
 
