/****************************************************************************
 Copyright (c) 2013-2016 Chukong Technologies Inc.
 Copyright (c) 2017-2018 Xiamen Yaji Software Co., Ltd.

 http://www.cocos.com

 Permission is hereby granted, free of charge, to any person obtaining a copy
 of this software and associated engine source code (the "Software"), a limited,
  worldwide, royalty-free, non-assignable, revocable and non-exclusive license
 to use Cocos Creator solely to develop games on your target platforms. You shall
  not use Cocos Creator software for developing other software or tools that's
  used for developing games. You are not granted to publish, distribute,
  sublicense, and/or sell copies of Cocos Creator.

 The software or tools in this License Agreement are licensed, not sold.
 Xiamen Yaji Software Co., Ltd. reserves all rights not expressly granted to you.

 THE SOFTWARE IS PROVIDED "AS IS", WITHOUT WARRANTY OF ANY KIND, EXPRESS OR
 IMPLIED, INCLUDING BUT NOT LIMITED TO THE WARRANTIES OF MERCHANTABILITY,
 FITNESS FOR A PARTICULAR PURPOSE AND NONINFRINGEMENT. IN NO EVENT SHALL THE
 AUTHORS OR COPYRIGHT HOLDERS BE LIABLE FOR ANY CLAIM, DAMAGES OR OTHER
 LIABILITY, WHETHER IN AN ACTION OF CONTRACT, TORT OR OTHERWISE, ARISING FROM,
 OUT OF OR IN CONNECTION WITH THE SOFTWARE OR THE USE OR OTHER DEALINGS IN
 THE SOFTWARE.
 ****************************************************************************/

var EventTarget = require('./event/event-target');
var View;
if (!(CC_EDITOR && Editor.isMainProcess)) {
    View = require('./platform/CCView');
}

require('../audio/CCAudioEngine');
var renderer = require('./renderer/index.js');
var inputManager = CC_QQPLAY ? require('./platform/BKInputManager') : require('./platform/CCInputManager');

/**
 * !#en An object to boot the game.
 * !#zh 包含游戏主体信息并负责驱动游戏的游戏对象。
 * @class Game
 * @extends EventTarget
 */
var game = {

    /**
     * !#en Event triggered when game hide to background.
     * Please note that this event is not 100% guaranteed to be fired on Web platform,
     * on native platforms, it corresponds to enter background event, os status bar or notification center may not trigger this event.
     * !#zh 游戏进入后台时触发的事件。
     * 请注意，在 WEB 平台，这个事件不一定会 100% 触发，这完全取决于浏览器的回调行为。
     * 在原生平台，它对应的是应用被切换到后台事件，下拉菜单和上拉状态栏等不一定会触发这个事件，这取决于系统行为。
     * @property EVENT_HIDE
     * @type {String}
     * @example
     * cc.game.on(cc.game.EVENT_HIDE, function () {
     *     cc.audioEngine.pauseMusic();
     *     cc.audioEngine.pauseAllEffects();
     * });
     */
    EVENT_HIDE: "game_on_hide",

    /**
     * Event triggered when game back to foreground
     * Please note that this event is not 100% guaranteed to be fired on Web platform,
     * on native platforms, it corresponds to enter foreground event.
     * !#zh 游戏进入前台运行时触发的事件。
     * 请注意，在 WEB 平台，这个事件不一定会 100% 触发，这完全取决于浏览器的回调行为。
     * 在原生平台，它对应的是应用被切换到前台事件。
     * @property EVENT_SHOW
     * @constant
     * @type {String}
     */
    EVENT_SHOW: "game_on_show",

    /**
     * Event triggered after game inited, at this point all engine objects and game scripts are loaded
     * @property EVENT_GAME_INITED
     * @constant
     * @type {String}
     */
    EVENT_GAME_INITED: "game_inited",

    /**
     * Event triggered after renderer inited, at this point you will be able to use the render context
     * @property EVENT_RENDERER_INITED
     * @constant
     * @type {String}
     */
    EVENT_RENDERER_INITED: "renderer_inited",

    /**
     * Web Canvas 2d API as renderer backend
     * @property RENDER_TYPE_CANVAS
     * @constant
     * @type {Number}
     */
    RENDER_TYPE_CANVAS: 0,
    /**
     * WebGL API as renderer backend
     * @property RENDER_TYPE_WEBGL
     * @constant
     * @type {Number}
     */
    RENDER_TYPE_WEBGL: 1,
    /**
     * OpenGL API as renderer backend
     * @property RENDER_TYPE_OPENGL
     * @constant
     * @type {Number}
     */
    RENDER_TYPE_OPENGL: 2,

    _persistRootNodes: {},
    _ignoreRemovePersistNode: null,

    /**
     * Key of config
     * @property CONFIG_KEY
     * @type {Object}
     */
    CONFIG_KEY: {
        width: "width",
        height: "height",
        // engineDir: "engineDir",
        debugMode: "debugMode",
        exposeClassName: "exposeClassName",
        showFPS: "showFPS",
        frameRate: "frameRate",
        id: "id",
        renderMode: "renderMode",
        registerSystemEvent: "registerSystemEvent",
        jsList: "jsList",
        scenes: "scenes"
    },

    // states
    _paused: true,//whether the game is paused
    _configLoaded: false,//whether config loaded
    _isCloning: false,    // deserializing or instantiating
    _prepareCalled: false, //whether the prepare function has been called
    _prepared: false, //whether the engine has prepared
    _rendererInitialized: false,

    _renderContext: null,

    _intervalId: null,//interval target of main

    _lastTime: null,
    _frameTime: null,

    // Scenes list
    _sceneInfos: [],

    /**
     * !#en The outer frame of the game canvas, parent of game container.
     * !#zh 游戏画布的外框，container 的父容器。
     * @property frame
     * @type {Object}
     */
    frame: null,
    /**
     * !#en The container of game canvas.
     * !#zh 游戏画布的容器。
     * @property container
     * @type {HTMLDivElement}
     */
    container: null,
    /**
     * !#en The canvas of the game.
     * !#zh 游戏的画布。
     * @property canvas
     * @type {HTMLCanvasElement}
     */
    canvas: null,

    /**
     * !#en The renderer backend of the game.
     * !#zh 游戏的渲染器类型。
     * @property renderType
     * @type {Number}
     */
    renderType: -1,

    /**
     * !#en
     * The current game configuration, including:<br/>
     * 1. debugMode<br/>
     *      "debugMode" possible values :<br/>
     *      0 - No message will be printed.                                                      <br/>
     *      1 - cc.error, cc.assert, cc.warn, cc.log will print in console.                      <br/>
     *      2 - cc.error, cc.assert, cc.warn will print in console.                              <br/>
     *      3 - cc.error, cc.assert will print in console.                                       <br/>
     *      4 - cc.error, cc.assert, cc.warn, cc.log will print on canvas, available only on web.<br/>
     *      5 - cc.error, cc.assert, cc.warn will print on canvas, available only on web.        <br/>
     *      6 - cc.error, cc.assert will print on canvas, available only on web.                 <br/>
     * 2. showFPS<br/>
     *      Left bottom corner fps information will show when "showFPS" equals true, otherwise it will be hide.<br/>
     * 3. exposeClassName<br/>
     *      Expose class name to chrome debug tools, the class intantiate performance is a little bit slower when exposed.<br/>
     * 4. frameRate<br/>
     *      "frameRate" set the wanted frame rate for your game, but the real fps depends on your game implementation and the running environment.<br/>
     * 5. id<br/>
     *      "gameCanvas" sets the id of your canvas element on the web page, it's useful only on web.<br/>
     * 6. renderMode<br/>
     *      "renderMode" sets the renderer type, only useful on web :<br/>
     *      0 - Automatically chosen by engine<br/>
     *      1 - Forced to use canvas renderer<br/>
     *      2 - Forced to use WebGL renderer, but this will be ignored on mobile browsers<br/>
     * 7. scenes<br/>
     *      "scenes" include available scenes in the current bundle.<br/>
     *<br/>
     * Please DO NOT modify this object directly, it won't have any effect.<br/>
     * !#zh
     * 当前的游戏配置，包括：                                                                  <br/>
     * 1. debugMode（debug 模式，但是在浏览器中这个选项会被忽略）                                <br/>
     *      "debugMode" 各种设置选项的意义。                                                   <br/>
     *          0 - 没有消息被打印出来。                                                       <br/>
     *          1 - cc.error，cc.assert，cc.warn，cc.log 将打印在 console 中。                  <br/>
     *          2 - cc.error，cc.assert，cc.warn 将打印在 console 中。                          <br/>
     *          3 - cc.error，cc.assert 将打印在 console 中。                                   <br/>
     *          4 - cc.error，cc.assert，cc.warn，cc.log 将打印在 canvas 中（仅适用于 web 端）。 <br/>
     *          5 - cc.error，cc.assert，cc.warn 将打印在 canvas 中（仅适用于 web 端）。         <br/>
     *          6 - cc.error，cc.assert 将打印在 canvas 中（仅适用于 web 端）。                  <br/>
     * 2. showFPS（显示 FPS）                                                            <br/>
     *      当 showFPS 为 true 的时候界面的左下角将显示 fps 的信息，否则被隐藏。              <br/>
     * 3. exposeClassName                                                           <br/>
     *      暴露类名让 Chrome DevTools 可以识别，如果开启会稍稍降低类的创建过程的性能，但对对象构造没有影响。 <br/>
     * 4. frameRate (帧率)                                                              <br/>
     *      “frameRate” 设置想要的帧率你的游戏，但真正的FPS取决于你的游戏实现和运行环境。      <br/>
     * 5. id                                                                            <br/>
     *      "gameCanvas" Web 页面上的 Canvas Element ID，仅适用于 web 端。                         <br/>
     * 6. renderMode（渲染模式）                                                         <br/>
     *      “renderMode” 设置渲染器类型，仅适用于 web 端：                              <br/>
     *          0 - 通过引擎自动选择。                                                     <br/>
     *          1 - 强制使用 canvas 渲染。
     *          2 - 强制使用 WebGL 渲染，但是在部分 Android 浏览器中这个选项会被忽略。     <br/>
     * 7. scenes                                                                         <br/>
     *      “scenes” 当前包中可用场景。                                                   <br/>
     * <br/>
     * 注意：请不要直接修改这个对象，它不会有任何效果。
     * @property config
     * @type {Object}
     */
    config: null,

    /**
     * !#en Callback when the scripts of engine have been load.
     * !#zh 当引擎完成启动后的回调函数。
     * @method onStart
     * @type {Function}
     */
    onStart: null,

//@Public Methods

//  @Game play control
    /**
     * !#en Set frame rate of game.
     * !#zh 设置游戏帧率。
     * @method setFrameRate
     * @param {Number} frameRate
     */
    setFrameRate: function (frameRate) {
        var config = this.config, CONFIG_KEY = this.CONFIG_KEY;
        config[CONFIG_KEY.frameRate] = frameRate;
        if (this._intervalId)
            window.cancelAnimFrame(this._intervalId);
        this._intervalId = 0;
        this._paused = true;
        this._setAnimFrame();
        this._runMainLoop();
    },

    /**
     * !#en Get frame rate set for the game, it doesn't represent the real frame rate.
     * !#zh 获取设置的游戏帧率（不等同于实际帧率）。
     * @method getFrameRate
     * @return {Number} frame rate
     */
    getFrameRate: function () {
        return this.config[this.CONFIG_KEY.frameRate];
    },

    /**
     * !#en Run the game frame by frame.
     * !#zh 执行一帧游戏循环。
     * @method step
     */
    step: function () {
        cc.director.mainLoop();
    },

    /**
     * !#en Pause the game main loop. This will pause:
     * game logic execution, rendering process, event manager, background music and all audio effects.
     * This is different with cc.director.pause which only pause the game logic execution.
     * !#zh 暂停游戏主循环。包含：游戏逻辑，渲染，事件处理，背景音乐和所有音效。这点和只暂停游戏逻辑的 cc.director.pause 不同。
     * @method pause
     */
    pause: function () {
        if (this._paused) return;
        this._paused = true;
        // Pause audio engine
        if (cc.audioEngine) {
            cc.audioEngine._break();
        }
        // Pause main loop
        if (this._intervalId)
            window.cancelAnimFrame(this._intervalId);
        this._intervalId = 0;
    },

    /**
     * !#en Resume the game from pause. This will resume:
     * game logic execution, rendering process, event manager, background music and all audio effects.
     * !#zh 恢复游戏主循环。包含：游戏逻辑，渲染，事件处理，背景音乐和所有音效。
     * @method resume
     */
    resume: function () {
        if (!this._paused) return;
        this._paused = false;
        // Resume audio engine
        if (cc.audioEngine) {
            cc.audioEngine._restore();
        }
        // Resume main loop
        this._runMainLoop();
    },

    /**
     * !#en Check whether the game is paused.
     * !#zh 判断游戏是否暂停。
     * @method isPaused
     * @return {Boolean}
     */
    isPaused: function () {
        return this._paused;
    },

    /**
     * !#en Restart game.
     * !#zh 重新开始游戏
     * @method restart
     */
    restart: function () {
        cc.director.once(cc.Director.EVENT_AFTER_DRAW, function () {
            for (var id in game._persistRootNodes) {
                game.removePersistRootNode(game._persistRootNodes[id]);
            }

            // Clear scene
            cc.director.getScene().destroy();
            cc.Object._deferredDestroy();

            cc.director.purgeDirector();

            // Clean up audio
            if (cc.audioEngine) {
                cc.audioEngine.uncacheAll();
            }

            cc.director.reset();
            game.onStart();
        });
    },

    /**
     * !#en End game, it will close the game window
     * !#zh 退出游戏
     * @method end
     */
    end: function () {
        close();
    },

//  @Game loading
    /**
     * !#en Prepare game.
     * !#zh 准备引擎，请不要直接调用这个函数。
     * @param {Function} cb
     * @method prepare
     */
    prepare: function (cb) {
        var self = this,
            config = self.config,
            CONFIG_KEY = self.CONFIG_KEY;

        // Config loaded
        if (!this._configLoaded) {
            this._loadConfig(function () {
                self.prepare(cb);
            });
            return;
        }

        // Already prepared
        if (this._prepared) {
            if (cb) cb();
            return;
        }
        // Prepare called, but not done yet
        if (this._prepareCalled) {
            return;
        }
        // Prepare never called and engine ready
        if (cc._engineLoaded) {
            this._prepareCalled = true;

            this._initRenderer(config[CONFIG_KEY.width], config[CONFIG_KEY.height]);

            /**
             * @module cc
             */

            /**
             * !#en cc.view is the shared view object.
             * !#zh cc.view 是全局的视图对象。
             * @property view
             * @type {View}
             */
            cc.view = View ? View._getInstance() : null;

            /**
             * !#en Director
             * !#zh 导演类。
             * @property director
             * @type {Director}
             */
            cc.director = cc.Director._getInstance();
            
            /**
             * !#en cc.winSize is the alias object for the size of the current game window.
             * !#zh cc.winSize 为当前的游戏窗口的大小。
             * @property winSize
             * @type Size
             */
            cc.winSize = cc.director.getWinSize();

            if (!CC_EDITOR) {
                this._initEvents();
            }

            this._setAnimFrame();
            this._runMainLoop();

            // Load game scripts
            var jsList = config[CONFIG_KEY.jsList];
            if (jsList && jsList.length > 0) {
                cc.loader.load(jsList, function (err) {
                    if (err) throw new Error(JSON.stringify(err));
                    self._prepared = true;
                    if (cb) cb();
                    self.emit(self.EVENT_GAME_INITED);
                });
            }
            else {
                if (cb) cb();
                self.emit(self.EVENT_GAME_INITED);
            }

            return;
        }

        // Engine not loaded yet
        cc.initEngine(this.config, function () {
            self.prepare(cb);
        });
    },

    /**
     * !#en cc.game is the singleton object for game related functions.
     * !#zh cc.game 是 Game 的实例，用来驱动整个游戏。
     * @class Game
     */

    /**
     * !#en Run game with configuration object and onStart function.
     * !#zh 运行游戏，并且指定引擎配置和 onStart 的回调。
     * @method run
     * @param {Object|Function} [config] - Pass configuration object or onStart function
     * @param {Function} [onStart] - function to be executed after game initialized
     */
    run: function (config, onStart) {
        if (typeof config === 'function') {
            game.onStart = config;
        }
        else {
            if (config) {
                game.config = config;
            }
            if (typeof onStart === 'function') {
                game.onStart = onStart;
            }
        }

        this.prepare(game.onStart && game.onStart.bind(game));
    },

//  @ Persist root node section
    /**
     * !#en
     * Add a persistent root node to the game, the persistent node won't be destroyed during scene transition.<br/>
     * The target node must be placed in the root level of hierarchy, otherwise this API won't have any effect.
     * !#zh
     * 声明常驻根节点，该节点不会被在场景切换中被销毁。<br/>
     * 目标节点必须位于为层级的根节点，否则无效。
     * @method addPersistRootNode
     * @param {Node} node - The node to be made persistent
     */
    addPersistRootNode: function (node) {
        if (!cc.Node.isNode(node) || !node.uuid) {
            cc.warnID(3800);
            return;
        }
        var id = node.uuid;
        if (!this._persistRootNodes[id]) {
            var scene = cc.director._scene;
            if (cc.isValid(scene)) {
                if (!node.parent) {
                    node.parent = scene;
                }
                else if ( !(node.parent instanceof cc.Scene) ) {
                    cc.warnID(3801);
                    return;
                }
                else if (node.parent !== scene) {
                    cc.warnID(3802);
                    return;
                }
            }
            this._persistRootNodes[id] = node;
            node._persistNode = true;
        }
    },

    /**
     * !#en Remove a persistent root node.
     * !#zh 取消常驻根节点。
     * @method removePersistRootNode
     * @param {Node} node - The node to be removed from persistent node list
     */
    removePersistRootNode: function (node) {
        if (node !== this._ignoreRemovePersistNode) {
            var id = node.uuid || '';
            if (node === this._persistRootNodes[id]) {
                delete this._persistRootNodes[id];
                node._persistNode = false;
            }
        }
    },

    /**
     * !#en Check whether the node is a persistent root node.
     * !#zh 检查节点是否是常驻根节点。
     * @method isPersistRootNode
     * @param {Node} node - The node to be checked
     * @return {Boolean}
     */
    isPersistRootNode: function (node) {
        return node._persistNode;
    },

//@Private Methods

//  @Time ticker section
    _setAnimFrame: function () {
        this._lastTime = new Date();
        var frameRate = game.config[game.CONFIG_KEY.frameRate];
        this._frameTime = 1000 / frameRate;
        if (frameRate !== 60 && frameRate !== 30) {
            window.requestAnimFrame = this._stTime;
            window.cancelAnimFrame = this._ctTime;
        }
        else {
            window.requestAnimFrame = window.requestAnimationFrame ||
            window.webkitRequestAnimationFrame ||
            window.mozRequestAnimationFrame ||
            window.oRequestAnimationFrame ||
            window.msRequestAnimationFrame ||
            this._stTime;
            window.cancelAnimFrame = window.cancelAnimationFrame ||
            window.cancelRequestAnimationFrame ||
            window.msCancelRequestAnimationFrame ||
            window.mozCancelRequestAnimationFrame ||
            window.oCancelRequestAnimationFrame ||
            window.webkitCancelRequestAnimationFrame ||
            window.msCancelAnimationFrame ||
            window.mozCancelAnimationFrame ||
            window.webkitCancelAnimationFrame ||
            window.oCancelAnimationFrame ||
            this._ctTime;
        }
    },
    _stTime: function(callback){
        var currTime = new Date().getTime();
        var timeToCall = Math.max(0, game._frameTime - (currTime - game._lastTime));
        var id = window.setTimeout(function() { callback(); },
            timeToCall);
        game._lastTime = currTime + timeToCall;
        return id;
    },
    _ctTime: function(id){
        window.clearTimeout(id);
    },
    //Run game.
    _runMainLoop: function () {
        var self = this, callback, config = self.config, CONFIG_KEY = self.CONFIG_KEY,
            director = cc.director,
            skip = true, frameRate = config[CONFIG_KEY.frameRate];

        director.setDisplayStats(config[CONFIG_KEY.showFPS]);

        callback = function () {
            if (!self._paused) {
                self._intervalId = window.requestAnimFrame(callback);
                if (frameRate === 30) {
                    if (skip = !skip) {
                        return;
                    }
                }
                director.mainLoop();
            }
        };

        self._intervalId = window.requestAnimFrame(callback);
        self._paused = false;
    },

//  @Game loading section
    _loadConfig: function (cb) {
        // Load config
        // Already loaded
        if (this.config) {
            this._initConfig(this.config);
            cb && cb();
            return;
        }
        // Load from document.ccConfig
        if (document["ccConfig"]) {
            this._initConfig(document["ccConfig"]);
            cb && cb();
            return;
        }
        // Load from project.json
        var self = this;
        cc.loader.load("project.json", function (err, data) {
            if (err) {
                cc.logID(3818);
            }
            self._initConfig(data || {});
            cb && cb();
        });
    },

    _initConfig: function (config) {
        var CONFIG_KEY = this.CONFIG_KEY;

        // Configs adjustment
        if (typeof config[CONFIG_KEY.debugMode] !== 'number') {
            config[CONFIG_KEY.debugMode] = 0;
        }
        config[CONFIG_KEY.exposeClassName] = !!config[CONFIG_KEY.exposeClassName];
        if (typeof config[CONFIG_KEY.frameRate] !== 'number') {
            config[CONFIG_KEY.frameRate] = 60;
        }
        if (typeof config[CONFIG_KEY.renderMode] !== 'number') {
            config[CONFIG_KEY.renderMode] = 0;
        }
        if (typeof config[CONFIG_KEY.registerSystemEvent] !== 'boolean') {
            config[CONFIG_KEY.registerSystemEvent] = true;
        }
        config[CONFIG_KEY.showFPS] = (CONFIG_KEY.showFPS in config) ? (!!config[CONFIG_KEY.showFPS]) : true;
        // config[CONFIG_KEY.engineDir] = config[CONFIG_KEY.engineDir] || 'frameworks/cocos2d-html5';

        // Scene parser
        this._sceneInfos = config[CONFIG_KEY.scenes] || [];

        // Collide Map and Group List
        this.collisionMatrix = config.collisionMatrix || [];
        this.groupList = config.groupList || [];

        cc._initDebugSetting(config[CONFIG_KEY.debugMode]);

        this.config = config;
        this._configLoaded = true;
    },

    _initRenderer: function (width, height) {
        // Avoid setup to be called twice.
        if (this._rendererInitialized) return;

        var el = this.config[game.CONFIG_KEY.id],
            win = window,
            localCanvas, localContainer,
            isWeChatGame = cc.sys.platform === cc.sys.WECHAT_GAME,
            isQQPlay = cc.sys.platform === cc.sys.QQ_PLAY;

        if (isWeChatGame || CC_JSB) {
            this.container = localContainer = document.createElement("DIV");
            this.frame = localContainer.parentNode === document.body ? document.documentElement : localContainer.parentNode;
<<<<<<< HEAD
            this.canvas = localCanvas = canvas;
=======
            if (cc.sys.browserType === cc.sys.BROWSER_TYPE_WECHAT_GAME_SUB) {
                localCanvas = wx.getSharedCanvas();
            }
            else {
                localCanvas = canvas;
            }
            this.canvas = cc._canvas = localCanvas;
>>>>>>> be409770
        }
        else if (isQQPlay) {
            this.container = cc.container = document.createElement("DIV");
            this.frame = document.documentElement;
            this.canvas = localCanvas = canvas;
        }
        else {
            var element = (el instanceof HTMLElement) ? el : (document.querySelector(el) || document.querySelector('#' + el));

            if (element.tagName === "CANVAS") {
                width = width || element.width;
                height = height || element.height;

                //it is already a canvas, we wrap it around with a div
                this.canvas = localCanvas = element;
                this.container = localContainer = document.createElement("DIV");
                if (localCanvas.parentNode)
                    localCanvas.parentNode.insertBefore(localContainer, localCanvas);
            } else {
                //we must make a new canvas and place into this element
                if (element.tagName !== "DIV") {
                    cc.warnID(3819);
                }
                width = width || element.clientWidth;
                height = height || element.clientHeight;
                this.canvas = localCanvas = document.createElement("CANVAS");
                this.container = localContainer = document.createElement("DIV");
                element.appendChild(localContainer);
            }
            localContainer.setAttribute('id', 'Cocos2dGameContainer');
            localContainer.appendChild(localCanvas);
            this.frame = (localContainer.parentNode === document.body) ? document.documentElement : localContainer.parentNode;

            function addClass (element, name) {
                var hasClass = (' ' + element.className + ' ').indexOf(' ' + name + ' ') > -1;
                if (!hasClass) {
                    if (element.className) {
                        element.className += " ";
                    }
                    element.className += name;
                }
            }
            addClass(localCanvas, "gameCanvas");
            localCanvas.setAttribute("width", width || 480);
            localCanvas.setAttribute("height", height || 320);
            localCanvas.setAttribute("tabindex", 99);
        }

        // WebGL context created successfully
        if (game.renderType === game.RENDER_TYPE_WEBGL) {
            var opts = {
                'stencil': true,
                // MSAA is causing serious performance dropdown on some browsers.
                'antialias': cc.macro.ENABLE_WEBGL_ANTIALIAS,
                'alpha': cc.macro.ENABLE_TRANSPARENT_CANVAS
            };
            if (isWeChatGame) {
                opts['preserveDrawingBuffer'] = true;
            }
            renderer.initWebGL(localCanvas, opts);
            this._renderContext = renderer.device._gl;
        }
        if (!this._renderContext) {
            game.renderType = game.RENDER_TYPE_CANVAS;
            // Could be ignored by module settings
            renderer.initCanvas(localCanvas);
            this._renderContext = renderer.device._ctx;
        }
        cc.renderer = renderer;

        game.canvas.oncontextmenu = function () {
            if (!cc._isContextMenuEnable) return false;
        };

        this.emit(this.EVENT_RENDERER_INITED, true);

        this._rendererInitialized = true;
    },

    _initEvents: function () {
        var win = window, hiddenPropName;

        // register system events
        if (this.config[this.CONFIG_KEY.registerSystemEvent])
            inputManager.registerSystemEvent(this.canvas);

        if (typeof document.hidden !== 'undefined') {
            hiddenPropName = "hidden";
        } else if (typeof document.mozHidden !== 'undefined') {
            hiddenPropName = "mozHidden";
        } else if (typeof document.msHidden !== 'undefined') {
            hiddenPropName = "msHidden";
        } else if (typeof document.webkitHidden !== 'undefined') {
            hiddenPropName = "webkitHidden";
        }

        var hidden = false;

        function onHidden () {
            if (!hidden) {
                hidden = true;
                game.emit(game.EVENT_HIDE, game);
            }
        }
        function onShown () {
            if (hidden) {
                hidden = false;
                game.emit(game.EVENT_SHOW, game);
            }
        }

        if (hiddenPropName) {
            var changeList = [
                "visibilitychange",
                "mozvisibilitychange",
                "msvisibilitychange",
                "webkitvisibilitychange",
                "qbrowserVisibilityChange"
            ];
            for (var i = 0; i < changeList.length; i++) {
                document.addEventListener(changeList[i], function (event) {
                    var visible = document[hiddenPropName];
                    // QQ App
                    visible = visible || event["hidden"];
                    if (visible)
                        onHidden();
                    else
                        onShown();
                });
            }
        } else {
            win.addEventListener("blur", onHidden);
            win.addEventListener("focus", onShown);
        }

        if (navigator.userAgent.indexOf("MicroMessenger") > -1) {
            win.onfocus = onShown;
        }

        if (CC_WECHATGAME && cc.sys.browserType !== cc.sys.BROWSER_TYPE_WECHAT_GAME_SUB) {
            wx.onShow(onShown);
            wx.onHide(onHidden);
        }

        if ("onpageshow" in window && "onpagehide" in window) {
            win.addEventListener("pagehide", onHidden);
            win.addEventListener("pageshow", onShown);
            // Taobao UIWebKit
            document.addEventListener("pagehide", onHidden);
            document.addEventListener("pageshow", onShown);
        }

        this.on(game.EVENT_HIDE, function () {
            game.pause();
        });
        this.on(game.EVENT_SHOW, function () {
            game.resume();
        });
    }
};

EventTarget.call(game);
cc.js.addon(game, EventTarget.prototype);

/**
 * @module cc
 */

/**
 * @property game
 * @type Game
 */
cc.game = module.exports = game;<|MERGE_RESOLUTION|>--- conflicted
+++ resolved
@@ -698,9 +698,6 @@
         if (isWeChatGame || CC_JSB) {
             this.container = localContainer = document.createElement("DIV");
             this.frame = localContainer.parentNode === document.body ? document.documentElement : localContainer.parentNode;
-<<<<<<< HEAD
-            this.canvas = localCanvas = canvas;
-=======
             if (cc.sys.browserType === cc.sys.BROWSER_TYPE_WECHAT_GAME_SUB) {
                 localCanvas = wx.getSharedCanvas();
             }
@@ -708,7 +705,6 @@
                 localCanvas = canvas;
             }
             this.canvas = cc._canvas = localCanvas;
->>>>>>> be409770
         }
         else if (isQQPlay) {
             this.container = cc.container = document.createElement("DIV");
