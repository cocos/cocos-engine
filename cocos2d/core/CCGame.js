--- conflicted
+++ resolved
@@ -657,13 +657,8 @@
         var el = this.config[game.CONFIG_KEY.id],
             win = window,
             localCanvas, localContainer,
-<<<<<<< HEAD
-            isWeChatGame = cc.sys.browserType === cc.sys.BROWSER_TYPE_WECHAT_GAME;
-        
-=======
             isWeChatGame = cc.sys.platform === cc.sys.WECHAT_GAME;
 
->>>>>>> ff975841
         if (isWeChatGame) {
             this.container = cc.container = localContainer = document.createElement("DIV");
             this.frame = localContainer.parentNode === document.body ? document.documentElement : localContainer.parentNode;
@@ -685,7 +680,6 @@
                 //we must make a new canvas and place into this element
                 if (element.tagName !== "DIV") {
                     cc.warnID(3819);
-<<<<<<< HEAD
                 }
                 width = width || element.clientWidth;
                 height = height || element.clientHeight;
@@ -706,28 +700,6 @@
                     element.className += name;
                 }
             }
-=======
-                }
-                width = width || element.clientWidth;
-                height = height || element.clientHeight;
-                this.canvas = cc._canvas = localCanvas = document.createElement("CANVAS");
-                this.container = cc.container = localContainer = document.createElement("DIV");
-                element.appendChild(localContainer);
-            }
-            localContainer.setAttribute('id', 'Cocos2dGameContainer');
-            localContainer.appendChild(localCanvas);
-            this.frame = (localContainer.parentNode === document.body) ? document.documentElement : localContainer.parentNode;
-
-            function addClass (element, name) {
-                var hasClass = (' ' + element.className + ' ').indexOf(' ' + name + ' ') > -1;
-                if (!hasClass) {
-                    if (element.className) {
-                        element.className += " ";
-                    }
-                    element.className += name;
-                }
-            }
->>>>>>> ff975841
             addClass(localCanvas, "gameCanvas");
             localCanvas.setAttribute("width", width || 480);
             localCanvas.setAttribute("height", height || 320);
@@ -736,14 +708,6 @@
 
         // WebGL context created successfully
         if (cc._renderType === game.RENDER_TYPE_WEBGL) {
-<<<<<<< HEAD
-            win.gl = this._renderContext; // global variable declared in CCMacro.js
-            renderer.init(localCanvas, {
-                'stencil': true,
-                'alpha': cc.macro.ENABLE_TRANSPARENT_CANVAS
-            });
-            this._renderContext = cc._renderContext = renderer.device._gl;
-=======
             var opts = {
                 'stencil': true,
                 'alpha': cc.macro.ENABLE_TRANSPARENT_CANVAS
@@ -753,7 +717,6 @@
             }
             this._renderContext = cc._renderContext = cc.webglContext
              = cc.create3DContext(localCanvas, opts);
->>>>>>> ff975841
         }
         if (!this._renderContext) {
             cc._renderType = game.RENDER_TYPE_CANVAS;
