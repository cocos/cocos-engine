/****************************************************************************
 Copyright (c) 2013-2016 Chukong Technologies Inc.
 Copyright (c) 2017-2018 Xiamen Yaji Software Co., Ltd.

 http://www.cocos.com

 Permission is hereby granted, free of charge, to any person obtaining a copy
 of this software and associated engine source code (the "Software"), a limited,
  worldwide, royalty-free, non-assignable, revocable and non-exclusive license
 to use Cocos Creator solely to develop games on your target platforms. You shall
  not use Cocos Creator software for developing other software or tools that's
  used for developing games. You are not granted to publish, distribute,
  sublicense, and/or sell copies of Cocos Creator.

 The software or tools in this License Agreement are licensed, not sold.
 Xiamen Yaji Software Co., Ltd. reserves all rights not expressly granted to you.

 THE SOFTWARE IS PROVIDED "AS IS", WITHOUT WARRANTY OF ANY KIND, EXPRESS OR
 IMPLIED, INCLUDING BUT NOT LIMITED TO THE WARRANTIES OF MERCHANTABILITY,
 FITNESS FOR A PARTICULAR PURPOSE AND NONINFRINGEMENT. IN NO EVENT SHALL THE
 AUTHORS OR COPYRIGHT HOLDERS BE LIABLE FOR ANY CLAIM, DAMAGES OR OTHER
 LIABILITY, WHETHER IN AN ACTION OF CONTRACT, TORT OR OTHERWISE, ARISING FROM,
 OUT OF OR IN CONNECTION WITH THE SOFTWARE OR THE USE OR OTHER DEALINGS IN
 THE SOFTWARE.
 ****************************************************************************/

var EventTarget = require('./event/event-target');
var View;
if (!(CC_EDITOR && Editor.isMainProcess)) {
    View = require('./platform/CCView');
}

require('../audio/CCAudioEngine');
var inputManager = CC_QQPLAY ? require('./platform/BKInputManager') : require('./platform/CCInputManager');

/**
 * !#en An object to boot the game.
 * !#zh 包含游戏主体信息并负责驱动游戏的游戏对象。
 * @class Game
 * @extends EventTarget
 */
var game = {

    /**
     * !#en Event triggered when game hide to background.
     * Please note that this event is not 100% guaranteed to be fired on Web platform,
     * on native platforms, it corresponds to enter background event, os status bar or notification center may not trigger this event.
     * !#zh 游戏进入后台时触发的事件。
     * 请注意，在 WEB 平台，这个事件不一定会 100% 触发，这完全取决于浏览器的回调行为。
     * 在原生平台，它对应的是应用被切换到后台事件，下拉菜单和上拉状态栏等不一定会触发这个事件，这取决于系统行为。
     * @property EVENT_HIDE
     * @type {String}
     * @example
     * cc.game.on(cc.game.EVENT_HIDE, function () {
     *     cc.audioEngine.pauseMusic();
     *     cc.audioEngine.pauseAllEffects();
     * });
     */
    EVENT_HIDE: "game_on_hide",

    /**
     * Event triggered when game back to foreground
     * Please note that this event is not 100% guaranteed to be fired on Web platform,
     * on native platforms, it corresponds to enter foreground event.
     * !#zh 游戏进入前台运行时触发的事件。
     * 请注意，在 WEB 平台，这个事件不一定会 100% 触发，这完全取决于浏览器的回调行为。
     * 在原生平台，它对应的是应用被切换到前台事件。
     * @property EVENT_SHOW
     * @type {String}
     */
    EVENT_SHOW: "game_on_show",

    /**
     * Event triggered after game inited, at this point all engine objects and game scripts are loaded
     * @property EVENT_GAME_INITED
     * @type {String}
     */
    EVENT_GAME_INITED: "game_inited",

    /**
     * Event triggered after renderer inited, at this point you will be able to use the render context
     * @property EVENT_RENDERER_INITED
     * @type {String}
     */
    EVENT_RENDERER_INITED: "renderer_inited",

    RENDER_TYPE_CANVAS: 0,
    RENDER_TYPE_WEBGL: 1,
    RENDER_TYPE_OPENGL: 2,

    _persistRootNodes: {},
    _ignoreRemovePersistNode: null,

    /**
     * Key of config
     * @property CONFIG_KEY
     * @type {Object}
     */
    CONFIG_KEY: {
        width: "width",
        height: "height",
        // engineDir: "engineDir",
        debugMode: "debugMode",
        exposeClassName: "exposeClassName",
        showFPS: "showFPS",
        frameRate: "frameRate",
        id: "id",
        renderMode: "renderMode",
        registerSystemEvent: "registerSystemEvent",
        jsList: "jsList",
        scenes: "scenes"
    },

    // states
    _paused: true,//whether the game is paused
    _configLoaded: false,//whether config loaded
    _isCloning: false,    // deserializing or instantiating
    _prepareCalled: false, //whether the prepare function has been called
    _prepared: false, //whether the engine has prepared
    _rendererInitialized: false,

    _renderContext: null,

    _intervalId: null,//interval target of main

    _lastTime: null,
    _frameTime: null,

    // Scenes list
    _sceneInfos: [],

    /**
     * !#en The outer frame of the game canvas, parent of cc.container.
     * !#zh 游戏画布的外框，cc.container 的父类。
     * @property frame
     * @type {Object}
     */
    frame: null,
    /**
     * !#en The container of game canvas, equals to cc.container.
     * !#zh 游戏画布的容器。
     * @property container
     * @type {HTMLDivElement}
     */
    container: null,
    /**
     * !#en The canvas of the game, equals to cc._canvas.
     * !#zh 游戏的画布。
     * @property canvas
     * @type {HTMLCanvasElement}
     */
    canvas: null,

    /**
     * !#en
     * The current game configuration, including:<br/>
     * 1. debugMode<br/>
     *      "debugMode" possible values :<br/>
     *      0 - No message will be printed.                                                      <br/>
     *      1 - cc.error, cc.assert, cc.warn, cc.log will print in console.                      <br/>
     *      2 - cc.error, cc.assert, cc.warn will print in console.                              <br/>
     *      3 - cc.error, cc.assert will print in console.                                       <br/>
     *      4 - cc.error, cc.assert, cc.warn, cc.log will print on canvas, available only on web.<br/>
     *      5 - cc.error, cc.assert, cc.warn will print on canvas, available only on web.        <br/>
     *      6 - cc.error, cc.assert will print on canvas, available only on web.                 <br/>
     * 2. showFPS<br/>
     *      Left bottom corner fps information will show when "showFPS" equals true, otherwise it will be hide.<br/>
     * 3. exposeClassName<br/>
     *      Expose class name to chrome debug tools, the class intantiate performance is a little bit slower when exposed.<br/>
     * 4. frameRate<br/>
     *      "frameRate" set the wanted frame rate for your game, but the real fps depends on your game implementation and the running environment.<br/>
     * 5. id<br/>
     *      "gameCanvas" sets the id of your canvas element on the web page, it's useful only on web.<br/>
     * 6. renderMode<br/>
     *      "renderMode" sets the renderer type, only useful on web :<br/>
     *      0 - Automatically chosen by engine<br/>
     *      1 - Forced to use canvas renderer<br/>
     *      2 - Forced to use WebGL renderer, but this will be ignored on mobile browsers<br/>
     * 7. scenes<br/>
     *      "scenes" include available scenes in the current bundle.<br/>
     *<br/>
     * Please DO NOT modify this object directly, it won't have any effect.<br/>
     * !#zh
     * 当前的游戏配置，包括：                                                                  <br/>
     * 1. debugMode（debug 模式，但是在浏览器中这个选项会被忽略）                                <br/>
     *      "debugMode" 各种设置选项的意义。                                                   <br/>
     *          0 - 没有消息被打印出来。                                                       <br/>
     *          1 - cc.error，cc.assert，cc.warn，cc.log 将打印在 console 中。                  <br/>
     *          2 - cc.error，cc.assert，cc.warn 将打印在 console 中。                          <br/>
     *          3 - cc.error，cc.assert 将打印在 console 中。                                   <br/>
     *          4 - cc.error，cc.assert，cc.warn，cc.log 将打印在 canvas 中（仅适用于 web 端）。 <br/>
     *          5 - cc.error，cc.assert，cc.warn 将打印在 canvas 中（仅适用于 web 端）。         <br/>
     *          6 - cc.error，cc.assert 将打印在 canvas 中（仅适用于 web 端）。                  <br/>
     * 2. showFPS（显示 FPS）                                                            <br/>
     *      当 showFPS 为 true 的时候界面的左下角将显示 fps 的信息，否则被隐藏。              <br/>
     * 3. exposeClassName                                                           <br/>
     *      暴露类名让 Chrome DevTools 可以识别，如果开启会稍稍降低类的创建过程的性能，但对对象构造没有影响。 <br/>
     * 4. frameRate (帧率)                                                              <br/>
     *      “frameRate” 设置想要的帧率你的游戏，但真正的FPS取决于你的游戏实现和运行环境。      <br/>
     * 5. id                                                                            <br/>
     *      "gameCanvas" Web 页面上的 Canvas Element ID，仅适用于 web 端。                         <br/>
     * 6. renderMode（渲染模式）                                                         <br/>
     *      “renderMode” 设置渲染器类型，仅适用于 web 端：                              <br/>
     *          0 - 通过引擎自动选择。                                                     <br/>
     *          1 - 强制使用 canvas 渲染。
     *          2 - 强制使用 WebGL 渲染，但是在部分 Android 浏览器中这个选项会被忽略。     <br/>
     * 7. scenes                                                                         <br/>
     *      “scenes” 当前包中可用场景。                                                   <br/>
     * <br/>
     * 注意：请不要直接修改这个对象，它不会有任何效果。
     * @property config
     * @type {Object}
     */
    config: null,

    /**
     * !#en Callback when the scripts of engine have been load.
     * !#zh 当引擎完成启动后的回调函数。
     * @method onStart
     * @type {Function}
     */
    onStart: null,

//@Public Methods

//  @Game play control
    /**
     * !#en Set frameRate of game.
     * !#zh 设置游戏帧率。
     * @method setFrameRate
     * @param {Number} frameRate
     */
    setFrameRate: function (frameRate) {
        var self = this, config = self.config, CONFIG_KEY = self.CONFIG_KEY;
        config[CONFIG_KEY.frameRate] = frameRate;
        if (self._intervalId)
            window.cancelAnimFrame(self._intervalId);
        self._intervalId = 0;
        self._paused = true;
        self._setAnimFrame();
        self._runMainLoop();
    },

    /**
     * !#en Run the game frame by frame.
     * !#zh 执行一帧游戏循环。
     * @method step
     */
    step: function () {
        cc.director.mainLoop();
    },

    /**
     * !#en Pause the game main loop. This will pause:
     * game logic execution, rendering process, event manager, background music and all audio effects.
     * This is different with cc.director.pause which only pause the game logic execution.
     * !#zh 暂停游戏主循环。包含：游戏逻辑，渲染，事件处理，背景音乐和所有音效。这点和只暂停游戏逻辑的 cc.director.pause 不同。
     * @method pause
     */
    pause: function () {
        if (this._paused) return;
        this._paused = true;
        // Pause audio engine
        if (cc.audioEngine) {
            cc.audioEngine._break();
        }
        // Pause main loop
        if (this._intervalId)
            window.cancelAnimFrame(this._intervalId);
        this._intervalId = 0;
    },

    /**
     * !#en Resume the game from pause. This will resume:
     * game logic execution, rendering process, event manager, background music and all audio effects.
     * !#zh 恢复游戏主循环。包含：游戏逻辑，渲染，事件处理，背景音乐和所有音效。
     * @method resume
     */
    resume: function () {
        if (!this._paused) return;
        this._paused = false;
        // Resume audio engine
        if (cc.audioEngine) {
            cc.audioEngine._restore();
        }
        // Resume main loop
        this._runMainLoop();
    },

    /**
     * !#en Check whether the game is paused.
     * !#zh 判断游戏是否暂停。
     * @method isPaused
     * @return {Boolean}
     */
    isPaused: function () {
        return this._paused;
    },

    /**
     * !#en Restart game.
     * !#zh 重新开始游戏
     * @method restart
     */
    restart: function () {
        cc.director.once(cc.Director.EVENT_AFTER_DRAW, function () {
            for (var id in game._persistRootNodes) {
                game.removePersistRootNode(game._persistRootNodes[id]);
            }

            // Clear scene
            cc.director.getScene().destroy();
            cc.Object._deferredDestroy();

            cc.director.purgeDirector();

            // Clean up audio
            if (cc.audioEngine) {
                cc.audioEngine.uncacheAll();
            }

            cc.director.reset();
            game.onStart();
        });
    },

    /**
     * !#en End game, it will close the game window
     * !#zh 退出游戏
     * @method end
     */
    end: function () {
        close();
    },

//  @Game loading
    /**
     * !#en Prepare game.
     * !#zh 准备引擎，请不要直接调用这个函数。
     * @param {Function} cb
     * @method prepare
     */
    prepare: function (cb) {
        var self = this,
            config = self.config,
            CONFIG_KEY = self.CONFIG_KEY;

        // Config loaded
        if (!this._configLoaded) {
            this._loadConfig(function () {
                self.prepare(cb);
            });
            return;
        }

        // Already prepared
        if (this._prepared) {
            if (cb) cb();
            return;
        }
        // Prepare called, but not done yet
        if (this._prepareCalled) {
            return;
        }
        // Prepare never called and engine ready
        if (cc._engineLoaded) {
            this._prepareCalled = true;

            this._initRenderer(config[CONFIG_KEY.width], config[CONFIG_KEY.height]);

            /**
             * @module cc
             */

            /**
             * !#en cc.view is the shared view object.
             * !#zh cc.view 是全局的视图对象。
             * @property view
             * @type {View}
             */
            cc.view = View ? View._getInstance() : null;

            /**
             * !#en Director
             * !#zh 导演类。
             * @property director
             * @type {Director}
             */
            cc.director = cc.Director._getInstance();
            if (cc.director.setOpenGLView)
                cc.director.setOpenGLView(cc.view);
            /**
             * !#en cc.winSize is the alias object for the size of the current game window.
             * !#zh cc.winSize 为当前的游戏窗口的大小。
             * @property winSize
             * @type Size
             */
            cc.winSize = cc.director.getWinSize();

            if (!CC_EDITOR) {
                this._initEvents();
            }

            this._setAnimFrame();
            this._runMainLoop();

            // Load game scripts
            var jsList = config[CONFIG_KEY.jsList];
            if (jsList && jsList.length > 0) {
                cc.loader.load(jsList, function (err) {
                    if (err) throw new Error(JSON.stringify(err));
                    self._prepared = true;
                    if (cb) cb();
                    self.emit(self.EVENT_GAME_INITED);
                });
            }
            else {
                if (cb) cb();
                self.emit(self.EVENT_GAME_INITED);
            }

            return;
        }

        // Engine not loaded yet
        cc.initEngine(this.config, function () {
            self.prepare(cb);
        });
    },

    /**
     * !#en cc.game is the singleton object for game related functions.
     * !#zh cc.game 是 Game 的实例，用来驱动整个游戏。
     * @class Game
     */

    /**
     * !#en Run game with configuration object and onStart function.
     * !#zh 运行游戏，并且指定引擎配置和 onStart 的回调。
     * @method run
     * @param {Object|Function} [config] - Pass configuration object or onStart function
     * @param {Function} [onStart] - function to be executed after game initialized
     */
    run: function (config, onStart) {
        if (typeof config === 'function') {
            game.onStart = config;
        }
        else {
            if (config) {
                game.config = config;
            }
            if (typeof onStart === 'function') {
                game.onStart = onStart;
            }
        }

        this.prepare(game.onStart && game.onStart.bind(game));
    },

//  @ Persist root node section
    /**
     * !#en
     * Add a persistent root node to the game, the persistent node won't be destroyed during scene transition.<br/>
     * The target node must be placed in the root level of hierarchy, otherwise this API won't have any effect.
     * !#zh
     * 声明常驻根节点，该节点不会被在场景切换中被销毁。<br/>
     * 目标节点必须位于为层级的根节点，否则无效。
     * @method addPersistRootNode
     * @param {Node} node - The node to be made persistent
     */
    addPersistRootNode: function (node) {
        if (!cc.Node.isNode(node) || !node.uuid) {
            cc.warnID(3800);
            return;
        }
        var id = node.uuid;
        if (!this._persistRootNodes[id]) {
            var scene = cc.director._scene;
            if (cc.isValid(scene)) {
                if (!node.parent) {
                    node.parent = scene;
                }
                else if ( !(node.parent instanceof cc.Scene) ) {
                    cc.warnID(3801);
                    return;
                }
                else if (node.parent !== scene) {
                    cc.warnID(3802);
                    return;
                }
                this._persistRootNodes[id] = node;
                node._persistNode = true;
            }
        }
    },

    /**
     * !#en Remove a persistent root node.
     * !#zh 取消常驻根节点。
     * @method removePersistRootNode
     * @param {Node} node - The node to be removed from persistent node list
     */
    removePersistRootNode: function (node) {
        if (node !== this._ignoreRemovePersistNode) {
            var id = node.uuid || '';
            if (node === this._persistRootNodes[id]) {
                delete this._persistRootNodes[id];
                node._persistNode = false;
            }
        }
    },

    /**
     * !#en Check whether the node is a persistent root node.
     * !#zh 检查节点是否是常驻根节点。
     * @method isPersistRootNode
     * @param {Node} node - The node to be checked
     * @return {Boolean}
     */
    isPersistRootNode: function (node) {
        return node._persistNode;
    },

//@Private Methods

//  @Time ticker section
    _setAnimFrame: function () {
        this._lastTime = new Date();
        var frameRate = game.config[game.CONFIG_KEY.frameRate];
        this._frameTime = 1000 / frameRate;
        if (frameRate !== 60 && frameRate !== 30) {
            window.requestAnimFrame = this._stTime;
            window.cancelAnimFrame = this._ctTime;
        }
        else {
            window.requestAnimFrame = window.requestAnimationFrame ||
            window.webkitRequestAnimationFrame ||
            window.mozRequestAnimationFrame ||
            window.oRequestAnimationFrame ||
            window.msRequestAnimationFrame ||
            this._stTime;
            window.cancelAnimFrame = window.cancelAnimationFrame ||
            window.cancelRequestAnimationFrame ||
            window.msCancelRequestAnimationFrame ||
            window.mozCancelRequestAnimationFrame ||
            window.oCancelRequestAnimationFrame ||
            window.webkitCancelRequestAnimationFrame ||
            window.msCancelAnimationFrame ||
            window.mozCancelAnimationFrame ||
            window.webkitCancelAnimationFrame ||
            window.oCancelAnimationFrame ||
            this._ctTime;
        }
    },
    _stTime: function(callback){
        var currTime = new Date().getTime();
        var timeToCall = Math.max(0, game._frameTime - (currTime - game._lastTime));
        var id = window.setTimeout(function() { callback(); },
            timeToCall);
        game._lastTime = currTime + timeToCall;
        return id;
    },
    _ctTime: function(id){
        window.clearTimeout(id);
    },
    //Run game.
    _runMainLoop: function () {
        var self = this, callback, config = self.config, CONFIG_KEY = self.CONFIG_KEY,
            director = cc.director,
            skip = true, frameRate = config[CONFIG_KEY.frameRate];

        director.setDisplayStats(config[CONFIG_KEY.showFPS]);

        callback = function () {
            if (!self._paused) {
                self._intervalId = window.requestAnimFrame(callback);
                if (frameRate === 30) {
                    if (skip = !skip) {
                        return;
                    }
                }
                director.mainLoop();
            }
        };

        self._intervalId = window.requestAnimFrame(callback);
        self._paused = false;
    },

//  @Game loading section
    _loadConfig: function (cb) {
        // Load config
        // Already loaded
        if (this.config) {
            this._initConfig(this.config);
            cb && cb();
            return;
        }
        // Load from document.ccConfig
        if (document["ccConfig"]) {
            this._initConfig(document["ccConfig"]);
            cb && cb();
            return;
        }
        // Load from project.json
        var self = this;
        cc.loader.load("project.json", function (err, data) {
            if (err) {
                cc.logID(3818);
            }
            self._initConfig(data || {});
            cb && cb();
        });
    },

    _initConfig: function (config) {
        var CONFIG_KEY = this.CONFIG_KEY;

        // Configs adjustment
        if (typeof config[CONFIG_KEY.debugMode] !== 'number') {
            config[CONFIG_KEY.debugMode] = 0;
        }
        config[CONFIG_KEY.exposeClassName] = !!config[CONFIG_KEY.exposeClassName];
        if (typeof config[CONFIG_KEY.frameRate] !== 'number') {
            config[CONFIG_KEY.frameRate] = 60;
        }
        if (typeof config[CONFIG_KEY.renderMode] !== 'number') {
            config[CONFIG_KEY.renderMode] = 0;
        }
        if (typeof config[CONFIG_KEY.registerSystemEvent] !== 'boolean') {
            config[CONFIG_KEY.registerSystemEvent] = true;
        }
        config[CONFIG_KEY.showFPS] = (CONFIG_KEY.showFPS in config) ? (!!config[CONFIG_KEY.showFPS]) : true;
        // config[CONFIG_KEY.engineDir] = config[CONFIG_KEY.engineDir] || 'frameworks/cocos2d-html5';

        // Scene parser
        this._sceneInfos = config[CONFIG_KEY.scenes] || [];

        // Collide Map and Group List
        this.collisionMatrix = config.collisionMatrix || [];
        this.groupList = config.groupList || [];

        cc._initDebugSetting(config[CONFIG_KEY.debugMode]);

        this.config = config;
        this._configLoaded = true;
    },

    _initRenderer: function (width, height) {
        // Avoid setup to be called twice.
        if (this._rendererInitialized) return;

        if (!cc._supportRender) {
            throw new Error(cc._getError(3820, this.config[this.CONFIG_KEY.renderMode]));
        }

        var el = this.config[game.CONFIG_KEY.id],
            win = window,
            localCanvas, localContainer,
            isWeChatGame = cc.sys.platform === cc.sys.WECHAT_GAME,
            isQQPlay = cc.sys.platform === cc.sys.QQ_PLAY;

        if (isWeChatGame) {
            this.container = cc.container = localContainer = document.createElement("DIV");
            this.frame = localContainer.parentNode === document.body ? document.documentElement : localContainer.parentNode;
            this.canvas = cc._canvas = localCanvas = canvas;
        }
        else if (isQQPlay) {
            this.container = cc.container = document.createElement("DIV");
            this.frame = document.documentElement;
            this.canvas = cc._canvas = localCanvas = canvas;
        }
        else {
            var element = (el instanceof HTMLElement) ? el : (document.querySelector(el) || document.querySelector('#' + el));

            if (element.tagName === "CANVAS") {
                width = width || element.width;
                height = height || element.height;

                //it is already a canvas, we wrap it around with a div
                this.canvas = cc._canvas = localCanvas = element;
                this.container = cc.container = localContainer = document.createElement("DIV");
                if (localCanvas.parentNode)
                    localCanvas.parentNode.insertBefore(localContainer, localCanvas);
            } else {
                //we must make a new canvas and place into this element
                if (element.tagName !== "DIV") {
                    cc.warnID(3819);
                }
                width = width || element.clientWidth;
                height = height || element.clientHeight;
                this.canvas = cc._canvas = localCanvas = document.createElement("CANVAS");
                this.container = cc.container = localContainer = document.createElement("DIV");
                element.appendChild(localContainer);
            }
            localContainer.setAttribute('id', 'Cocos2dGameContainer');
            localContainer.appendChild(localCanvas);
            this.frame = (localContainer.parentNode === document.body) ? document.documentElement : localContainer.parentNode;

            function addClass (element, name) {
                var hasClass = (' ' + element.className + ' ').indexOf(' ' + name + ' ') > -1;
                if (!hasClass) {
                    if (element.className) {
                        element.className += " ";
                    }
                    element.className += name;
                }
            }
            addClass(localCanvas, "gameCanvas");
            localCanvas.setAttribute("width", width || 480);
            localCanvas.setAttribute("height", height || 320);
            localCanvas.setAttribute("tabindex", 99);
        }

        if (cc._renderType === game.RENDER_TYPE_WEBGL) {
            var opts = {
                'stencil': true,
                'alpha': cc.macro.ENABLE_TRANSPARENT_CANVAS
            };
            if (isWeChatGame) {
                opts['preserveDrawingBuffer'] = true;
            }
            this._renderContext = cc._renderContext = cc.webglContext
             = cc.create3DContext(localCanvas, opts);
        }
        // WebGL context created successfully
        if (this._renderContext) {
            cc.renderer = cc.rendererWebGL;
            win.gl = this._renderContext; // global variable declared in CCMacro.js
            cc.renderer.init();
        } else {
            cc._renderType = game.RENDER_TYPE_CANVAS;
            cc.renderer = cc.rendererCanvas;
            cc.renderer.init();
            this._renderContext = cc._renderContext = new cc.CanvasContextWrapper(localCanvas.getContext("2d"));
        }

        cc._gameDiv = localContainer;
        game.canvas.oncontextmenu = function () {
            if (!cc._isContextMenuEnable) return false;
        };

        this.emit(this.EVENT_RENDERER_INITED, true);

        this._rendererInitialized = true;
    },

    _initEvents: function () {
        var win = window, hiddenPropName;

        // register system events
        if (this.config[this.CONFIG_KEY.registerSystemEvent])
            inputManager.registerSystemEvent(this.canvas);

        if (typeof document.hidden !== 'undefined') {
            hiddenPropName = "hidden";
        } else if (typeof document.mozHidden !== 'undefined') {
            hiddenPropName = "mozHidden";
        } else if (typeof document.msHidden !== 'undefined') {
            hiddenPropName = "msHidden";
        } else if (typeof document.webkitHidden !== 'undefined') {
            hiddenPropName = "webkitHidden";
        }

        var hidden = false;

        function onHidden () {
            if (!hidden) {
                hidden = true;
                game.emit(game.EVENT_HIDE, game);
            }
        }
        function onShown () {
            if (hidden) {
                hidden = false;
                game.emit(game.EVENT_SHOW, game);
            }
        }

        if (hiddenPropName) {
            var changeList = [
                "visibilitychange",
                "mozvisibilitychange",
                "msvisibilitychange",
                "webkitvisibilitychange",
                "qbrowserVisibilityChange"
            ];
            for (var i = 0; i < changeList.length; i++) {
                document.addEventListener(changeList[i], function (event) {
                    var visible = document[hiddenPropName];
                    // QQ App
                    visible = visible || event["hidden"];
                    if (visible)
                        onHidden();
                    else
                        onShown();
                });
            }
        } else {
            win.addEventListener("blur", onHidden);
            win.addEventListener("focus", onShown);
        }

        if (navigator.userAgent.indexOf("MicroMessenger") > -1) {
<<<<<<< HEAD
            win.onfocus = onShown;
=======
            win.onfocus = onShow;
>>>>>>> e2305533
        }

        if (CC_WECHATGAME) {
            wx.onShow(onShow);
            wx.onHide(onHidden);
        }

        if ("onpageshow" in window && "onpagehide" in window) {
            win.addEventListener("pagehide", onHidden);
            win.addEventListener("pageshow", onShown);
            // Taobao UIWebKit
            document.addEventListener("pagehide", onHidden);
            document.addEventListener("pageshow", onShown);
        }

        this.on(game.EVENT_HIDE, function () {
            game.pause();
        });
        this.on(game.EVENT_SHOW, function () {
            game.resume();
        });
    }
};

EventTarget.call(game);
cc.js.addon(game, EventTarget.prototype);

/**
 * @module cc
 */

/**
 * @property game
 * @type Game
 */
cc.game = module.exports = game;<|MERGE_RESOLUTION|>--- conflicted
+++ resolved
@@ -802,15 +802,11 @@
         }
 
         if (navigator.userAgent.indexOf("MicroMessenger") > -1) {
-<<<<<<< HEAD
             win.onfocus = onShown;
-=======
-            win.onfocus = onShow;
->>>>>>> e2305533
         }
 
         if (CC_WECHATGAME) {
-            wx.onShow(onShow);
+            wx.onShow(onShown);
             wx.onHide(onHidden);
         }
 
