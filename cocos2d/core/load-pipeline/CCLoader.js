/****************************************************************************
 Copyright (c) 2013-2016 Chukong Technologies Inc.
 Copyright (c) 2017-2018 Xiamen Yaji Software Co., Ltd.

 https://www.cocos.com/

 Permission is hereby granted, free of charge, to any person obtaining a copy
 of this software and associated engine source code (the "Software"), a limited,
  worldwide, royalty-free, non-assignable, revocable and non-exclusive license
 to use Cocos Creator solely to develop games on your target platforms. You shall
  not use Cocos Creator software for developing other software or tools that's
  used for developing games. You are not granted to publish, distribute,
  sublicense, and/or sell copies of Cocos Creator.

 The software or tools in this License Agreement are licensed, not sold.
 Xiamen Yaji Software Co., Ltd. reserves all rights not expressly granted to you.

 THE SOFTWARE IS PROVIDED "AS IS", WITHOUT WARRANTY OF ANY KIND, EXPRESS OR
 IMPLIED, INCLUDING BUT NOT LIMITED TO THE WARRANTIES OF MERCHANTABILITY,
 FITNESS FOR A PARTICULAR PURPOSE AND NONINFRINGEMENT. IN NO EVENT SHALL THE
 AUTHORS OR COPYRIGHT HOLDERS BE LIABLE FOR ANY CLAIM, DAMAGES OR OTHER
 LIABILITY, WHETHER IN AN ACTION OF CONTRACT, TORT OR OTHERWISE, ARISING FROM,
 OUT OF OR IN CONNECTION WITH THE SOFTWARE OR THE USE OR OTHER DEALINGS IN
 THE SOFTWARE.
 ****************************************************************************/

var js = require('../platform/js');
var Pipeline = require('./pipeline');
var LoadingItems = require('./loading-items');
var AssetLoader = require('./asset-loader');
var Downloader = require('./downloader');
var Loader = require('./loader');
var AssetTable = require('./asset-table');
var callInNextTick = require('../platform/utils').callInNextTick;
var AutoReleaseUtils = require('./auto-release-utils');
// var pushToMap = require('../utils/misc').pushToMap;
var ReleasedAssetChecker = CC_DEBUG && require('./released-asset-checker');

var assetTables = Object.create(null);
assetTables.assets = new AssetTable();
assetTables.internal = new AssetTable();

function getXMLHttpRequest () {
    return window.XMLHttpRequest ? new window.XMLHttpRequest() : new ActiveXObject('MSXML2.XMLHTTP');
}

var _info = {url: null, raw: false};

// Convert a resources by finding its real url with uuid, otherwise we will use the uuid or raw url as its url
// So we gurantee there will be url in result
function getResWithUrl (res) {
    var id, result, isUuid;
    if (typeof res === 'object') {
        result = res;
        if (res.url) {
            return result;
        }
        else {
            id = res.uuid;
        }
    }
    else {
        result = {};
        id = res;
    }
    isUuid = result.type ? result.type === 'uuid' : cc.AssetLibrary._uuidInSettings(id);
    cc.AssetLibrary._getAssetInfoInRuntime(id, _info);
    result.url = !isUuid ? id : _info.url;
    if (_info.url && result.type === 'uuid' && _info.raw) {
        result.type = null;
        result.isRawAsset = true;
    }
    else if (!isUuid) {
        result.isRawAsset = true;
    }
    return result;
}

var _sharedResources = [];
var _sharedList = [];

/**
 * Loader for resource loading process. It's a singleton object.
 * @class loader
 * @extends Pipeline
 * @static
 */
function CCLoader () {
    var assetLoader = new AssetLoader();
    var downloader = new Downloader();
    var loader = new Loader();

    Pipeline.call(this, [
        assetLoader,
        downloader,
        loader
    ]);

    /**
     * The asset loader in cc.loader's pipeline, it's by default the first pipe.
     * It's used to identify an asset's type, and determine how to download it.
     * @property assetLoader
     * @type {Object}
     */
    this.assetLoader = assetLoader;

    /**
     * The md5 pipe in cc.loader's pipeline, it could be absent if the project isn't build with md5 option.
     * It's used to modify the url to the real downloadable url with md5 suffix.
     * @property md5Pipe
     * @type {Object}
     */
    this.md5Pipe = null;

    /**
     * The downloader in cc.loader's pipeline, it's by default the second pipe.
     * It's used to download files with several handlers: pure text, image, script, audio, font, uuid.
     * You can add your own download function with addDownloadHandlers
     * @property downloader
     * @type {Object}
     */
    this.downloader = downloader;

    /**
     * The loader in cc.loader's pipeline, it's by default the third pipe.
     * It's used to parse downloaded content with several handlers: JSON, image, plist, fnt, uuid.
     * You can add your own download function with addLoadHandlers
     * @property loader
     * @type {Object}
     */
    this.loader = loader;

    this.onProgress = null;

    // assets to release automatically
    this._autoReleaseSetting = js.createMap(true);

    if (CC_DEBUG) {
        this._releasedAssetChecker_DEBUG = new ReleasedAssetChecker();
    }
}
js.extend(CCLoader, Pipeline);
var proto = CCLoader.prototype;

proto.init = function (director) {
    if (CC_DEBUG) {
        var self = this;
        director.on(cc.Director.EVENT_AFTER_UPDATE, function () {
            self._releasedAssetChecker_DEBUG.checkCouldRelease(self._cache);
        });
    }
};

/**
 * Gets a new XMLHttpRequest instance.
 * @method getXMLHttpRequest
 * @returns {XMLHttpRequest}
 */
proto.getXMLHttpRequest = getXMLHttpRequest;

/**
 * Add custom supported types handler or modify existing type handler for download process.
 * @example
 *  cc.loader.addDownloadHandlers({
 *      // This will match all url with `.scene` extension or all url with `scene` type
 *      'scene' : function (url, callback) {}
 *  });
 * @method addDownloadHandlers
 * @param {Object} extMap Custom supported types with corresponded handler
 */
proto.addDownloadHandlers = function (extMap) {
    this.downloader.addHandlers(extMap);
};

/**
 * Add custom supported types handler or modify existing type handler for load process.
 * @example
 *  cc.loader.addLoadHandlers({
 *      // This will match all url with `.scene` extension or all url with `scene` type
 *      'scene' : function (url, callback) {}
 *  });
 * @method addLoadHandlers
 * @param {Object} extMap Custom supported types with corresponded handler
 */
proto.addLoadHandlers = function (extMap) {
    this.loader.addHandlers(extMap);
};

/**
 * Load resources with a progression callback and a complete callback.
 * The progression callback is the same as Pipeline's {{#crossLink "LoadingItems/onProgress:method"}}onProgress{{/crossLink}}
 * The complete callback is almost the same as Pipeline's {{#crossLink "LoadingItems/onComplete:method"}}onComplete{{/crossLink}}
 * The only difference is when user pass a single url as resources, the complete callback will set its result directly as the second parameter.
 *
 * @example
 * cc.loader.load('a.png', function (err, tex) {
 *     cc.log('Result should be a texture: ' + (tex instanceof cc.Texture2D));
 * });
 *
 * cc.loader.load('http://example.com/a.png', function (err, tex) {
 *     cc.log('Should load a texture from external url: ' + (tex instanceof cc.Texture2D));
 * });
 *
 * cc.loader.load({url: 'http://example.com/getImageREST?file=a.png', type: 'png'}, function (err, tex) {
 *     cc.log('Should load a texture from RESTful API by specify the type: ' + (tex instanceof cc.Texture2D));
 * });
 *
 * cc.loader.load(['a.png', 'b.json'], function (errors, results) {
 *     if (errors) {
 *         for (var i = 0; i < errors.length; i++) {
 *             cc.log('Error url [' + errors[i] + ']: ' + results.getError(errors[i]));
 *         }
 *     }
 *     var aTex = results.getContent('a.png');
 *     var bJsonObj = results.getContent('b.json');
 * });
 *
 * @method load
 * @param {String|String[]|Object} resources - Url list in an array
 * @param {Function} [progressCallback] - Callback invoked when progression change
 * @param {Number} progressCallback.completedCount - The number of the items that are already completed
 * @param {Number} progressCallback.totalCount - The total number of the items
 * @param {Object} progressCallback.item - The latest item which flow out the pipeline
 * @param {Function} [completeCallback] - Callback invoked when all resources loaded
 * @typescript
 * load(resources: string|string[]|{uuid?: string, url?: string, type?: string}, completeCallback?: Function): void
 * load(resources: string|string[]|{uuid?: string, url?: string, type?: string}, progressCallback: (completedCount: number, totalCount: number, item: any) => void, completeCallback: Function|null): void
 */
proto.load = function(resources, progressCallback, completeCallback) {
    if (CC_DEV && !resources) {
        return cc.error("[cc.loader.load] resources must be non-nil.");
    }

    if (completeCallback === undefined) {
        completeCallback = progressCallback;
        progressCallback = this.onProgress || null;
    }

    var self = this;
    var singleRes = false;
    var res;
    if (!(resources instanceof Array)) {
        if (resources) {
            singleRes = true;
            resources = [resources];
        } else { 
            resources = [];
        }
    }

    _sharedResources.length = 0;
    for (var i = 0; i < resources.length; ++i) {
        var resource = resources[i];
        // Backward compatibility
        if (resource && resource.id) {
            cc.warnID(4920, resource.id);
            if (!resource.uuid && !resource.url) {
                resource.url = resource.id;
            }
        }
        res = getResWithUrl(resource);
        if (!res.url && !res.uuid)
            continue;
        var item = this._cache[res.url];
        _sharedResources.push(item || res);
    }

    var queue = LoadingItems.create(this, progressCallback, function (errors, items) {
        callInNextTick(function () {
            if (completeCallback) {
                if (singleRes) {
                    let id = res.url;
                    completeCallback.call(self, errors, items.getContent(id));
                }
                else {
                    completeCallback.call(self, errors, items);
                }
                completeCallback = null;
            }

            if (CC_EDITOR) {
                for (let id in self._cache) {
                    if (self._cache[id].complete) {
                        self.removeItem(id);
                    }
                }
            }
            items.destroy();
        });
    });
    LoadingItems.initQueueDeps(queue);
    queue.append(_sharedResources);
    _sharedResources.length = 0;
};

proto.flowInDeps = function (owner, urlList, callback) {
    _sharedList.length = 0;
    for (var i = 0; i < urlList.length; ++i) {
        var res = getResWithUrl(urlList[i]);
        if (!res.url && ! res.uuid)
            continue;
        var item = this._cache[res.url];
        if (item) {
            _sharedList.push(item);
        }
        else {
            _sharedList.push(res);
        }
    }

    var queue = LoadingItems.create(this, owner ? function (completedCount, totalCount, item) {
        if (this._ownerQueue && this._ownerQueue.onProgress) {
            this._ownerQueue._childOnProgress(item);
        }
    } : null, function (errors, items) {
        callback(errors, items);
        // Clear deps because it's already done
        // Each item will only flowInDeps once, so it's still safe here
        owner && owner.deps && (owner.deps.length = 0);
        items.destroy();
    });
    if (owner) {
        var ownerQueue = LoadingItems.getQueue(owner);
        // Set the root ownerQueue, if no ownerQueue defined in ownerQueue, it's the root
        queue._ownerQueue = ownerQueue._ownerQueue || ownerQueue;
    }
    var accepted = queue.append(_sharedList, owner);
    _sharedList.length = 0;
    return accepted;
};

proto._assetTables = assetTables;
proto._getResUuid = function (url, type, mount, quiet) {
    mount = mount || 'assets';

    var assetTable = assetTables[mount];
    if (!url || !assetTable) {
        return null;
    }
    
    // Ignore parameter
    var index = url.indexOf('?');
    if (index !== -1)
        url = url.substr(0, index);
    var uuid = assetTable.getUuid(url, type);
    if ( !uuid ) {
        var extname = cc.path.extname(url);
        if (extname) {
            // strip extname
            url = url.slice(0, - extname.length);
            uuid = assetTable.getUuid(url, type);
            if (uuid && !quiet) {
                cc.warnID(4901, url, extname);
            }
        }
    }
    return uuid;
};

// Find the asset's reference id in loader, asset could be asset object, asset uuid or asset url
proto._getReferenceKey = function (assetOrUrlOrUuid) {
    var key;
    if (typeof assetOrUrlOrUuid === 'object') {
        key = assetOrUrlOrUuid._uuid || null;
    }
    else if (typeof assetOrUrlOrUuid === 'string') {
        key = this._getResUuid(assetOrUrlOrUuid, null, null, true) || assetOrUrlOrUuid;
    }
    if (!key) {
        cc.warnID(4800, assetOrUrlOrUuid);
        return key;
    }
    cc.AssetLibrary._getAssetInfoInRuntime(key, _info);
    return this._cache[_info.url] ? _info.url : key;
};

proto._urlNotFound = function (url, type, completeCallback) {
    callInNextTick(function () {
        url = cc.url.normalize(url);
        var info = `${type ? js.getClassName(type) : 'Asset'} in "resources/${url}" does not exist.`;
        if (completeCallback) {
            completeCallback(new Error(info), []);
        }
    });
};

/**
 * @param {Function} [type]
 * @param {Function} [onProgress]
 * @param {Function} onComplete
 * @returns {Object} arguments
 * @returns {Function} arguments.type
 * @returns {Function} arguments.onProgress
 * @returns {Function} arguments.onComplete
 */
proto._parseLoadResArgs = function (type, onProgress, onComplete) {
    if (onComplete === undefined) {
        var isValidType = (type instanceof Array) || js.isChildClassOf(type, cc.RawAsset);
        if (onProgress) {
            onComplete = onProgress;
            if (isValidType) {
                onProgress = this.onProgress || null;
            }
        }
        else if (onProgress === undefined && !isValidType) {
            onComplete = type;
            onProgress = this.onProgress || null;
            type = null;
        }
        if (onProgress !== undefined && !isValidType) {
            onProgress = type;
            type = null;
        }
    }
    return {
        type: type,
        onProgress: onProgress,
        onComplete: onComplete,
    };
};

/**
 * Load resources from the "resources" folder inside the "assets" folder of your project.<br>
 * <br>
 * Note: All asset URLs in Creator use forward slashes, URLs using backslashes will not work.
 *
 * @method loadRes
 * @param {String} url - Url of the target resource.
 *                       The url is relative to the "resources" folder, extensions must be omitted.
 * @param {Function} [type] - Only asset of type will be loaded if this argument is supplied.
 * @param {Function} [progressCallback] - Callback invoked when progression change.
 * @param {Number} progressCallback.completedCount - The number of the items that are already completed.
 * @param {Number} progressCallback.totalCount - The total number of the items.
 * @param {Object} progressCallback.item - The latest item which flow out the pipeline.
 * @param {Function} [completeCallback] - Callback invoked when the resource loaded.
 * @param {Error} completeCallback.error - The error info or null if loaded successfully.
 * @param {Object} completeCallback.resource - The loaded resource if it can be found otherwise returns null.
 *
 * @example
 *
 * // load the prefab (project/assets/resources/misc/character/cocos) from resources folder
 * cc.loader.loadRes('misc/character/cocos', function (err, prefab) {
 *     if (err) {
 *         cc.error(err.message || err);
 *         return;
 *     }
 *     cc.log('Result should be a prefab: ' + (prefab instanceof cc.Prefab));
 * });
 *
 * // load the sprite frame of (project/assets/resources/imgs/cocos.png) from resources folder
 * cc.loader.loadRes('imgs/cocos', cc.SpriteFrame, function (err, spriteFrame) {
 *     if (err) {
 *         cc.error(err.message || err);
 *         return;
 *     }
 *     cc.log('Result should be a sprite frame: ' + (spriteFrame instanceof cc.SpriteFrame));
 * });
 * @typescript
 * loadRes(url: string, type: typeof cc.Asset, progressCallback: (completedCount: number, totalCount: number, item: any) => void, completeCallback: ((error: Error, resource: any) => void)|null): void
 * loadRes(url: string, type: typeof cc.Asset, completeCallback: (error: Error, resource: any) => void): void
 * loadRes(url: string, type: typeof cc.Asset): void
 * loadRes(url: string, progressCallback: (completedCount: number, totalCount: number, item: any) => void, completeCallback: ((error: Error, resource: any) => void)|null): void
 * loadRes(url: string, completeCallback: (error: Error, resource: any) => void): void
 * loadRes(url: string): void
 */
proto.loadRes = function (url, type, mount, progressCallback, completeCallback) {
    if (arguments.length !== 5) {
        completeCallback = progressCallback;
        progressCallback = mount;
        mount = 'assets';
    }

    var args = this._parseLoadResArgs(type, progressCallback, completeCallback);
    type = args.type;
    progressCallback = args.onProgress;
    completeCallback = args.onComplete;

    var self = this;
    var uuid = self._getResUuid(url, type, mount);
    if (uuid) {
        this.load(
            {
                type: 'uuid',
                uuid: uuid
            },
            progressCallback,
            function (err, asset) {
                if (asset) {
                    // should not release these assets, even if they are static referenced in the scene.
                    self.setAutoReleaseRecursively(uuid, false);
                }
                if (completeCallback) {
                    completeCallback(err, asset);
                }
            }
        );
    }
    else {
        self._urlNotFound(url, type, completeCallback);
    }
};

proto._loadResUuids = function (uuids, progressCallback, completeCallback, urls) {
    if (uuids.length > 0) {
        var self = this;
        var res = uuids.map(function (uuid) {
            return {
                type: 'uuid',
                uuid: uuid
            }
        });
        this.load(res, progressCallback, function (errors, items) {
            if (completeCallback) {
                var assetRes = [];
                var urlRes = urls && [];
                for (var i = 0; i < res.length; ++i) {
                    var uuid = res[i].uuid;
                    var id = this._getReferenceKey(uuid);
                    var item = items.getContent(id);
                    if (item) {
                        // should not release these assets, even if they are static referenced in the scene.
                        self.setAutoReleaseRecursively(uuid, false);
                        assetRes.push(item);
                        if (urlRes) {
                            urlRes.push(urls[i]);
                        }
                    }
                }
                if (urls) {
                    completeCallback(errors, assetRes, urlRes);
                }
                else {
                    completeCallback(errors, assetRes);
                }
            }
        });
    }
    else {
        if (completeCallback) {
            callInNextTick(function () {
                if (urls) {
                    completeCallback(null, [], []);
                }
                else {
                    completeCallback(null, []);
                }
            });
        }
    }
};

/**
 * This method is like {{#crossLink "loader/loadRes:method"}}{{/crossLink}} except that it accepts array of url.
 *
 * @method loadResArray
 * @param {String[]} urls - Array of URLs of the target resource.
 *                          The url is relative to the "resources" folder, extensions must be omitted.
 * @param {Function} [type] - Only asset of type will be loaded if this argument is supplied.
 * @param {Function} [progressCallback] - Callback invoked when progression change.
 * @param {Number} progressCallback.completedCount - The number of the items that are already completed.
 * @param {Number} progressCallback.totalCount - The total number of the items.
 * @param {Object} progressCallback.item - The latest item which flow out the pipeline.
 * @param {Function} [completeCallback] - A callback which is called when all assets have been loaded, or an error occurs.
 * @param {Error} completeCallback.error - If one of the asset failed, the complete callback is immediately called
 *                                         with the error. If all assets are loaded successfully, error will be null.
 * @param {Asset[]|Array} completeCallback.assets - An array of all loaded assets.
 *                                                     If nothing to load, assets will be an empty array.
 * @example
 *
 * // load the SpriteFrames from resources folder
 * var spriteFrames;
 * var urls = ['misc/characters/character_01', 'misc/weapons/weapons_01'];
 * cc.loader.loadResArray(urls, cc.SpriteFrame, function (err, assets) {
 *     if (err) {
 *         cc.error(err);
 *         return;
 *     }
 *     spriteFrames = assets;
 *     // ...
 * });
 * @typescript
 * loadResArray(url: string[], type: typeof cc.Asset, progressCallback: (completedCount: number, totalCount: number, item: any) => void, completeCallback: ((error: Error, resource: any[]) => void)|null): void
 * loadResArray(url: string[], type: typeof cc.Asset, completeCallback: (error: Error, resource: any[]) => void): void
 * loadResArray(url: string[], type: typeof cc.Asset): void
 * loadResArray(url: string[], progressCallback: (completedCount: number, totalCount: number, item: any) => void, completeCallback: ((error: Error, resource: any[]) => void)|null): void
 * loadResArray(url: string[], completeCallback: (error: Error, resource: any[]) => void): void
 * loadResArray(url: string[]): void
 * loadResArray(url: string[], type: typeof cc.Asset[]): void
 */
proto.loadResArray = function (urls, type, mount, progressCallback, completeCallback) {
    if (arguments.length !== 5) {
        completeCallback = progressCallback;
        progressCallback = mount;
        mount = 'assets';
    }

    var args = this._parseLoadResArgs(type, progressCallback, completeCallback);
    type = args.type;
    progressCallback = args.onProgress;
    completeCallback = args.onComplete;

    var uuids = [];
    var isTypesArray = type instanceof Array;
    for (var i = 0; i < urls.length; i++) {
        var url = urls[i];
        var assetType = isTypesArray ? type[i] : type;
        var uuid = this._getResUuid(url, assetType, mount);
        if (uuid) {
            uuids.push(uuid);
        }
        else {
            this._urlNotFound(url, assetType, completeCallback);
            return;
        }
    }
    this._loadResUuids(uuids, progressCallback, completeCallback);
};

/**
 * Load all assets in a folder inside the "assets/resources" folder of your project.<br>
 * <br>
 * Note: All asset URLs in Creator use forward slashes, URLs using backslashes will not work.
 *
 * @method loadResDir
 * @param {String} url - Url of the target folder.
 *                       The url is relative to the "resources" folder, extensions must be omitted.
 * @param {Function} [type] - Only asset of type will be loaded if this argument is supplied.
 * @param {Function} [progressCallback] - Callback invoked when progression change.
 * @param {Number} progressCallback.completedCount - The number of the items that are already completed.
 * @param {Number} progressCallback.totalCount - The total number of the items.
 * @param {Object} progressCallback.item - The latest item which flow out the pipeline.
 * @param {Function} [completeCallback] - A callback which is called when all assets have been loaded, or an error occurs.
 * @param {Error} completeCallback.error - If one of the asset failed, the complete callback is immediately called
 *                                         with the error. If all assets are loaded successfully, error will be null.
 * @param {Asset[]|Array} completeCallback.assets - An array of all loaded assets.
 *                                             If nothing to load, assets will be an empty array.
 * @param {String[]} completeCallback.urls - An array that lists all the URLs of loaded assets.
 *
 * @example
 *
 * // load the texture (resources/imgs/cocos.png) and the corresponding sprite frame
 * cc.loader.loadResDir('imgs/cocos', function (err, assets) {
 *     if (err) {
 *         cc.error(err);
 *         return;
 *     }
 *     var texture = assets[0];
 *     var spriteFrame = assets[1];
 * });
 *
 * // load all textures in "resources/imgs/"
 * cc.loader.loadResDir('imgs', cc.Texture2D, function (err, textures) {
 *     var texture1 = textures[0];
 *     var texture2 = textures[1];
 * });
 *
 * // load all JSONs in "resources/data/"
 * cc.loader.loadResDir('data', function (err, objects, urls) {
 *     var data = objects[0];
 *     var url = urls[0];
 * });
 * @typescript
 * loadResDir(url: string, type: typeof cc.Asset, progressCallback: (completedCount: number, totalCount: number, item: any) => void, completeCallback: ((error: Error, resource: any[], urls: string[]) => void)|null): void
 * loadResDir(url: string, type: typeof cc.Asset, completeCallback: (error: Error, resource: any[], urls: string[]) => void): void
 * loadResDir(url: string, type: typeof cc.Asset): void
 * loadResDir(url: string, progressCallback: (completedCount: number, totalCount: number, item: any) => void, completeCallback: ((error: Error, resource: any[], urls: string[]) => void)|null): void
 * loadResDir(url: string, completeCallback: (error: Error, resource: any[], urls: string[]) => void): void
 * loadResDir(url: string): void
 */
proto.loadResDir = function (url, type, mount, progressCallback, completeCallback) {
    if (arguments.length !== 5) {
        completeCallback = progressCallback;
        progressCallback = mount;
        mount = 'assets';
    }
    
    if (!assetTables[mount]) return; 

    var args = this._parseLoadResArgs(type, progressCallback, completeCallback);
    
    type = args.type;
    progressCallback = args.onProgress;
    completeCallback = args.onComplete;

    var urls = [];
<<<<<<< HEAD
    var uuids = assetTables[mount].getUuidArray(url, type, urls);
    this._loadResUuids(uuids, progressCallback, function (errors, assetRes, urlRes) {
        // The spriteFrame url in spriteAtlas will be removed after build project
        // To show users the exact structure in asset panel, we need to return the spriteFrame assets in spriteAtlas
        let assetResLength = assetRes.length;
        for (let i = 0; i < assetResLength; ++i) {
            if (assetRes[i] instanceof cc.SpriteAtlas) {
                let spriteFrames = assetRes[i].getSpriteFrames();
                for (let k in spriteFrames) {
                    let sf = spriteFrames[k];
                    assetRes.push(sf);
                    if (urlRes) {
                        urlRes.push(`${urlRes[i]}/${sf.name}`);
                    }
                }
            }
        }
        completeCallback && completeCallback(errors, assetRes, urlRes);
    }, urls);
=======
    var uuids = resources.getUuidArray(url, type, urls);
    this._loadResUuids(uuids, progressCallback, completeCallback, urls);
>>>>>>> a9e8179e
};

/**
 * Get resource data by id. <br>
 * When you load resources with {{#crossLink "loader/load:method"}}{{/crossLink}} or {{#crossLink "loader/loadRes:method"}}{{/crossLink}},
 * the url will be the unique identity of the resource.
 * After loaded, you can acquire them by passing the url to this API.
 *
 * @method getRes
 * @param {String} url
 * @param {Function} [type] - Only asset of type will be returned if this argument is supplied.
 * @returns {*}
 */
proto.getRes = function (url, type) {
    var item = this._cache[url];
    if (!item) {
        var uuid = this._getResUuid(url, type, null, true);
        if (uuid) {
            var ref = this._getReferenceKey(uuid);
            item = this._cache[ref];
        }
        else {
            return null;
        }
    }
    if (item && item.alias) {
        item = item.alias;
    }
    return (item && item.complete) ? item.content : null;
};

/**
 * Get total resources count in loader.
 * @returns {Number}
 */
proto.getResCount = function () {
    return Object.keys(this._cache).length;
};

/**
 * !#en
 * Get all resource dependencies of the loaded asset in an array, including itself.
 * The owner parameter accept the following types: 1. The asset itself; 2. The resource url; 3. The asset's uuid.<br>
 * The returned array stores the dependencies with their uuids, after retrieve dependencies,
 * you can release them, access dependent assets by passing the uuid to {{#crossLink "loader/getRes:method"}}{{/crossLink}}, or other stuffs you want.<br>
 * For release all dependencies of an asset, please refer to {{#crossLink "loader/release:method"}}{{/crossLink}}
 * Here is some examples:
 * !#zh
 * 获取某个已经加载好的资源的所有依赖资源，包含它自身，并保存在数组中返回。owner 参数接收以下几种类型：1. 资源 asset 对象；2. 资源目录下的 url；3. 资源的 uuid。<br>
 * 返回的数组将仅保存依赖资源的 uuid，获取这些 uuid 后，你可以从 loader 释放这些资源；通过 {{#crossLink "loader/getRes:method"}}{{/crossLink}} 获取某个资源或者进行其他你需要的操作。<br>
 * 想要释放一个资源及其依赖资源，可以参考 {{#crossLink "loader/release:method"}}{{/crossLink}}。下面是一些示例代码：
 *
 * @example
 * // Release all dependencies of a loaded prefab
 * var deps = cc.loader.getDependsRecursively(prefab);
 * cc.loader.release(deps);
 * // Retrieve all dependent textures
 * var deps = cc.loader.getDependsRecursively('prefabs/sample');
 * var textures = [];
 * for (var i = 0; i < deps.length; ++i) {
 *     var item = cc.loader.getRes(deps[i]);
 *     if (item instanceof cc.Texture2D) {
 *         textures.push(item);
 *     }
 * }
 *
 * @method getDependsRecursively
 * @param {Asset|RawAsset|String} owner - The owner asset or the resource url or the asset's uuid
 * @returns {Array}
 */
proto.getDependsRecursively = function (owner) {
    if (owner) {
        var key = this._getReferenceKey(owner);
        var assets = AutoReleaseUtils.getDependsRecursively(key);
        assets.push(key);
        return assets;
    }
    else {
        return [];
    }
};

/**
 * !#en
 * Release the content of an asset or an array of assets by uuid.
 * Start from v1.3, this method will not only remove the cache of the asset in loader, but also clean up its content.
 * For example, if you release a texture, the texture asset and its gl texture data will be freed up.
 * In complexe project, you can use this function with {{#crossLink "loader/getDependsRecursively:method"}}{{/crossLink}} to free up memory in critical circumstances.
 * Notice, this method may cause the texture to be unusable, if there are still other nodes use the same texture, they may turn to black and report gl errors.
 * If you only want to remove the cache of an asset, please use {{#crossLink "pipeline/removeItem:method"}}{{/crossLink}}
 * !#zh
 * 通过 id（通常是资源 url）来释放一个资源或者一个资源数组。
 * 从 v1.3 开始，这个方法不仅会从 loader 中删除资源的缓存引用，还会清理它的资源内容。
 * 比如说，当你释放一个 texture 资源，这个 texture 和它的 gl 贴图数据都会被释放。
 * 在复杂项目中，我们建议你结合 {{#crossLink "loader/getDependsRecursively:method"}}{{/crossLink}} 来使用，便于在设备内存告急的情况下更快地释放不再需要的资源的内存。
 * 注意，这个函数可能会导致资源贴图或资源所依赖的贴图不可用，如果场景中存在节点仍然依赖同样的贴图，它们可能会变黑并报 GL 错误。
 * 如果你只想删除一个资源的缓存引用，请使用 {{#crossLink "pipeline/removeItem:method"}}{{/crossLink}}
 *
 * @example
 * // Release a texture which is no longer need
 * cc.loader.release(texture);
 * // Release all dependencies of a loaded prefab
 * var deps = cc.loader.getDependsRecursively('prefabs/sample');
 * cc.loader.release(deps);
 * // If there is no instance of this prefab in the scene, the prefab and its dependencies like textures, sprite frames, etc, will be freed up.
 * // If you have some other nodes share a texture in this prefab, you can skip it in two ways:
 * // 1. Forbid auto release a texture before release
 * cc.loader.setAutoRelease(texture2d, false);
 * // 2. Remove it from the dependencies array
 * var deps = cc.loader.getDependsRecursively('prefabs/sample');
 * var index = deps.indexOf(texture2d._uuid);
 * if (index !== -1)
 *     deps.splice(index, 1);
 * cc.loader.release(deps);
 *
 * @method release
 * @param {Asset|RawAsset|String|Array} asset
 */
proto.release = function (asset) {
    if (Array.isArray(asset)) {
        for (let i = 0; i < asset.length; i++) {
            var key = asset[i];
            this.release(key);
        }
    }
    else if (asset) {
        var id = this._getReferenceKey(asset);
        var item = this.getItem(id);
        if (item) {
            var removed = this.removeItem(id);
            asset = item.content;
            if (asset instanceof cc.Asset) {
                let nativeUrl = asset.nativeUrl;
                if (nativeUrl) {
                    this.release(nativeUrl);  // uncache loading item of native asset
                }
                asset.destroy();
            }
            if (CC_DEBUG && removed) {
                this._releasedAssetChecker_DEBUG.setReleased(item, id);
            }
        }
    }
};

/**
 * !#en Release the asset by its object. Refer to {{#crossLink "loader/release:method"}}{{/crossLink}} for detailed informations.
 * !#zh 通过资源对象自身来释放资源。详细信息请参考 {{#crossLink "loader/release:method"}}{{/crossLink}}
 *
 * @method releaseAsset
 * @param {Asset} asset
 */
proto.releaseAsset = function (asset) {
    var uuid = asset._uuid;
    if (uuid) {
        this.release(uuid);
    }
};

/**
 * !#en Release the asset loaded by {{#crossLink "loader/loadRes:method"}}{{/crossLink}}. Refer to {{#crossLink "loader/release:method"}}{{/crossLink}} for detailed informations.
 * !#zh 释放通过 {{#crossLink "loader/loadRes:method"}}{{/crossLink}} 加载的资源。详细信息请参考 {{#crossLink "loader/release:method"}}{{/crossLink}}
 *
 * @method releaseRes
 * @param {String} url
 * @param {Function} [type] - Only asset of type will be released if this argument is supplied.
 */
proto.releaseRes = function (url, type, mount) {
    var uuid = this._getResUuid(url, type, mount);
    if (uuid) {
        this.release(uuid);
    }
    else {
        cc.errorID(4914, url);
    }
};

/**
 * !#en Release the all assets loaded by {{#crossLink "loader/loadResDir:method"}}{{/crossLink}}. Refer to {{#crossLink "loader/release:method"}}{{/crossLink}} for detailed informations.
 * !#zh 释放通过 {{#crossLink "loader/loadResDir:method"}}{{/crossLink}} 加载的资源。详细信息请参考 {{#crossLink "loader/release:method"}}{{/crossLink}}
 *
 * @method releaseResDir
 * @param {String} url
 * @param {Function} [type] - Only asset of type will be released if this argument is supplied.
 */
proto.releaseResDir = function (url, type, mount) {
    mount = mount || 'assets';
    if (!assetTables[mount]) return;
    
    var uuids = assetTables[mount].getUuidArray(url, type);
    for (var i = 0; i < uuids.length; i++) {
        var uuid = uuids[i];
        this.release(uuid);
    }
};

/**
 * !#en Resource all assets. Refer to {{#crossLink "loader/release:method"}}{{/crossLink}} for detailed informations.
 * !#zh 释放所有资源。详细信息请参考 {{#crossLink "loader/release:method"}}{{/crossLink}}
 *
 * @method releaseAll
 */
proto.releaseAll = function () {
    for (var id in this._cache) {
        this.release(id);
    }
};

// AUTO RELEASE

// override
proto.removeItem = function (key) {
    var removed = Pipeline.prototype.removeItem.call(this, key);
    delete this._autoReleaseSetting[key];
    return removed;
};

/**
 * !#en
 * Indicates whether to release the asset when loading a new scene.<br>
 * By default, when loading a new scene, all assets in the previous scene will be released or preserved
 * according to whether the previous scene checked the "Auto Release Assets" option.
 * On the other hand, assets dynamically loaded by using `cc.loader.loadRes` or `cc.loader.loadResDir`
 * will not be affected by that option, remain not released by default.<br>
 * Use this API to change the default behavior on a single asset, to force preserve or release specified asset when scene switching.<br>
 * <br>
 * See: {{#crossLink "loader/setAutoReleaseRecursively:method"}}cc.loader.setAutoReleaseRecursively{{/crossLink}}, {{#crossLink "loader/isAutoRelease:method"}}cc.loader.isAutoRelease{{/crossLink}}
 * !#zh
 * 设置当场景切换时是否自动释放资源。<br>
 * 默认情况下，当加载新场景时，旧场景的资源根据旧场景是否勾选“Auto Release Assets”，将会被释放或者保留。
 * 而使用 `cc.loader.loadRes` 或 `cc.loader.loadResDir` 动态加载的资源，则不受场景设置的影响，默认不自动释放。<br>
 * 使用这个 API 可以在单个资源上改变这个默认行为，强制在切换场景时保留或者释放指定资源。<br>
 * <br>
 * 参考：{{#crossLink "loader/setAutoReleaseRecursively:method"}}cc.loader.setAutoReleaseRecursively{{/crossLink}}，{{#crossLink "loader/isAutoRelease:method"}}cc.loader.isAutoRelease{{/crossLink}}
 *
 * @example
 * // auto release the texture event if "Auto Release Assets" disabled in current scene
 * cc.loader.setAutoRelease(texture2d, true);
 * // don't release the texture even if "Auto Release Assets" enabled in current scene
 * cc.loader.setAutoRelease(texture2d, false);
 * // first parameter can be url
 * cc.loader.setAutoRelease(audioUrl, false);
 *
 * @method setAutoRelease
 * @param {Asset|String} assetOrUrlOrUuid - asset object or the raw asset's url or uuid
 * @param {Boolean} autoRelease - indicates whether should release automatically
 */
proto.setAutoRelease = function (assetOrUrlOrUuid, autoRelease) {
    var key = this._getReferenceKey(assetOrUrlOrUuid);
    if (key) {
        this._autoReleaseSetting[key] = !!autoRelease;
    }
    else if (CC_DEV) {
        cc.warnID(4902);
    }
};

/**
 * !#en
 * Indicates whether to release the asset and its referenced other assets when loading a new scene.<br>
 * By default, when loading a new scene, all assets in the previous scene will be released or preserved
 * according to whether the previous scene checked the "Auto Release Assets" option.
 * On the other hand, assets dynamically loaded by using `cc.loader.loadRes` or `cc.loader.loadResDir`
 * will not be affected by that option, remain not released by default.<br>
 * Use this API to change the default behavior on the specified asset and its recursively referenced assets, to force preserve or release specified asset when scene switching.<br>
 * <br>
 * See: {{#crossLink "loader/setAutoRelease:method"}}cc.loader.setAutoRelease{{/crossLink}}, {{#crossLink "loader/isAutoRelease:method"}}cc.loader.isAutoRelease{{/crossLink}}
 * !#zh
 * 设置当场景切换时是否自动释放资源及资源引用的其它资源。<br>
 * 默认情况下，当加载新场景时，旧场景的资源根据旧场景是否勾选“Auto Release Assets”，将会被释放或者保留。
 * 而使用 `cc.loader.loadRes` 或 `cc.loader.loadResDir` 动态加载的资源，则不受场景设置的影响，默认不自动释放。<br>
 * 使用这个 API 可以在指定资源及资源递归引用到的所有资源上改变这个默认行为，强制在切换场景时保留或者释放指定资源。<br>
 * <br>
 * 参考：{{#crossLink "loader/setAutoRelease:method"}}cc.loader.setAutoRelease{{/crossLink}}，{{#crossLink "loader/isAutoRelease:method"}}cc.loader.isAutoRelease{{/crossLink}}
 *
 * @example
 * // auto release the SpriteFrame and its Texture event if "Auto Release Assets" disabled in current scene
 * cc.loader.setAutoReleaseRecursively(spriteFrame, true);
 * // don't release the SpriteFrame and its Texture even if "Auto Release Assets" enabled in current scene
 * cc.loader.setAutoReleaseRecursively(spriteFrame, false);
 * // don't release the Prefab and all the referenced assets
 * cc.loader.setAutoReleaseRecursively(prefab, false);
 *
 * @method setAutoReleaseRecursively
 * @param {Asset|String} assetOrUrlOrUuid - asset object or the raw asset's url or uuid
 * @param {Boolean} autoRelease - indicates whether should release automatically
 */
proto.setAutoReleaseRecursively = function (assetOrUrlOrUuid, autoRelease) {
    autoRelease = !!autoRelease;
    var key = this._getReferenceKey(assetOrUrlOrUuid);
    if (key) {
        this._autoReleaseSetting[key] = autoRelease;

        var depends = AutoReleaseUtils.getDependsRecursively(key);
        for (var i = 0; i < depends.length; i++) {
            var depend = depends[i];
            this._autoReleaseSetting[depend] = autoRelease;
        }
    }
    else if (CC_DEV) {
        cc.warnID(4902);
    }
};


/**
 * !#en
 * Returns whether the asset is configured as auto released, despite how "Auto Release Assets" property is set on scene asset.<br>
 * <br>
 * See: {{#crossLink "loader/setAutoRelease:method"}}cc.loader.setAutoRelease{{/crossLink}}, {{#crossLink "loader/setAutoReleaseRecursively:method"}}cc.loader.setAutoReleaseRecursively{{/crossLink}}
 *
 * !#zh
 * 返回指定的资源是否有被设置为自动释放，不论场景的“Auto Release Assets”如何设置。<br>
 * <br>
 * 参考：{{#crossLink "loader/setAutoRelease:method"}}cc.loader.setAutoRelease{{/crossLink}}，{{#crossLink "loader/setAutoReleaseRecursively:method"}}cc.loader.setAutoReleaseRecursively{{/crossLink}}
 * @method isAutoRelease
 * @param {Asset|String} assetOrUrl - asset object or the raw asset's url
 * @returns {Boolean}
 */
proto.isAutoRelease = function (assetOrUrl) {
    var key = this._getReferenceKey(assetOrUrl);
    if (key) {
        return !!this._autoReleaseSetting[key];
    }
    return false;
};

cc.loader = new CCLoader();

if (CC_EDITOR) {
    cc.loader.refreshUrl = function (uuid, oldUrl, newUrl) {
        var item = this._cache[uuid];
        if (item) {
            item.url = newUrl;
        }

        item = this._cache[oldUrl];
        if (item) {
            item.id = newUrl;
            item.url = newUrl;
            this._cache[newUrl] = item;
            delete this._cache[oldUrl];
        }
    };
}

module.exports = cc.loader;<|MERGE_RESOLUTION|>--- conflicted
+++ resolved
@@ -683,30 +683,8 @@
     completeCallback = args.onComplete;
 
     var urls = [];
-<<<<<<< HEAD
-    var uuids = assetTables[mount].getUuidArray(url, type, urls);
-    this._loadResUuids(uuids, progressCallback, function (errors, assetRes, urlRes) {
-        // The spriteFrame url in spriteAtlas will be removed after build project
-        // To show users the exact structure in asset panel, we need to return the spriteFrame assets in spriteAtlas
-        let assetResLength = assetRes.length;
-        for (let i = 0; i < assetResLength; ++i) {
-            if (assetRes[i] instanceof cc.SpriteAtlas) {
-                let spriteFrames = assetRes[i].getSpriteFrames();
-                for (let k in spriteFrames) {
-                    let sf = spriteFrames[k];
-                    assetRes.push(sf);
-                    if (urlRes) {
-                        urlRes.push(`${urlRes[i]}/${sf.name}`);
-                    }
-                }
-            }
-        }
-        completeCallback && completeCallback(errors, assetRes, urlRes);
-    }, urls);
-=======
     var uuids = resources.getUuidArray(url, type, urls);
     this._loadResUuids(uuids, progressCallback, completeCallback, urls);
->>>>>>> a9e8179e
 };
 
 /**
