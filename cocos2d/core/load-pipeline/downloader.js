--- conflicted
+++ resolved
@@ -26,13 +26,10 @@
 var Path = require('../utils/CCPath');
 var Pipeline = require('./pipeline');
 var PackDownloader = require('./pack-downloader');
-<<<<<<< HEAD
-=======
 // var downloadBinary = require('./binary-downloader');
 var downloadText = require('./text-downloader');
 
 var urlAppendTimestamp = require('./utils').urlAppendTimestamp;
->>>>>>> cc0d3152
 
 var downloadAudio;
 if (!CC_EDITOR || !Editor.isMainProcess) {
@@ -41,35 +38,6 @@
 else {
     downloadAudio = null;
 }
-<<<<<<< HEAD
-// var downloadBinary = require('binary-downloader');
-
-function isUrlCrossOrigin (url) {
-    if (!url) {
-        cc.log('invalid URL');
-        return false;
-    }
-    var startIndex = url.indexOf('://');
-    if (startIndex === -1)
-        return false;
-
-    var endIndex = url.indexOf('/', startIndex + 3);
-    var urlOrigin = (endIndex === -1) ? url : url.substring(0, endIndex);
-    return urlOrigin !== location.origin;
-}
-
-var _noCacheRex = /\?/;
-function urlAppendTimestamp (url) {
-    if (cc.game.config['noCache'] && typeof url === 'string') {
-        if(_noCacheRex.test(url))
-            url += '&_t=' + (new Date() - 0);
-        else
-            url += '?_t=' + (new Date() - 0);
-    }
-    return url;
-}
-=======
->>>>>>> cc0d3152
 
 function downloadScript (item, callback, isAsync) {
     var url = item.url,
