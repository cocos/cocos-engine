--- conflicted
+++ resolved
@@ -18,40 +18,8 @@
 
     module.exports = function (item, callback) {
         var url = item.url;
-<<<<<<< HEAD
-
         url = urlAppendTimestamp(url);
 
-        if (sys.browserType === sys.BROWSER_TYPE_WECHAT_GAME) {
-            var fs = wx.getFileSystemManager();
-            var filePath = url;
-            // var localPath = wx.env.USER_DATA_PATH + '/' + filePath;
-            // Read from package
-            fs.accessSync(filePath);
-            fs.readFile({
-                filePath: filePath,
-                encoding: 'utf8',
-                success: function (res) {
-                    if (res.data) {
-                        // console.error('read file success');
-                        callback(null, res.data);
-                    }
-                },
-                fail: function (res) {
-                    if (res.errMsg) {
-                        console.error('read file path' + filePath + ' failed!');
-                        cc.game.emit('xhr-load-error:', res.errMsg);
-                        callback({status:0, errorMessage: res.errMsg});
-                    }
-                }
-            });
-            return;
-        }
-
-=======
-        url = urlAppendTimestamp(url);
-
->>>>>>> ff975841
         var xhr = cc.loader.getXMLHttpRequest(),
             errInfo = 'Load ' + url + ' failed!',
             navigator = window.navigator;
