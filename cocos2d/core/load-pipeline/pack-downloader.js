--- conflicted
+++ resolved
@@ -90,10 +90,6 @@
         });
     },
 
-<<<<<<< HEAD
-    _doLoadNewPack: function (uuid, packUuid, packedJson) {
-        var unpackerData = globalUnpackers[packUuid];
-=======
     _doPreload (packUuid, packJson) {
         var unpacker = globalUnpackers[packUuid];
         if (!unpacker) {
@@ -105,9 +101,8 @@
         }
     },
 
-    _doLoadNewPack: function (uuid, packUuid, packJson) {
-        var unpacker = globalUnpackers[packUuid];
->>>>>>> d60d49f2
+    _doLoadNewPack: function (uuid, packUuid, packedJson) {
+        var unpackerData = globalUnpackers[packUuid];
         // double check cache after load
         if (unpackerData.state !== PackState.Loaded) {
             // init unpacker
