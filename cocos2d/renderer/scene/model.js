// Copyright (c) 2017-2018 Xiamen Yaji Software Co., Ltd.
import geomUtils from '../../core/geom-utils';

/**
 * A representation of a model
 */
export default class Model {
  /**
   * Setup a default empty model
   */
  constructor() {
    this._type = 'default';
    this._poolID = -1;
    this._node = null;
    this._inputAssembler = null;
    this._effect = null;
    this._viewID = -1;
    this._cameraID = -1;
    this._userKey = -1;
    this._castShadow = false;
    this._boundingShape = null;

    // Originally model do Object.create(null) and 
    // copy values from effect and customProperties every time when call setEffect,
    // this will cause gc performance, so change to Array type to store values.
    this._defines = [];
    this._uniforms = [];
  }

<<<<<<< HEAD
  _updateTransform() {
    if (!this._node._hasChanged || !this._boundingShape) return;
    this._node.updateWorldTransformFull();
    this._bsModelSpace.transform(this._node._mat, this._node._pos,
      this._node._rot, this._node._scale, this._boundingShape);
  }
  
  /**
   * Create the bounding shape of this model
   * @param {vec3} minPos the min position of the model
   * @param {vec3} maxPos the max position of the model
   */
  createBoundingShape(minPos, maxPos) {
    if (!geomUtils) return
    if (!minPos || !maxPos) return;
    this._bsModelSpace = geomUtils.Aabb.fromPoints(geomUtils.Aabb.create(), minPos, maxPos);
    this._boundingShape = geomUtils.Aabb.clone(this._bsModelSpace);
  }

=======
>>>>>>> b95e8deb
  /**
   * Set the hosting node of this model
   * @param {Node} node the hosting node
   */
  setNode(node) {
    this._node = node;
  }

  /**
   * Set the input assembler
   * @param {InputAssembler} ia
   */
  setInputAssembler(ia) {
    this._inputAssembler = ia;
  }

  /**
   * Set the model effect
   * @param {?Effect} effect the effect to use
   */
  setEffect(effect, customProperties) {
    this._effect = effect;

    let defines = this._defines;
    let uniforms = this._uniforms;
    
    defines.length = 0;
    uniforms.length = 0;
    
    if (effect) {
      defines.push(effect._defines);
      uniforms.push(effect._properties);
    }

    if (customProperties) {
      defines.push(customProperties._defines);
      uniforms.push(customProperties._properties);
    }
  }

  /**
   * Set the user key
   * @param {number} key
   */
  setUserKey(key) {
    this._userKey = key;
  }

  /**
   * Extract a drawing item
   * @param {Object} out the receiving item
   */
  extractDrawItem(out) {
    out.model = this;
    out.node = this._node;
    out.ia = this._inputAssembler;
    out.effect = this._effect;
    out.defines = this._defines;
    out.dependencies = this._dependencies;
    out.uniforms = this._uniforms;
  }
}<|MERGE_RESOLUTION|>--- conflicted
+++ resolved
@@ -1,5 +1,4 @@
 // Copyright (c) 2017-2018 Xiamen Yaji Software Co., Ltd.
-import geomUtils from '../../core/geom-utils';
 
 /**
  * A representation of a model
@@ -27,28 +26,6 @@
     this._uniforms = [];
   }
 
-<<<<<<< HEAD
-  _updateTransform() {
-    if (!this._node._hasChanged || !this._boundingShape) return;
-    this._node.updateWorldTransformFull();
-    this._bsModelSpace.transform(this._node._mat, this._node._pos,
-      this._node._rot, this._node._scale, this._boundingShape);
-  }
-  
-  /**
-   * Create the bounding shape of this model
-   * @param {vec3} minPos the min position of the model
-   * @param {vec3} maxPos the max position of the model
-   */
-  createBoundingShape(minPos, maxPos) {
-    if (!geomUtils) return
-    if (!minPos || !maxPos) return;
-    this._bsModelSpace = geomUtils.Aabb.fromPoints(geomUtils.Aabb.create(), minPos, maxPos);
-    this._boundingShape = geomUtils.Aabb.clone(this._bsModelSpace);
-  }
-
-=======
->>>>>>> b95e8deb
   /**
    * Set the hosting node of this model
    * @param {Node} node the hosting node
