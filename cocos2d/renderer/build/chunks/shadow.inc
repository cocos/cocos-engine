--- conflicted
+++ resolved
@@ -44,7 +44,6 @@
   if (shadowUV.x < 0.0 || shadowUV.x > 1.0 || shadowUV.y < 0.0 || shadowUV.y > 1.0) {
     return 1.0;
   }
-<<<<<<< HEAD
   float currentDepth = clamp(vDepth, 0.0, 1.0);
   float closestDepth = unpackRGBAToDepth(texture2D(shadowMap, shadowUV));
   //float esm = clamp(exp(min(87.0, -depthScale * (currentDepth - closestDepth))), 1.0 - darkness, 1.0);
@@ -57,25 +56,14 @@
 float CCCalcShadow() {
   float shadow = 1.0;
   float frustumEdgeFalloff = 0.0;
-  #if CC_USE_SHADOW_MAP && CC_NUM_SHADOW_LIGHTS > 0
-  for (int i = 0; i < CC_NUM_SHADOW_LIGHTS; i++) {
-    shadow *= computeShadowESM(cc_shadow_map[i], v_posLightSpace[i], v_depth[i], cc_shadow_info[i].z, cc_shadow_info[i].w, frustumEdgeFalloff);
-=======
-
-  float CCCalcShadow() {
-    float shadow = 1.0;
-    float frustumEdgeFalloff = 0.0;
-    #if CC_USE_SHADOW_MAP
-      #if CC_NUM_SHADOW_LIGHTS > 0
-        shadow *= computeShadowESM(cc_shadow_map_0, v_posLightSpace[0], v_depth[0], cc_shadow_info[0].z, cc_shadow_info[0].w, frustumEdgeFalloff);
-      #endif
-      #if CC_NUM_SHADOW_LIGHTS > 1
-        shadow *= computeShadowESM(cc_shadow_map_1, v_posLightSpace[1], v_depth[1], cc_shadow_info[1].z, cc_shadow_info[1].w, frustumEdgeFalloff);
-      #endif
+  #if CC_USE_SHADOW_MAP
+    #if CC_NUM_SHADOW_LIGHTS > 0
+      shadow *= computeShadowESM(cc_shadow_map_0, v_posLightSpace[0], v_depth[0], cc_shadow_info[0].z, cc_shadow_info[0].w, frustumEdgeFalloff);
     #endif
-    return shadow;
->>>>>>> afd8a4be
-  }
+    #if CC_NUM_SHADOW_LIGHTS > 1
+      shadow *= computeShadowESM(cc_shadow_map_1, v_posLightSpace[1], v_depth[1], cc_shadow_info[1].z, cc_shadow_info[1].w, frustumEdgeFalloff);
+    #endif
   #endif
   return shadow;
+}
 }