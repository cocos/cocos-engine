// Copyright (c) 2017-2018 Xiamen Yaji Software Co., Ltd.

#if CC_USE_SKINNING

  attribute vec4 a_weights;
  attribute vec4 a_joints;

<<<<<<< HEAD
  #if CC_USE_JOINTS_TEXTRUE

    #pragma builtin(local)
    uniform SKINNING {
      float cc_jointsTextureSize;
    }
    #pragma builtin(local)
    uniform sampler2D cc_jointsTexture;

    mat4 getBoneMatrix(const in float i) {
      float size = cc_jointsTextureSize;
      float j = i * 4.0;
      float x = mod(j, size);
      float y = floor(j / size);

      float dx = 1.0 / size;
      float dy = 1.0 / size;

      y = dy * (y + 0.5);

      vec4 v1 = texture2D(cc_jointsTexture, vec2(dx * (x + 0.5), y));
      vec4 v2 = texture2D(cc_jointsTexture, vec2(dx * (x + 1.5), y));
      vec4 v3 = texture2D(cc_jointsTexture, vec2(dx * (x + 2.5), y));
      vec4 v4 = texture2D(cc_jointsTexture, vec2(dx * (x + 3.5), y));

      return mat4(v1, v2, v3, v4);
    }
  #else
  
    #define CC_JOINT_MATRICES_SIZE 64

    #pragma builtin(local)
    uniform CC_JOINT_MATRIX {
      mat4 cc_jointMatrices[CC_JOINT_MATRICES_SIZE];
    }

    mat4 getBoneMatrix(const in float i) {
      return cc_jointMatrices[int(i)];
=======
  #if _USE_JOINTS_TEXTRUE
    uniform sampler2D _jointsTexture;
    uniform vec2 _jointsTextureSize;

    #if _JOINTS_TEXTURE_FLOAT32
      mat4 getBoneMatrix(const in float i) {
        float width = _jointsTextureSize.x;
        float height = _jointsTextureSize.y;
        float j = i * 4.0;
        float x = mod(j, width);
        float y = floor(j / width);

        float dx = 1.0 / width;
        float dy = 1.0 / height;

        y = dy * (y + 0.5);

        vec4 v1 = texture2D(_jointsTexture, vec2(dx * (x + 0.5), y));
        vec4 v2 = texture2D(_jointsTexture, vec2(dx * (x + 1.5), y));
        vec4 v3 = texture2D(_jointsTexture, vec2(dx * (x + 2.5), y));
        vec4 v4 = texture2D(_jointsTexture, vec2(dx * (x + 3.5), y));

        return mat4(v1, v2, v3, v4);
      }
    #else
      float decode32(vec4 rgba) {
        float Sign = 1.0 - step(128.0, rgba[0]) * 2.0;
        float Exponent = 2.0 * mod(rgba[0], 128.0) + step(128.0, rgba[1]) - 127.0;
        float Mantissa = mod(rgba[1], 128.0) * 65536.0 + rgba[2] * 256.0 + rgba[3] + 8388608.0;
        return Sign * exp2(Exponent - 23.0) * Mantissa;
      }
      vec4 decodevec4 (vec4 x, vec4 y, vec4 z, vec4 w) {
        // TODO: check this on big endian devices
        return vec4(
          decode32(x.wzyx * 255.0),
          decode32(y.wzyx * 255.0),
          decode32(z.wzyx * 255.0),
          decode32(w.wzyx * 255.0)
        );
      }

      vec4 decodevec4 (float dx, float x, float y) {
        return decodevec4(
          texture2D(_jointsTexture, vec2(dx * (x + 0.5), y)),
          texture2D(_jointsTexture, vec2(dx * (x + 1.5), y)),
          texture2D(_jointsTexture, vec2(dx * (x + 2.5), y)),
          texture2D(_jointsTexture, vec2(dx * (x + 3.5), y))
        );
      }

      mat4 getBoneMatrix(const in float i) {
        float width = _jointsTextureSize.x;
        float height = _jointsTextureSize.y;
        float j = i * 16.0;
        float x = mod(j, width);
        float y = floor(j / width);

        float dx = 1.0 / width;
        float dy = 1.0 / height;

        y = dy * (y + 0.5);

        vec4 v1 = decodevec4(dx, x,       y);
        vec4 v2 = decodevec4(dx, x+4.0,   y);
        vec4 v3 = decodevec4(dx, x+8.0,   y);
        vec4 v4 = decodevec4(dx, x+12.0,  y);

        return mat4(v1, v2, v3, v4);
      }
    #endif
  #else
    const int _JOINT_MATRICES_SIZE = 50;
    uniform mat4 _jointMatrices[_JOINT_MATRICES_SIZE];

    mat4 getBoneMatrix(const in float i) {
      return _jointMatrices[int(i)];
>>>>>>> c52cd92c
    }
  #endif

    mat4 skinMatrix() {
      return
        getBoneMatrix(a_joints.x) * a_weights.x +
        getBoneMatrix(a_joints.y) * a_weights.y +
        getBoneMatrix(a_joints.z) * a_weights.z +
        getBoneMatrix(a_joints.w) * a_weights.w
        ;
    }
#endif


void SKIN_VERTEX(inout vec4 a1) {
  #if CC_USE_SKINNING
    mat4 m = skinMatrix();
    a1 = m * a1;
  #endif
}

void SKIN_VERTEX(inout vec4 a1, inout vec4 a2) {
  #if CC_USE_SKINNING
    mat4 m = skinMatrix();
    a1 = m * a1;
    a2 = m * a2;
  #endif
}

void SKIN_VERTEX(inout vec4 a1, inout vec4 a2, inout vec4 a3) {
  #if CC_USE_SKINNING
    mat4 m = skinMatrix();
    a1 = m * a1;
    a2 = m * a2;
    a3 = m * a3;
  #endif
}<|MERGE_RESOLUTION|>--- conflicted
+++ resolved
@@ -5,54 +5,18 @@
   attribute vec4 a_weights;
   attribute vec4 a_joints;
 
-<<<<<<< HEAD
   #if CC_USE_JOINTS_TEXTRUE
-
     #pragma builtin(local)
     uniform SKINNING {
-      float cc_jointsTextureSize;
+      vec2 cc_jointsTextureSize;
     }
     #pragma builtin(local)
     uniform sampler2D cc_jointsTexture;
 
-    mat4 getBoneMatrix(const in float i) {
-      float size = cc_jointsTextureSize;
-      float j = i * 4.0;
-      float x = mod(j, size);
-      float y = floor(j / size);
-
-      float dx = 1.0 / size;
-      float dy = 1.0 / size;
-
-      y = dy * (y + 0.5);
-
-      vec4 v1 = texture2D(cc_jointsTexture, vec2(dx * (x + 0.5), y));
-      vec4 v2 = texture2D(cc_jointsTexture, vec2(dx * (x + 1.5), y));
-      vec4 v3 = texture2D(cc_jointsTexture, vec2(dx * (x + 2.5), y));
-      vec4 v4 = texture2D(cc_jointsTexture, vec2(dx * (x + 3.5), y));
-
-      return mat4(v1, v2, v3, v4);
-    }
-  #else
-  
-    #define CC_JOINT_MATRICES_SIZE 64
-
-    #pragma builtin(local)
-    uniform CC_JOINT_MATRIX {
-      mat4 cc_jointMatrices[CC_JOINT_MATRICES_SIZE];
-    }
-
-    mat4 getBoneMatrix(const in float i) {
-      return cc_jointMatrices[int(i)];
-=======
-  #if _USE_JOINTS_TEXTRUE
-    uniform sampler2D _jointsTexture;
-    uniform vec2 _jointsTextureSize;
-
-    #if _JOINTS_TEXTURE_FLOAT32
+    #if CC_JOINTS_TEXTURE_FLOAT32
       mat4 getBoneMatrix(const in float i) {
-        float width = _jointsTextureSize.x;
-        float height = _jointsTextureSize.y;
+        float width = cc_jointsTextureSize.x;
+        float height = cc_jointsTextureSize.y;
         float j = i * 4.0;
         float x = mod(j, width);
         float y = floor(j / width);
@@ -62,10 +26,10 @@
 
         y = dy * (y + 0.5);
 
-        vec4 v1 = texture2D(_jointsTexture, vec2(dx * (x + 0.5), y));
-        vec4 v2 = texture2D(_jointsTexture, vec2(dx * (x + 1.5), y));
-        vec4 v3 = texture2D(_jointsTexture, vec2(dx * (x + 2.5), y));
-        vec4 v4 = texture2D(_jointsTexture, vec2(dx * (x + 3.5), y));
+        vec4 v1 = texture2D(cc_jointsTexture, vec2(dx * (x + 0.5), y));
+        vec4 v2 = texture2D(cc_jointsTexture, vec2(dx * (x + 1.5), y));
+        vec4 v3 = texture2D(cc_jointsTexture, vec2(dx * (x + 2.5), y));
+        vec4 v4 = texture2D(cc_jointsTexture, vec2(dx * (x + 3.5), y));
 
         return mat4(v1, v2, v3, v4);
       }
@@ -88,16 +52,16 @@
 
       vec4 decodevec4 (float dx, float x, float y) {
         return decodevec4(
-          texture2D(_jointsTexture, vec2(dx * (x + 0.5), y)),
-          texture2D(_jointsTexture, vec2(dx * (x + 1.5), y)),
-          texture2D(_jointsTexture, vec2(dx * (x + 2.5), y)),
-          texture2D(_jointsTexture, vec2(dx * (x + 3.5), y))
+          texture2D(cc_jointsTexture, vec2(dx * (x + 0.5), y)),
+          texture2D(cc_jointsTexture, vec2(dx * (x + 1.5), y)),
+          texture2D(cc_jointsTexture, vec2(dx * (x + 2.5), y)),
+          texture2D(cc_jointsTexture, vec2(dx * (x + 3.5), y))
         );
       }
 
       mat4 getBoneMatrix(const in float i) {
-        float width = _jointsTextureSize.x;
-        float height = _jointsTextureSize.y;
+        float width = cc_jointsTextureSize.x;
+        float height = cc_jointsTextureSize.y;
         float j = i * 16.0;
         float x = mod(j, width);
         float y = floor(j / width);
@@ -116,12 +80,15 @@
       }
     #endif
   #else
-    const int _JOINT_MATRICES_SIZE = 50;
-    uniform mat4 _jointMatrices[_JOINT_MATRICES_SIZE];
+    const int CC_JOINT_MATRICES_SIZE = 50;
+
+    #pragma builtin(local)
+    uniform CC_JOINT_MATRIX {
+      mat4 cc_jointMatrices[CC_JOINT_MATRICES_SIZE];
+    }
 
     mat4 getBoneMatrix(const in float i) {
-      return _jointMatrices[int(i)];
->>>>>>> c52cd92c
+      return cc_jointMatrices[int(i)];
     }
   #endif
 
