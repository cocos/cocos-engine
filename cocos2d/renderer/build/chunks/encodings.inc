--- conflicted
+++ resolved
@@ -21,25 +21,10 @@
   #endif
 }
 
-<<<<<<< HEAD
 vec4 LINEAR_TO_OUTPUT_TEXEL (in vec4 color) {
   #if OUTPUT_TO_GAMMA
     return vec4(LinearToSRGB(color.rgb), color.a);
-=======
-
-vec4 TEXEL_TO_LINEAR (in vec4 color) {
-  #if INPUT_IS_GAMMA
-    return gammaToLinearSpaceRGBA(color);
   #else
     return color;
   #endif
-}
-
-vec4 LINEAR_TO_OUTPUT_TEXEL (in vec4 color) {
-  #if OUTPUT_TO_GAMMA
-    return linearToGammaSpaceRGBA(color);
->>>>>>> 373749c3
-  #else
-    return color;
-  #endif
-}
+}