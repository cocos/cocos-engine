name: <Native> Compile

on: [pull_request]

jobs:
  compile_windows:
    runs-on: windows-2019
    name: "Windows"

    steps:
      - uses: actions/checkout@v2
      - name: Download external libraries
        shell: bash
        run: |
          EXT_VERSION=`grep version native/external-config.json  |awk -F'"' '{print $4}'`
          git clone --branch $EXT_VERSION --depth 1 https://github.com/cocos-creator/engine-native-external native/external
      - name: Install deps
        run: |
          choco install --forcex86 vulkan-sdk
          python -m pip install PyYAML==5.4.1 Cheetah3
      - name: Generate bindings
        shell: bash
        run: |
          python -V
          cd ./native/tools/tojs
          echo "Create auto-generated jsbinding glue codes."
          python ./genbindings.py
          rm userconf.ini
      - name: Compile win64
        shell: bash
        env:
          COCOS_ENGINE_DEV: 1
        run: |
<<<<<<< HEAD
          cd $GITHUB_WORKSPACE/templates/windows
          mkdir -p build-win64/proj
          touch build-win64/proj/cfg.cmake
          echo "set(CC_USE_GLES3 ON)" >> build-win64/proj/cfg.cmake
          echo "set(CC_USE_VULKAN ON)" >> build-win64/proj/cfg.cmake
          echo "set(CC_USE_GLES2 ON)" >> build-win64/proj/cfg.cmake
          echo "set(USE_SPINE OFF)" >> build-win64/proj/cfg.cmake
          echo "set(USE_DRAGONBONES OFF)" >> build-win64/proj/cfg.cmake
          echo "set(USE_WEBSOCKET_SERVER ON)" >> build-win64/proj/cfg.cmake
          echo "set(CMAKE_CXX_STANDARD_REQUIRED ON)" >> build-win64/proj/cfg.cmake
          mkdir build-win64/assets
          cd build-win64
          RES_DIR=${GITHUB_WORKSPACE//\\//}/templates/windows/build-win64
=======
          cd $GITHUB_WORKSPACE/native/templates/windows
          echo "message(STATUS \"hook before \${CC_TARGET_NAME}\")" >> Pre-Sample.cmake
          echo "message(STATUS \"hook after \${CC_TARGET_NAME}\")" >> Post-Sample.cmake
          mkdir -p build-win32/proj
          touch build-win32/proj/cfg.cmake
          echo "set(CC_USE_GLES3 ON)" >> build-win32/proj/cfg.cmake
          echo "set(CC_USE_VULKAN ON)" >> build-win32/proj/cfg.cmake
          echo "set(CC_USE_GLES2 ON)" >> build-win32/proj/cfg.cmake
          echo "set(USE_WEBSOCKET_SERVER ON)" >> build-win32/proj/cfg.cmake
          echo "set(CMAKE_CXX_STANDARD_REQUIRED ON)" >> build-win32/proj/cfg.cmake
          mkdir build-win32/assets
          cd build-win32
          RES_DIR=${GITHUB_WORKSPACE//\\//}/native/templates/windows/build-win32
>>>>>>> 32812789
          COCOS_X_PATH=${GITHUB_WORKSPACE//\\//}/native
          cmake ../ -G"Visual Studio 16 2019" -DRES_DIR=$RES_DIR -DCOCOS_X_PATH=$COCOS_X_PATH -Ax64
          cmake --build . --config Release
          echo "Compile Win64 Release Done!"

  compile_android:
    name: "Android"
    runs-on: ubuntu-latest
    steps:
      - uses: actions/checkout@v2
      - name: Download external libraries
        shell: bash
        run: |
          EXT_VERSION=`grep version native/external-config.json  |awk -F'"' '{print $4}'`
          git clone --branch $EXT_VERSION --depth 1 https://github.com/cocos-creator/engine-native-external native/external
      - name: Generate bindings
        run: |
          python3 -m pip install PyYAML==5.4.1 Cheetah3
          python3 ./native/tools/tojs/genbindings.py
          rm ./native/tools/tojs/userconf.ini
      - name: Download build-tools
        run: |
          cd $ANDROID_HOME/build-tools/31.0.0 && mv d8 dx && cd lib && mv d8.jar dx.jar
      - name: Compile
        env:
          COCOS_ENGINE_DEV: 1
        run: |
          COCOS2DX_ROOT=$GITHUB_WORKSPACE/native
          ANDORID_NDK=$ANDROID_NDK_LATEST_HOME
          NATIVE_DIR=$GITHUB_WORKSPACE/templates/android-template
          echo "Compiling Android ... "
<<<<<<< HEAD
          cd $GITHUB_WORKSPACE/templates/
=======
          cd $COCOS2DX_ROOT/templates/
          echo "message(STATUS \"hook before \${CC_TARGET_NAME}\")" >> android/template/Pre-Sample.cmake
          echo "message(STATUS \"hook after \${CC_TARGET_NAME}\")" >> android/template/Post-Sample.cmake
>>>>>>> 32812789
          if [ ! -d  android-template ]; then
            cp -r android/template android-template
          fi
          cd $GITHUB_WORKSPACE/templates/android/build
          mkdir -p build-android/proj
          touch build-android/proj/cfg.cmake
          echo "set(CC_USE_GLES3 ON)" >> build-android/proj/cfg.cmake
          echo "set(CC_USE_VULKAN ON)" >> build-android/proj/cfg.cmake
          echo "set(CC_USE_GLES2 ON)" >> build-android/proj/cfg.cmake
          echo "set(USE_WEBSOCKET_SERVER ON)" >> build-android/proj/cfg.cmake
          echo "set(CMAKE_CXX_STANDARD_REQUIRED ON)" >> build-android/proj/cfg.cmake

          mkdir -p build-android/assets

          ASSET_DIR=$GITHUB_WORKSPACE/templates/android/build/build-android/

          sed -i "s@^PROP_NDK_PATH.*@PROP_NDK_PATH=$ANDORID_NDK@g" gradle.properties
          sed -i "s@^APPLICATION_ID.*@APPLICATION_ID=com.cocos.android@g" gradle.properties
          sed -i "s@^RES_PATH.*@RES_PATH=$ASSET_DIR@g" gradle.properties
          sed -i "s@^COCOS_ENGINE_PATH.*@COCOS_ENGINE_PATH=$COCOS2DX_ROOT@g" gradle.properties
          sed -i "s@^NATIVE_DIR.*@NATIVE_DIR=$NATIVE_DIR@g" gradle.properties

          # To speedup CI, compile arm64-v8a only
          # sed -i "s@^PROP_APP_ABI.*@PROP_APP_ABI=armeabi-v7a:arm64-v8a:x86@g" gradle.properties
          sed -i "s@^PROP_APP_ABI.*@PROP_APP_ABI=arm64-v8a@g" gradle.properties

          echo "Compile Android - cmake ..."
          echo "ANDORID_NDK ${ANDROID_NDK} or ${ANDROID_NDK_HOME}"
          ./gradlew :CocosGame:assembleDebug --quiet
          echo "Compile Android Debug Done!"

  compile_mac_x86_64:
    name: "MacOS x86_64"
    runs-on: macos-latest
    steps:
      - uses: actions/checkout@v2
      - uses: actions/setup-python@v2
        with:
          python-version: "3.x"
      - name: Download external libraries
        shell: bash
        run: |
          EXT_VERSION=`grep version native/external-config.json  |awk -F'"' '{print $4}'`
          git clone --branch $EXT_VERSION --depth 1 https://github.com/cocos-creator/engine-native-external native/external
      - name: Generate bindings
        run: |
          python -m pip install PyYAML==5.4.1 Cheetah3
          python ./native/tools/tojs/genbindings.py
          rm ./native/tools/tojs/userconf.ini
      - name: Compile
        env:
          COCOS_ENGINE_DEV: 1
        run: |
          NUM_OF_CORES=`getconf _NPROCESSORS_ONLN`
          COCOS2DX_ROOT=$GITHUB_WORKSPACE/native
          echo "Compiling MacOSX ... "
<<<<<<< HEAD
          cd  $GITHUB_WORKSPACE/templates/mac
=======
          cd  $COCOS2DX_ROOT/templates/mac
          echo "message(STATUS \"hook before \${CC_TARGET_NAME}\")" >> Pre-Sample.cmake
          echo "message(STATUS \"hook after \${CC_TARGET_NAME}\")" >> Post-Sample.cmake
>>>>>>> 32812789
          mkdir -p build-mac/proj
          touch build-mac/proj/cfg.cmake
          echo "set(CC_USE_VULKAN OFF)" >> build-mac/proj/cfg.cmake
          echo "set(CC_USE_GLES2 OFF)" >> build-mac/proj/cfg.cmake
          echo "set(CC_USE_GLES3 OFF)" >> build-mac/proj/cfg.cmake
          echo "set(CC_USE_METAL ON)" >> build-mac/proj/cfg.cmake
          echo "set(USE_WEBSOCKET_SERVER OFF)" >> build-mac/proj/cfg.cmake
          echo "set(CMAKE_CXX_STANDARD_REQUIRED ON)" >> build-mac/proj/cfg.cmake
          mkdir build-mac/assets

          RES_DIR=$GITHUB_WORKSPACE/templates/mac/build-mac
          cd build-mac
          cmake ../ -GXcode -DCMAKE_OSX_ARCHITECTURES=x86_64 -DRES_DIR=$RES_DIR -DCOCOS_X_PATH=$COCOS2DX_ROOT
          set +e
          cmake --build . --config Release -- -quiet -jobs $NUM_OF_CORES -arch x86_64
          retcode=$?
          set -e
          if [ $retcode -ne 0 ]; then
              echo "-----------------------------------------------------------------------------------------------"
              echo "------------------------------------ recompile without `-quiet` -------------------------------"
              echo "-----------------------------------------------------------------------------------------------"
              cmake --build . --config Release -- -jobs $NUM_OF_CORES -arch x86_64
          fi
          echo "Compile MacOSX x86_64 Release Done!"

  compile_mac_arm64:
    name: "MacOS arm64"
    runs-on: macos-latest
    steps:
      - uses: actions/checkout@v2
      - uses: actions/setup-python@v2
        with:
          python-version: "3.x"
      - name: Download external libraries
        shell: bash
        run: |
          EXT_VERSION=`grep version native/external-config.json  |awk -F'"' '{print $4}'`
          git clone --branch $EXT_VERSION --depth 1 https://github.com/cocos-creator/engine-native-external native/external
      - name: Generate bindings
        run: |
          python -m pip install PyYAML==5.4.1 Cheetah3
          python ./native/tools/tojs/genbindings.py
          rm ./native/tools/tojs/userconf.ini
      - name: Compile
        env:
          COCOS_ENGINE_DEV: 1
        run: |
          NUM_OF_CORES=`getconf _NPROCESSORS_ONLN`
          COCOS2DX_ROOT=$GITHUB_WORKSPACE/native
          echo "Compiling MacOSX ... "
          cd  $GITHUB_WORKSPACE/templates/mac
          mkdir -p build-mac/proj
          touch build-mac/proj/cfg.cmake
          echo "set(CC_USE_VULKAN OFF)" >> build-mac/proj/cfg.cmake
          echo "set(CC_USE_GLES2 OFF)" >> build-mac/proj/cfg.cmake
          echo "set(CC_USE_GLES3 OFF)" >> build-mac/proj/cfg.cmake
          echo "set(CC_USE_METAL ON)" >> build-mac/proj/cfg.cmake
          echo "set(USE_WEBSOCKET_SERVER OFF)" >> build-mac/proj/cfg.cmake
          echo "set(CMAKE_CXX_STANDARD_REQUIRED ON)" >> build-mac/proj/cfg.cmake
          mkdir build-mac/assets

          RES_DIR=$GITHUB_WORKSPACE/templates/mac/build-mac
          cd build-mac
          cmake ../ -GXcode -DCMAKE_OSX_ARCHITECTURES=arm64 -DRES_DIR=$RES_DIR -DCOCOS_X_PATH=$COCOS2DX_ROOT
          set +e
          cmake --build . --config Release -- -quiet -jobs $NUM_OF_CORES -arch arm64
          retcode=$?
          set -e
          if [ $retcode -ne 0 ]; then
              echo "-----------------------------------------------------------------------------------------------"
              echo "------------------------------------ recompile without `-quiet` -------------------------------"
              echo "-----------------------------------------------------------------------------------------------"
              cmake --build . --config Release -- -jobs $NUM_OF_CORES -arch arm64
          fi
          echo "Compile MacOSX ARM64 Release Done!"

  compile_iOS:
    name: "iOS"
    runs-on: macos-latest
    steps:
      - uses: maxim-lobanov/setup-xcode@v1
        with:
          xcode-version: latest-stable
      - uses: actions/checkout@v2
      - uses: actions/setup-python@v2
        with:
          python-version: "3.x"
      - name: Download external libraries
        shell: bash
        run: |
          EXT_VERSION=`grep version native/external-config.json  |awk -F'"' '{print $4}'`
          git clone --branch $EXT_VERSION --depth 1 https://github.com/cocos-creator/engine-native-external native/external
      - name: Generate bindings
        run: |
          python -m pip install PyYAML==5.4.1  Cheetah3
          python ./native/tools/tojs/genbindings.py
          rm ./native/tools/tojs/userconf.ini
      - name: Compile
        env:
          COCOS_ENGINE_DEV: 1
        run: |
          set -x
          NUM_OF_CORES=`getconf _NPROCESSORS_ONLN`
          COCOS2DX_ROOT=$GITHUB_WORKSPACE/native
          echo "Compiling iOS ... "
<<<<<<< HEAD
          cd  $GITHUB_WORKSPACE/templates/ios
=======
          cd  $COCOS2DX_ROOT/templates/ios
          echo "message(STATUS \"hook before \${CC_TARGET_NAME}\")" >> Pre-Sample.cmake
          echo "message(STATUS \"hook after \${CC_TARGET_NAME}\")" >> Post-Sample.cmake
>>>>>>> 32812789
          mkdir -p build-ios/proj
          touch build-ios/proj/cfg.cmake
          echo "set(CC_USE_GLES3 OFF)" >> build-ios/proj/cfg.cmake
          echo "set(CC_USE_VULKAN OFF)" >> build-ios/proj/cfg.cmake
          echo "set(CC_USE_GLES2 OFF)" >> build-ios/proj/cfg.cmake
          echo "set(CC_USE_METAL ON)" >> build-ios/proj/cfg.cmake
          echo "set(TARGET_IOS_VERSION 12.0)" >> build-ios/proj/cfg.cmake
          echo "set(USE_WEBSOCKET_SERVER OFF)" >> build-ios/proj/cfg.cmake
          echo "set(USE_DRAGONBONES OFF)" >> build-ios/proj/cfg.cmake
          echo "set(CMAKE_CXX_STANDARD_REQUIRED OFF)" >> build-ios/proj/cfg.cmake
          echo "set(MACOSX_BUNDLE_GUI_IDENTIFIER com.cocos.demo.ios)" >> build-ios/proj/cfg.cmake
          mkdir build-ios/assets
          cd build-ios
          RES_DIR=$GITHUB_WORKSPACE/templates/ios/build-ios
          cmake ../ -GXcode -DCMAKE_SYSTEM_NAME=iOS \
              -DCMAKE_OSX_SYSROOT=iphoneos \
              -DCMAKE_OSX_ARCHITECTURES=arm64 \
              -DRES_DIR=$RES_DIR \
              -DCOCOS_X_PATH=$COCOS2DX_ROOT
          set +e
          #cmake --build . --config Debug -- -quiet -jobs $NUM_OF_CORES -allowProvisioningUpdates CODE_SIGN_IDENTITY="" CODE_SIGNING_REQUIRED=NO CODE_SIGNING_ALLOWED=NO
          cmake --build . --config Debug -- -quiet -jobs $NUM_OF_CORES CODE_SIGNING_REQUIRED=NO CODE_SIGNING_ALLOWED=NO
          retcode=$?
          set -e
          if [ $retcode -ne 0 ]; then
              echo "-----------------------------------------------------------------------------------------------"
              echo "------------------------------------ recompile without `-quiet` -------------------------------"
              echo "-----------------------------------------------------------------------------------------------"
              cmake --build . --config Debug --  -jobs $NUM_OF_CORES CODE_SIGNING_REQUIRED=NO CODE_SIGNING_ALLOWED=NO
          fi
          echo "Compile iOS Done!"

  compile_wgpu_mac:
    name: "Emscripten"
    runs-on: macos-latest
    if: contains( github.event.head_commit.message, 'WGPU_CI_ON' )
    steps:
      - uses: actions/checkout@v2
      - name: Download external libraries
        shell: bash
        run: |
          EXT_VERSION=`grep version native/external-config.json  |awk -F'"' '{print $4}'`
          git clone --branch $EXT_VERSION --depth 1 https://github.com/cocos-creator/engine-native-external native/external
      - name: Setup Emscripten
        run: |
          git clone https://github.com/emscripten-core/emsdk.git ../emsdk
          cd ../emsdk
          ./emsdk install latest
          ./emsdk activate latest
          source ./emsdk_env.sh
          emcc -v
      - name: Compile
        env:
          COCOS_ENGINE_DEV: 1
        run: |
          COCOS2DX_ROOT=$GITHUB_WORKSPACE/native
          cd $COCOS2DX_ROOT/cocos/renderer/gfx-wgpu
          $COCOS2DX_ROOT/../emsdk/upstream/emscripten/emcmake cmake .
          $COCOS2DX_ROOT/../emsdk/upstream/emscripten/emmake make
          echo "Compile WGPU by ems on MacOS Done!"<|MERGE_RESOLUTION|>--- conflicted
+++ resolved
@@ -31,8 +31,9 @@
         env:
           COCOS_ENGINE_DEV: 1
         run: |
-<<<<<<< HEAD
           cd $GITHUB_WORKSPACE/templates/windows
+          echo "message(STATUS \"hook before \${CC_TARGET_NAME}\")" >> Pre-Sample.cmake
+          echo "message(STATUS \"hook after \${CC_TARGET_NAME}\")" >> Post-Sample.cmake
           mkdir -p build-win64/proj
           touch build-win64/proj/cfg.cmake
           echo "set(CC_USE_GLES3 ON)" >> build-win64/proj/cfg.cmake
@@ -45,21 +46,6 @@
           mkdir build-win64/assets
           cd build-win64
           RES_DIR=${GITHUB_WORKSPACE//\\//}/templates/windows/build-win64
-=======
-          cd $GITHUB_WORKSPACE/native/templates/windows
-          echo "message(STATUS \"hook before \${CC_TARGET_NAME}\")" >> Pre-Sample.cmake
-          echo "message(STATUS \"hook after \${CC_TARGET_NAME}\")" >> Post-Sample.cmake
-          mkdir -p build-win32/proj
-          touch build-win32/proj/cfg.cmake
-          echo "set(CC_USE_GLES3 ON)" >> build-win32/proj/cfg.cmake
-          echo "set(CC_USE_VULKAN ON)" >> build-win32/proj/cfg.cmake
-          echo "set(CC_USE_GLES2 ON)" >> build-win32/proj/cfg.cmake
-          echo "set(USE_WEBSOCKET_SERVER ON)" >> build-win32/proj/cfg.cmake
-          echo "set(CMAKE_CXX_STANDARD_REQUIRED ON)" >> build-win32/proj/cfg.cmake
-          mkdir build-win32/assets
-          cd build-win32
-          RES_DIR=${GITHUB_WORKSPACE//\\//}/native/templates/windows/build-win32
->>>>>>> 32812789
           COCOS_X_PATH=${GITHUB_WORKSPACE//\\//}/native
           cmake ../ -G"Visual Studio 16 2019" -DRES_DIR=$RES_DIR -DCOCOS_X_PATH=$COCOS_X_PATH -Ax64
           cmake --build . --config Release
@@ -91,13 +77,9 @@
           ANDORID_NDK=$ANDROID_NDK_LATEST_HOME
           NATIVE_DIR=$GITHUB_WORKSPACE/templates/android-template
           echo "Compiling Android ... "
-<<<<<<< HEAD
           cd $GITHUB_WORKSPACE/templates/
-=======
-          cd $COCOS2DX_ROOT/templates/
           echo "message(STATUS \"hook before \${CC_TARGET_NAME}\")" >> android/template/Pre-Sample.cmake
           echo "message(STATUS \"hook after \${CC_TARGET_NAME}\")" >> android/template/Post-Sample.cmake
->>>>>>> 32812789
           if [ ! -d  android-template ]; then
             cp -r android/template android-template
           fi
@@ -154,13 +136,9 @@
           NUM_OF_CORES=`getconf _NPROCESSORS_ONLN`
           COCOS2DX_ROOT=$GITHUB_WORKSPACE/native
           echo "Compiling MacOSX ... "
-<<<<<<< HEAD
           cd  $GITHUB_WORKSPACE/templates/mac
-=======
-          cd  $COCOS2DX_ROOT/templates/mac
           echo "message(STATUS \"hook before \${CC_TARGET_NAME}\")" >> Pre-Sample.cmake
           echo "message(STATUS \"hook after \${CC_TARGET_NAME}\")" >> Post-Sample.cmake
->>>>>>> 32812789
           mkdir -p build-mac/proj
           touch build-mac/proj/cfg.cmake
           echo "set(CC_USE_VULKAN OFF)" >> build-mac/proj/cfg.cmake
@@ -266,13 +244,9 @@
           NUM_OF_CORES=`getconf _NPROCESSORS_ONLN`
           COCOS2DX_ROOT=$GITHUB_WORKSPACE/native
           echo "Compiling iOS ... "
-<<<<<<< HEAD
           cd  $GITHUB_WORKSPACE/templates/ios
-=======
-          cd  $COCOS2DX_ROOT/templates/ios
           echo "message(STATUS \"hook before \${CC_TARGET_NAME}\")" >> Pre-Sample.cmake
           echo "message(STATUS \"hook after \${CC_TARGET_NAME}\")" >> Post-Sample.cmake
->>>>>>> 32812789
           mkdir -p build-ios/proj
           touch build-ios/proj/cfg.cmake
           echo "set(CC_USE_GLES3 OFF)" >> build-ios/proj/cfg.cmake
