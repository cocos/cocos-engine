name: <Native> Compile

on:
  pull_request:
    paths:
    - 'native/**'

jobs:
  compile_windows:
    runs-on: windows-2019
    name: "Windows"

    steps:
      - uses: actions/checkout@v2
      - name: Download external libraries
        shell: bash
        run: |
          EXT_VERSION=`grep version native/external-config.json  |awk -F'"' '{print $4}'`
          git clone --branch $EXT_VERSION --depth 1 https://github.com/cocos-creator/engine-native-external native/external
      - name: Install deps
        run: |
          choco install --forcex86 vulkan-sdk
          python -m pip install PyYAML==5.4.1 Cheetah3
      - name: Generate bindings
        shell: bash
        run: |
          python -V
          cd ./native/tools/tojs
          echo "Create auto-generated jsbinding glue codes."
          python ./genbindings.py
          rm userconf.ini
      - name: Compile win64
        shell: bash
        env:
          COCOS_ENGINE_DEV: 1
        run: |
          cd $GITHUB_WORKSPACE/native/templates/windows
          mkdir -p build-win64/proj
          touch build-win64/proj/cfg.cmake
          echo "set(CC_USE_GLES3 ON)" >> build-win64/proj/cfg.cmake
          echo "set(CC_USE_VULKAN ON)" >> build-win64/proj/cfg.cmake
          echo "set(CC_USE_GLES2 ON)" >> build-win64/proj/cfg.cmake
          echo "set(USE_SPINE OFF)" >> build-win64/proj/cfg.cmake
          echo "set(USE_DRAGONBONES OFF)" >> build-win64/proj/cfg.cmake
          echo "set(USE_WEBSOCKET_SERVER ON)" >> build-win64/proj/cfg.cmake
          echo "set(CMAKE_CXX_STANDARD_REQUIRED ON)" >> build-win64/proj/cfg.cmake
          mkdir build-win64/assets
          cd build-win64
          RES_DIR=${GITHUB_WORKSPACE//\\//}/native/templates/windows/build-win64
          COCOS_X_PATH=${GITHUB_WORKSPACE//\\//}/native
<<<<<<< HEAD
          cmake ../ -G"Visual Studio 16 2019" -DRES_DIR=$RES_DIR -DCOCOS_X_PATH=$COCOS_X_PATH -Awin32
=======
          cmake ../ -G"Visual Studio 15 2017" -DRES_DIR=$RES_DIR -DCOCOS_X_PATH=$COCOS_X_PATH -Ax64
>>>>>>> 44235082
          cmake --build . --config Release
          echo "Compile Win64 Release Done!"

  compile_android:
    name: "Android"
    runs-on: ubuntu-latest
    steps:
      - uses: actions/checkout@v2
      - name: Download external libraries
        shell: bash
        run: |
          EXT_VERSION=`grep version native/external-config.json  |awk -F'"' '{print $4}'`
          git clone --branch $EXT_VERSION --depth 1 https://github.com/cocos-creator/engine-native-external native/external
      - name: Generate bindings
        run: |
          python3 -m pip install PyYAML==5.4.1 Cheetah3
          python3 ./native/tools/tojs/genbindings.py
          rm ./native/tools/tojs/userconf.ini
      - name: Compile
        env:
          COCOS_ENGINE_DEV: 1
        run: |
          COCOS2DX_ROOT=$GITHUB_WORKSPACE/native
          ANDORID_NDK=$ANDROID_NDK_LATEST_HOME
          NATIVE_DIR=$COCOS2DX_ROOT/templates/android-template       
          echo "Compiling Android ... "
          cd $COCOS2DX_ROOT/templates/
          if [ ! -d  android-template ]; then
            cp -r android/template android-template
          fi
          cd $COCOS2DX_ROOT/templates/android/build
          mkdir -p build-android/proj
          touch build-android/proj/cfg.cmake
          echo "set(CC_USE_GLES3 ON)" >> build-android/proj/cfg.cmake
          echo "set(CC_USE_VULKAN ON)" >> build-android/proj/cfg.cmake
          echo "set(CC_USE_GLES2 ON)" >> build-android/proj/cfg.cmake
          echo "set(USE_WEBSOCKET_SERVER ON)" >> build-android/proj/cfg.cmake
          echo "set(CMAKE_CXX_STANDARD_REQUIRED ON)" >> build-android/proj/cfg.cmake

          mkdir -p build-android/assets

          ASSET_DIR=$COCOS2DX_ROOT/templates/android/build/build-android/

          sed -i "s@^PROP_NDK_PATH.*@PROP_NDK_PATH=$ANDORID_NDK@g" gradle.properties
          sed -i "s@^APPLICATION_ID.*@APPLICATION_ID=com.cocos.android@g" gradle.properties
          sed -i "s@^RES_PATH.*@RES_PATH=$ASSET_DIR@g" gradle.properties
          sed -i "s@^COCOS_ENGINE_PATH.*@COCOS_ENGINE_PATH=$COCOS2DX_ROOT@g" gradle.properties
          sed -i "s@^NATIVE_DIR.*@NATIVE_DIR=$NATIVE_DIR@g" gradle.properties

          # To speedup CI, compile arm64-v8a only
          # sed -i "s@^PROP_APP_ABI.*@PROP_APP_ABI=armeabi-v7a:arm64-v8a:x86@g" gradle.properties
          sed -i "s@^PROP_APP_ABI.*@PROP_APP_ABI=arm64-v8a@g" gradle.properties

          echo "Compile Android - cmake ..."
          echo "ANDORID_NDK ${ANDROID_NDK} or ${ANDROID_NDK_HOME}"
          ./gradlew :CocosGame:assembleDebug --quiet
          echo "Compile Android Debug Done!"

  compile_mac_x86_64:
    name: "MacOS x86_64"
    runs-on: macos-latest
    steps:
      - uses: actions/checkout@v2
      - uses: actions/setup-python@v2
        with:
          python-version: "3.x"
      - name: Download external libraries
        shell: bash
        run: |
          EXT_VERSION=`grep version native/external-config.json  |awk -F'"' '{print $4}'`
          git clone --branch $EXT_VERSION --depth 1 https://github.com/cocos-creator/engine-native-external native/external
      - name: Generate bindings
        run: |
          python -m pip install PyYAML==5.4.1 Cheetah3
          python ./native/tools/tojs/genbindings.py
          rm ./native/tools/tojs/userconf.ini
      - name: Compile
        env:
          COCOS_ENGINE_DEV: 1
        run: |
          NUM_OF_CORES=`getconf _NPROCESSORS_ONLN`
          COCOS2DX_ROOT=$GITHUB_WORKSPACE/native
          echo "Compiling MacOSX ... "
          cd  $COCOS2DX_ROOT/templates/mac
          mkdir -p build-mac/proj
          touch build-mac/proj/cfg.cmake
          echo "set(CC_USE_VULKAN OFF)" >> build-mac/proj/cfg.cmake
          echo "set(CC_USE_GLES2 OFF)" >> build-mac/proj/cfg.cmake
          echo "set(CC_USE_GLES3 OFF)" >> build-mac/proj/cfg.cmake
          echo "set(CC_USE_METAL ON)" >> build-mac/proj/cfg.cmake
          echo "set(USE_WEBSOCKET_SERVER OFF)" >> build-mac/proj/cfg.cmake
          echo "set(CMAKE_CXX_STANDARD_REQUIRED ON)" >> build-mac/proj/cfg.cmake
          mkdir build-mac/assets

          RES_DIR=$COCOS2DX_ROOT/templates/mac/build-mac
          cd build-mac
          cmake ../ -GXcode -DCMAKE_OSX_ARCHITECTURES=x86_64 -DRES_DIR=$RES_DIR -DCOCOS_X_PATH=$COCOS2DX_ROOT
          set +e
          cmake --build . --config Release -- -quiet -jobs $NUM_OF_CORES -arch x86_64
          retcode=$?
          set -e
          if [ $retcode -ne 0 ]; then
              echo "-----------------------------------------------------------------------------------------------"
              echo "------------------------------------ recompile without `-quiet` -------------------------------"
              echo "-----------------------------------------------------------------------------------------------"
              cmake --build . --config Release -- -jobs $NUM_OF_CORES -arch x86_64
          fi
          echo "Compile MacOSX x86_64 Release Done!"

  compile_mac_arm64:
    name: "MacOS arm64"
    runs-on: macos-latest
    steps:
      - uses: actions/checkout@v2
      - uses: actions/setup-python@v2
        with:
          python-version: "3.x"
      - name: Download external libraries
        shell: bash
        run: |
          EXT_VERSION=`grep version native/external-config.json  |awk -F'"' '{print $4}'`
          git clone --branch $EXT_VERSION --depth 1 https://github.com/cocos-creator/engine-native-external native/external
      - name: Generate bindings
        run: |
          python -m pip install PyYAML==5.4.1 Cheetah3
          python ./native/tools/tojs/genbindings.py
          rm ./native/tools/tojs/userconf.ini
      - name: Compile
        env:
          COCOS_ENGINE_DEV: 1
        run: |
          NUM_OF_CORES=`getconf _NPROCESSORS_ONLN`
          COCOS2DX_ROOT=$GITHUB_WORKSPACE/native
          echo "Compiling MacOSX ... "
          cd  $COCOS2DX_ROOT/templates/mac
          mkdir -p build-mac/proj
          touch build-mac/proj/cfg.cmake
          echo "set(CC_USE_VULKAN OFF)" >> build-mac/proj/cfg.cmake
          echo "set(CC_USE_GLES2 OFF)" >> build-mac/proj/cfg.cmake
          echo "set(CC_USE_GLES3 OFF)" >> build-mac/proj/cfg.cmake
          echo "set(CC_USE_METAL ON)" >> build-mac/proj/cfg.cmake
          echo "set(USE_WEBSOCKET_SERVER OFF)" >> build-mac/proj/cfg.cmake
          echo "set(CMAKE_CXX_STANDARD_REQUIRED ON)" >> build-mac/proj/cfg.cmake
          mkdir build-mac/assets

          RES_DIR=$COCOS2DX_ROOT/templates/mac/build-mac
          cd build-mac
          cmake ../ -GXcode -DCMAKE_OSX_ARCHITECTURES=arm64 -DRES_DIR=$RES_DIR -DCOCOS_X_PATH=$COCOS2DX_ROOT
          set +e
          cmake --build . --config Release -- -quiet -jobs $NUM_OF_CORES -arch arm64
          retcode=$?
          set -e
          if [ $retcode -ne 0 ]; then
              echo "-----------------------------------------------------------------------------------------------"
              echo "------------------------------------ recompile without `-quiet` -------------------------------"
              echo "-----------------------------------------------------------------------------------------------"
              cmake --build . --config Release -- -jobs $NUM_OF_CORES -arch arm64
          fi
          echo "Compile MacOSX ARM64 Release Done!"

  compile_iOS:
    name: "iOS"
    runs-on: macos-latest
    steps:
      - uses: maxim-lobanov/setup-xcode@v1
        with:
          xcode-version: latest-stable
      - uses: actions/checkout@v2
      - uses: actions/setup-python@v2
        with:
          python-version: "3.x"
      - name: Download external libraries
        shell: bash
        run: |
          EXT_VERSION=`grep version native/external-config.json  |awk -F'"' '{print $4}'`
          git clone --branch $EXT_VERSION --depth 1 https://github.com/cocos-creator/engine-native-external native/external
      - name: Generate bindings
        run: |
          python -m pip install PyYAML==5.4.1  Cheetah3
          python ./native/tools/tojs/genbindings.py
          rm ./native/tools/tojs/userconf.ini
      - name: Compile
        env:
          COCOS_ENGINE_DEV: 1
        run: |
          set -x
          NUM_OF_CORES=`getconf _NPROCESSORS_ONLN`
          COCOS2DX_ROOT=$GITHUB_WORKSPACE/native
          echo "Compiling iOS ... "
          cd  $COCOS2DX_ROOT/templates/ios
          mkdir -p build-ios/proj
          touch build-ios/proj/cfg.cmake
          echo "set(CC_USE_GLES3 OFF)" >> build-ios/proj/cfg.cmake
          echo "set(CC_USE_VULKAN OFF)" >> build-ios/proj/cfg.cmake
          echo "set(CC_USE_GLES2 OFF)" >> build-ios/proj/cfg.cmake
          echo "set(CC_USE_METAL ON)" >> build-ios/proj/cfg.cmake
          echo "set(TARGET_IOS_VERSION 12.0)" >> build-ios/proj/cfg.cmake
          echo "set(USE_WEBSOCKET_SERVER OFF)" >> build-ios/proj/cfg.cmake
          echo "set(USE_DRAGONBONES OFF)" >> build-ios/proj/cfg.cmake
          echo "set(CMAKE_CXX_STANDARD_REQUIRED OFF)" >> build-ios/proj/cfg.cmake
          echo "set(MACOSX_BUNDLE_GUI_IDENTIFIER com.cocos.demo.ios)" >> build-ios/proj/cfg.cmake
          mkdir build-ios/assets
          cd build-ios
          RES_DIR=$COCOS2DX_ROOT/templates/ios/build-ios
          cmake ../ -GXcode -DCMAKE_SYSTEM_NAME=iOS \
              -DCMAKE_OSX_SYSROOT=iphoneos \
              -DCMAKE_OSX_ARCHITECTURES=arm64 \
              -DRES_DIR=$RES_DIR \
              -DCOCOS_X_PATH=$COCOS2DX_ROOT
          set +e
          #cmake --build . --config Debug -- -quiet -jobs $NUM_OF_CORES -allowProvisioningUpdates CODE_SIGN_IDENTITY="" CODE_SIGNING_REQUIRED=NO CODE_SIGNING_ALLOWED=NO 
          cmake --build . --config Debug -- -quiet -jobs $NUM_OF_CORES CODE_SIGNING_REQUIRED=NO CODE_SIGNING_ALLOWED=NO
          retcode=$?
          set -e
          if [ $retcode -ne 0 ]; then
              echo "-----------------------------------------------------------------------------------------------"
              echo "------------------------------------ recompile without `-quiet` -------------------------------"
              echo "-----------------------------------------------------------------------------------------------"
              cmake --build . --config Debug --  -jobs $NUM_OF_CORES CODE_SIGNING_REQUIRED=NO CODE_SIGNING_ALLOWED=NO
          fi
          echo "Compile iOS Done!"

  compile_wgpu_mac:
    name: "Emscripten"
    runs-on: macos-latest
    if: contains( github.event.head_commit.message, 'WGPU_CI_ON' )
    steps:
      - uses: actions/checkout@v2
      - name: Download external libraries
        shell: bash
        run: |
          EXT_VERSION=`grep version native/external-config.json  |awk -F'"' '{print $4}'`
          git clone --branch $EXT_VERSION --depth 1 https://github.com/cocos-creator/engine-native-external native/external
      - name: Setup Emscripten
        run: |
          git clone https://github.com/emscripten-core/emsdk.git ../emsdk
          cd ../emsdk
          ./emsdk install latest
          ./emsdk activate latest
          source ./emsdk_env.sh
          emcc -v
      - name: Compile
        env:
          COCOS_ENGINE_DEV: 1
        run: |
          COCOS2DX_ROOT=$GITHUB_WORKSPACE/native
          cd $COCOS2DX_ROOT/cocos/renderer/gfx-wgpu
          $COCOS2DX_ROOT/../emsdk/upstream/emscripten/emcmake cmake .
          $COCOS2DX_ROOT/../emsdk/upstream/emscripten/emmake make
          echo "Compile WGPU by ems on MacOS Done!"<|MERGE_RESOLUTION|>--- conflicted
+++ resolved
@@ -48,11 +48,7 @@
           cd build-win64
           RES_DIR=${GITHUB_WORKSPACE//\\//}/native/templates/windows/build-win64
           COCOS_X_PATH=${GITHUB_WORKSPACE//\\//}/native
-<<<<<<< HEAD
-          cmake ../ -G"Visual Studio 16 2019" -DRES_DIR=$RES_DIR -DCOCOS_X_PATH=$COCOS_X_PATH -Awin32
-=======
-          cmake ../ -G"Visual Studio 15 2017" -DRES_DIR=$RES_DIR -DCOCOS_X_PATH=$COCOS_X_PATH -Ax64
->>>>>>> 44235082
+          cmake ../ -G"Visual Studio 16 2019" -DRES_DIR=$RES_DIR -DCOCOS_X_PATH=$COCOS_X_PATH -Ax64
           cmake --build . --config Release
           echo "Compile Win64 Release Done!"
 
