name: run test cases

on: 
  pull_request_target:
  issue_comment:
    types: [created, edited]

# github.head_ref is only defined on pull_request events
concurrency:
  group: ${{ github.workflow }}-${{ github.actor }}-${{ github.head_ref || github.run_id }}
  cancel-in-progress: true

jobs:
  Win-RunTestCases:
    if: |
      contains(github.event.pull_request.body, '[X] needs automatic test cases check') ||
      contains(github.event.comment.body, '@cocos-robot run test cases')
    runs-on: self-hosted-win

    steps:
      - name: Get PR Number
        id: get_pr
        shell: pwsh
        run: |
          if ("${{ github.event_name }}" -eq "issue_comment") {
            Write-Host "::set-output name=pr_number::${{ github.event.issue.number }}"
          }
          else {
            Write-Host "::set-output name=pr_number::${{ github.event.pull_request.number }}"
          }
      - name: Get PR Details
        id: pr_details
        uses: octokit/request-action@v2.x
        with:
          route: GET /repos/cocos/cocos-engine/pulls/${{ steps.get_pr.outputs.pr_number }}
        env:
          GITHUB_TOKEN: ${{ secrets.GITHUB_TOKEN }}

      - name: Parse Pull Request
        id: parse_pr
        shell: pwsh
        run: |
          $pull_request = @"
          ${{ steps.pr_details.outputs.data }}
          "@ | ConvertFrom-Json
          Write-Host $pull_request
          Write-Host "::set-output name=pr_html_url::$($pull_request.html_url)"
          Write-Host "::set-output name=pr_author::$($pull_request.user.login)"
          Write-Host "::set-output name=pr_head_ref::$($pull_request.head.ref)"
          Write-Host "::set-output name=pr_head_sha::$($pull_request.head.sha)"
          Write-Host "::set-output name=pr_base_ref::$($pull_request.base.ref)"
          Write-Host "::set-output name=pr_base_sha::$($pull_request.base.sha)"
      - name: Check Job Parameter
        run: |
          echo "${{ steps.parse_pr.outputs.pr_head_ref }}"
          echo "${{ steps.parse_pr.outputs.pr_head_sha }}"
          echo "${{ steps.parse_pr.outputs.pr_base_ref }}"
          echo "${{ steps.parse_pr.outputs.pr_base_sha }}"
      - name: Checkout engine
        uses: actions/checkout@v3
        with:
          fetch-depth: 0
          ref: ${{ steps.parse_pr.outputs.pr_base_ref }}

      - name: Checkout rebase
        run: |
          git fetch origin
          git reset --hard   
          git checkout origin/${{ steps.parse_pr.outputs.pr_base_ref }}
          git pull origin ${{ steps.parse_pr.outputs.pr_base_ref }} --allow-unrelated-histories
          git branch -D ${{ steps.parse_pr.outputs.pr_base_ref }}
          git branch ${{ steps.parse_pr.outputs.pr_base_ref }}
          git fetch origin pull/${{ steps.get_pr.outputs.pr_number }}/head:pull-${{ steps.get_pr.outputs.pr_number }}
          git merge --ff -s recursive --no-verify -m "PR Test" origin/${{ steps.parse_pr.outputs.pr_base_ref }} pull-${{ steps.get_pr.outputs.pr_number }}
      - name: npm install
        run: |
          npm -v
          npm install --registry https://registry.npm.taobao.org
      - name: Run test cases
        timeout-minutes: 120
        id: run_test_cases
        run: |
          cd ..
          python3 -u ./python/main.py --workspace ${{github.workspace}} --pr_number ${{ steps.get_pr.outputs.pr_number }} --author ${{ steps.parse_pr.outputs.pr_author }}  --base_ref ${{ steps.parse_pr.outputs.pr_base_ref }}  --base_sha  ${{ steps.parse_pr.outputs.pr_base_sha }}  --head_ref  ${{ steps.parse_pr.outputs.pr_head_ref }} --head_sha ${{ steps.parse_pr.outputs.pr_head_sha }}
<<<<<<< HEAD
=======

>>>>>>> dcb7132d
      - name: Update Comment
        uses: peter-evans/create-or-update-comment@v1
        with:
          issue-number: ${{ steps.get_pr.outputs.pr_number }}
          body: |
            @${{ steps.parse_pr.outputs.pr_author }}, Please check the result of `run test cases`:
            - Test Platform: Windows
            - Task Result: ${{ steps.run_test_cases.outputs.task }}
            - Task URL: ${{ steps.run_test_cases.outputs.url }}
            - GitHub Action: https://github.com/cocos/cocos-engine/actions/runs/${{ github.run_id }}
            ## Task Details
            ${{ steps.run_test_cases.outputs.report }}
  
  macOS-RunTestCases:
    if: |
      contains(github.event.pull_request.body, '[X] needs automatic test cases check') ||
      contains(github.event.comment.body, '@cocos-robot run test cases')
    runs-on: self-hosted-mac

    steps:
      - name: Get PR Number
        id: get_pr
        shell: pwsh
        run: |
          if ("${{ github.event_name }}" -eq "issue_comment") {
            Write-Host "::set-output name=pr_number::${{ github.event.issue.number }}"
          }
          else {
            Write-Host "::set-output name=pr_number::${{ github.event.pull_request.number }}"
          }
      - name: Get PR Details
        id: pr_deatils
        uses: octokit/request-action@v2.x
        with:
          route: GET /repos/cocos/cocos-engine/pulls/${{ steps.get_pr.outputs.pr_number }}
        env:
          GITHUB_TOKEN: ${{ secrets.GITHUB_TOKEN }}

      - name: Parse Pull Request
        id: parse_pr
        shell: pwsh
        run: |
          $pull_request = @"
          ${{ steps.pr_deatils.outputs.data }}
          "@ | ConvertFrom-Json
          Write-Host $pull_request
          Write-Host "::set-output name=pr_html_url::$($pull_request.html_url)"
          Write-Host "::set-output name=pr_author::$($pull_request.user.login)"
          Write-Host "::set-output name=pr_head_ref::$($pull_request.head.ref)"
          Write-Host "::set-output name=pr_head_sha::$($pull_request.head.sha)"
          Write-Host "::set-output name=pr_base_ref::$($pull_request.base.ref)"
          Write-Host "::set-output name=pr_base_sha::$($pull_request.base.sha)"
      - name: Check Job Parameter
        run: |
          echo "${{ steps.parse_pr.outputs.pr_head_ref }}"
          echo "${{ steps.parse_pr.outputs.pr_head_sha }}"
          echo "${{ steps.parse_pr.outputs.pr_base_ref }}"
          echo "${{ steps.parse_pr.outputs.pr_base_sha }}"
          
      - name: Checkout engine
        uses: actions/checkout@v3
        with:
          fetch-depth: 0          
          ref: ${{ steps.parse_pr.outputs.pr_base_ref }}

      - name: Checkout rebase
        run: |
          git fetch origin
          git reset --hard   
          git checkout origin/${{ steps.parse_pr.outputs.pr_base_ref }}
          git pull origin ${{ steps.parse_pr.outputs.pr_base_ref }} --allow-unrelated-histories
          git branch -D ${{ steps.parse_pr.outputs.pr_base_ref }}
          git branch ${{ steps.parse_pr.outputs.pr_base_ref }}
          git fetch origin pull/${{ steps.get_pr.outputs.pr_number }}/head:pull-${{ steps.get_pr.outputs.pr_number }}
          git merge --ff -s recursive --no-verify -m "PR Test" origin/${{ steps.parse_pr.outputs.pr_base_ref }} pull-${{ steps.get_pr.outputs.pr_number }}
      - name: npm install
        run: |
          npm -v
          npm install --registry https://registry.npm.taobao.org
      - name: Run test cases
        timeout-minutes: 90
        id: run_test_cases
        run: |
          cd ..
          python3 -u ./python/main.py --workspace ${{github.workspace}} --pr_number ${{ steps.get_pr.outputs.pr_number }} --author ${{ steps.parse_pr.outputs.pr_author }}  --base_ref ${{ steps.parse_pr.outputs.pr_base_ref }}  --base_sha  ${{ steps.parse_pr.outputs.pr_base_sha }}  --head_ref  ${{ steps.parse_pr.outputs.pr_head_ref }} --head_sha ${{ steps.parse_pr.outputs.pr_head_sha }}
<<<<<<< HEAD
=======

>>>>>>> dcb7132d
      - name: Update Comment
        uses: peter-evans/create-or-update-comment@v1
        with:
          issue-number: ${{ steps.get_pr.outputs.pr_number }}
          body: |
            @${{ steps.parse_pr.outputs.pr_author }}, Please check the result of `run test cases`:
            - Test Platform: macOS
            - Task Result: ${{ steps.run_test_cases.outputs.task }}
            - Task URL: ${{ steps.run_test_cases.outputs.url }}
            - GitHub Action: https://github.com/cocos/cocos-engine/actions/runs/${{ github.run_id }}
            ## Task Details
            ${{ steps.run_test_cases.outputs.report }}<|MERGE_RESOLUTION|>--- conflicted
+++ resolved
@@ -82,10 +82,7 @@
         run: |
           cd ..
           python3 -u ./python/main.py --workspace ${{github.workspace}} --pr_number ${{ steps.get_pr.outputs.pr_number }} --author ${{ steps.parse_pr.outputs.pr_author }}  --base_ref ${{ steps.parse_pr.outputs.pr_base_ref }}  --base_sha  ${{ steps.parse_pr.outputs.pr_base_sha }}  --head_ref  ${{ steps.parse_pr.outputs.pr_head_ref }} --head_sha ${{ steps.parse_pr.outputs.pr_head_sha }}
-<<<<<<< HEAD
-=======
 
->>>>>>> dcb7132d
       - name: Update Comment
         uses: peter-evans/create-or-update-comment@v1
         with:
@@ -171,10 +168,7 @@
         run: |
           cd ..
           python3 -u ./python/main.py --workspace ${{github.workspace}} --pr_number ${{ steps.get_pr.outputs.pr_number }} --author ${{ steps.parse_pr.outputs.pr_author }}  --base_ref ${{ steps.parse_pr.outputs.pr_base_ref }}  --base_sha  ${{ steps.parse_pr.outputs.pr_base_sha }}  --head_ref  ${{ steps.parse_pr.outputs.pr_head_ref }} --head_sha ${{ steps.parse_pr.outputs.pr_head_sha }}
-<<<<<<< HEAD
-=======
 
->>>>>>> dcb7132d
       - name: Update Comment
         uses: peter-evans/create-or-update-comment@v1
         with:
