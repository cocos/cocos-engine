<% if(polyfillsBundleFile) { %>
// Polyfills bundle.
require("<%= polyfillsBundleFile %>");
<% } %>

// SystemJS support.
window.self = window;
require("<%= systemJsBundleFile %>");

const importMapJson = jsb.fileUtils.getStringFromFile("<%= importMapFile%>");
const importMap = JSON.parse(importMapJson);
System.warmup({
    importMap,
    importMapUrl: '<%= importMapFile%>',
    defaultHandler: (urlNoSchema) => {
        require(urlNoSchema.startsWith('/') ? urlNoSchema.substr(1) : urlNoSchema);
    },
});

System.import('<%= applicationJs %>')
.then(({ Application }) => {
    return new Application();
}).then((application) => {
<<<<<<< HEAD
    return System.import('cc').then((cc) => {
        require('jsb-adapter/jsb-engine.js');
        application.init(cc);
=======
    return application.import('cc').then((cc) => {
        require('jsb-adapter/engine-adapter.js');
        cc.macro.CLEANUP_IMAGE_CACHE = false;
>>>>>>> 524d859d
    }).then(() => {
        return application.start();
    });
}).catch((err) => {
    console.error(err.toString());
});<|MERGE_RESOLUTION|>--- conflicted
+++ resolved
@@ -21,15 +21,9 @@
 .then(({ Application }) => {
     return new Application();
 }).then((application) => {
-<<<<<<< HEAD
     return System.import('cc').then((cc) => {
-        require('jsb-adapter/jsb-engine.js');
+        require('jsb-adapter/engine-adapter.js');
         application.init(cc);
-=======
-    return application.import('cc').then((cc) => {
-        require('jsb-adapter/engine-adapter.js');
-        cc.macro.CLEANUP_IMAGE_CACHE = false;
->>>>>>> 524d859d
     }).then(() => {
         return application.start();
     });
