--- conflicted
+++ resolved
@@ -57,12 +57,8 @@
 
 const oldDeviceCreateSwapchainFunc = deviceProto.createSwapchain;
 deviceProto.createSwapchain = function (info) {
-<<<<<<< HEAD
-    info.windowHandle = jsbWindow.windowHandler;
-=======
     // In openharmony, we need to get the window handle through the jsb interface
-    info.windowHandle = window.oh ? jsb.device.getWindowHandle() : window.windowHandler;
->>>>>>> 0bfc1ab8
+    info.windowHandle = window.oh ? jsb.device.getWindowHandle() : jsbWindow.windowHandler;
     return oldDeviceCreateSwapchainFunc.call(this, info);
 };
 
