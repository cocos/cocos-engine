--- conflicted
+++ resolved
@@ -232,17 +232,6 @@
         raycastOptions.distance = options.maxDistance;
         raycastOptions.queryTrigger = !!options.queryTrigger;
         const isHit = this._impl.sweepBox(
-<<<<<<< HEAD
-            raycastOptions,
-            halfExtent.x,
-            halfExtent.y,
-            halfExtent.z,
-            orientation.w,
-            orientation.x,
-            orientation.y,
-            orientation.z,
-        );
-=======
                                 raycastOptions,
                                 halfExtent.x,
                                 halfExtent.y,
@@ -252,7 +241,6 @@
                                 orientation.y,
                                 orientation.z,
                                 );
->>>>>>> 541ef96e
         if (isHit) {
             const hits = this._impl.sweepResult();
             for (let i = 0; i < hits.length; i++) {
@@ -272,17 +260,6 @@
         raycastOptions.distance = options.maxDistance;
         raycastOptions.queryTrigger = !!options.queryTrigger;
         const isHit = this._impl.sweepBoxClosest(
-<<<<<<< HEAD
-            raycastOptions,
-            halfExtent.x,
-            halfExtent.y,
-            halfExtent.z,
-            orientation.w,
-            orientation.x,
-            orientation.y,
-            orientation.z,
-        );
-=======
                                     raycastOptions,
                                     halfExtent.x,
                                     halfExtent.y,
@@ -292,7 +269,6 @@
                                     orientation.y,
                                     orientation.z,
                                     );
->>>>>>> 541ef96e
         if (isHit) {
             const hit = this._impl.sweepClosestResult();
             result._assign(hit.hitPoint, hit.distance, ptrToObj[hit.shape].collider, hit.hitNormal);
@@ -359,16 +335,6 @@
         raycastOptions.distance = options.maxDistance;
         raycastOptions.queryTrigger = !!options.queryTrigger;
         const isHit = this._impl.sweepCapsuleClosest(
-<<<<<<< HEAD
-            raycastOptions,
-            radius,
-            height,
-            orientation.w,
-            orientation.x,
-            orientation.y,
-            orientation.z,
-        );
-=======
                                     raycastOptions,
                                     radius,
                                     height,
@@ -377,7 +343,6 @@
                                     orientation.y,
                                     orientation.z,
                                     );
->>>>>>> 541ef96e
         if (isHit) {
             const hit = this._impl.sweepClosestResult();
             result._assign(hit.hitPoint, hit.distance, ptrToObj[hit.shape].collider, hit.hitNormal);
