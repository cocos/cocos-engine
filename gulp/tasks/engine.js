/****************************************************************************
 Copyright (c) 2013-2016 Chukong Technologies Inc.

 https://www.cocos.com/

 Permission is hereby granted, free of charge, to any person obtaining a copy
 of this software and associated engine source code (the "Software"), a limited,
 worldwide, royalty-free, non-assignable, revocable and non-exclusive license
 to use Cocos Creator solely to develop games on your target platforms. You shall
 not use Cocos Creator software for developing other software or tools that's
 used for developing games. You are not granted to publish, distribute,
 sublicense, and/or sell copies of Cocos Creator.

 The software or tools in this License Agreement are licensed, not sold.
 Xiamen Yaji Software Co., Ltd. reserves all rights not expressly granted to you.

 THE SOFTWARE IS PROVIDED "AS IS", WITHOUT WARRANTY OF ANY KIND, EXPRESS OR
 IMPLIED, INCLUDING BUT NOT LIMITED TO THE WARRANTIES OF MERCHANTABILITY,
 FITNESS FOR A PARTICULAR PURPOSE AND NONINFRINGEMENT. IN NO EVENT SHALL THE
 AUTHORS OR COPYRIGHT HOLDERS BE LIABLE FOR ANY CLAIM, DAMAGES OR OTHER
 LIABILITY, WHETHER IN AN ACTION OF CONTRACT, TORT OR OTHERWISE, ARISING FROM,
 OUT OF OR IN CONNECTION WITH THE SOFTWARE OR THE USE OR OTHER DEALINGS IN
 THE SOFTWARE.
 ****************************************************************************/

'use strict';

const Utils = require('../util/utils');
const createBundler = require('../util/create-bundler');
const Path = require('path');
const Fs = require('fs-extra');

const Source = require('vinyl-source-stream');
const Gulp = require('gulp');
const Buffer = require('vinyl-buffer');
const Sourcemaps = require('gulp-sourcemaps');
const EventStream = require('event-stream');
const Chalk = require('chalk');
const HandleErrors = require('../util/handleErrors');
const Optimizejs = require('gulp-optimize-js');

var jsbSkipModules = [
    // modules need to skip in jsb
    '../../extensions/spine/skeleton-cache.js',
    '../../extensions/spine/lib/spine.js',
    '../../extensions/dragonbones/lib/dragonBones.js',
    '../../extensions/dragonbones/ArmatureCache.js',
    '../../extensions/dragonbones/CCArmatureDisplay.js',
    '../../extensions/dragonbones/CCFactory.js',
    '../../extensions/dragonbones/CCSlot.js',
    '../../extensions/dragonbones/CCTextureData.js'
];
var jsbAliasify = {
    replacements: {
<<<<<<< HEAD
        // '(.*)render-engine(.js)?': require.resolve('../../cocos2d/core/renderer/render-engine.jsb')
=======
        '(.*)render-engine(.js)?': require.resolve('../../cocos2d/core/renderer/render-engine.jsb')
>>>>>>> 62bc2c72
    },
    verbose: false
};

exports.buildDebugInfos = require('./buildDebugInfos');

exports.buildCocosJs = function (sourceFile, outputFile, excludes, opt_macroFlags, callback, createMap) {
    if (typeof opt_macroFlags === 'function') {
        callback = opt_macroFlags;
        opt_macroFlags = null;
    }

    var opts = {
        sourcemaps: createMap !== false
    };
    var outDir = Path.dirname(outputFile);
    var outFile = Path.basename(outputFile);
    var bundler = createBundler(sourceFile, opts);

    excludes && excludes.forEach(function (file) {
        bundler.exclude(file);
    });

    bundler = bundler.bundle();
    bundler = bundler.pipe(Source(outFile));
    bundler = bundler.pipe(Buffer());

    if (createMap) {
        bundler = bundler.pipe(Sourcemaps.init({loadMaps: true}));
    }

    bundler = bundler.pipe(Utils.uglify('build', Object.assign({ debug: true }, opt_macroFlags)));
    bundler = bundler.pipe(Optimizejs({
        sourceMap: false
    }));

    if (createMap) {
        bundler = bundler.pipe(Sourcemaps.write('./', {
            sourceRoot: './',
            includeContent: true,
            addComment: true
        }));
    }

    bundler = bundler.pipe(Gulp.dest(outDir));
    return bundler.on('end', callback);
};

exports.buildCocosJsMin = function (sourceFile, outputFile, excludes, opt_macroFlags, callback, createMap) {
    if (typeof opt_macroFlags === 'function') {
        callback = opt_macroFlags;
        opt_macroFlags = null;
    }

    var opts = {
        sourcemaps: createMap !== false
    };
    var outDir = Path.dirname(outputFile);
    var outFile = Path.basename(outputFile);
    var bundler = createBundler(sourceFile, opts);

    excludes && excludes.forEach(function (file) {
        bundler.exclude(file);
    });

    bundler.exclude(Path.resolve(__dirname, '../../DebugInfos.json'));

    var Size = null;
    try {
        Size = require('gulp-size');
    } catch (error) {
        Size = null;
    }

    if (Size) {
        var rawSize = Size({ gzip: false, pretty: false, showTotal: false, showFiles: false });
        var zippedSize = Size({ gzip: true, pretty: false, showTotal: false, showFiles: false });
    }

    bundler = bundler.bundle();
    bundler = bundler.pipe(Source(outFile));
    bundler = bundler.pipe(Buffer());
    if (createMap) {
        console.error('Can not use sourcemap with optimize-js');
        bundler = bundler.pipe(Sourcemaps.init({loadMaps: true}));
    }
    bundler = bundler.pipe(Utils.uglify('build', opt_macroFlags));
    bundler = bundler.pipe(Optimizejs({
        sourceMap: false
    }));

    if (Size) {
        bundler = bundler.pipe(rawSize);
        bundler = bundler.pipe(zippedSize);
        bundler = bundler.pipe(EventStream.through(null, function () {
            var raw = rawSize.size;
            var zipped = zippedSize.size;
            var percent = ((zipped / raw) * 100).toFixed(2);
            console.log(`Size of ${outputFile}: minimized: ${Chalk.cyan(raw)}B zipped: ${Chalk.cyan(zipped)}B, compression ratio: ${percent}%`);
            this.emit('end');
        }));
    }
    if (createMap) {
        bundler = bundler.pipe(Sourcemaps.write('./', {
            sourceRoot: './',
            includeContent: true,
            addComment: true
        }));
    }
    bundler = bundler.pipe(Gulp.dest(outDir));
    return bundler.on('end', callback);
};

exports.buildPreview = function (sourceFile, outputFile, callback, devMode) {
    var cacheDir = devMode && Path.resolve(Path.dirname(outputFile), '.cache/preview-compile-cache');
    var outFile = Path.basename(outputFile);
    var outDir = Path.dirname(outputFile);

    var bundler = createBundler(sourceFile, {
        cacheDir: cacheDir,
        sourcemaps: !devMode
    });
    var bundler = bundler
        .bundle()
        .on('error', HandleErrors.handler)
        .pipe(HandleErrors())
        .pipe(Source(outFile))
        .pipe(Buffer());
    if (!devMode) {
        bundler = bundler
            .pipe(Sourcemaps.init({loadMaps: true}))
            .pipe(Utils.uglify('preview'))
            .pipe(Optimizejs({
                sourceMap: false
            }))
            .pipe(Sourcemaps.write('./', {
                sourceRoot: '../',
                includeContent: false,
                addComment: true
            }));
    }
    bundler
        .pipe(Gulp.dest(outDir))
        .on('end', callback);
};

exports.buildJsbPreview = function (sourceFile, outputFile, excludes, callback) {
    var FixJavaScriptCore = require('../util/fix-jsb-javascriptcore');

    var outFile = Path.basename(outputFile);
    var outDir = Path.dirname(outputFile);

    excludes = excludes.concat(jsbSkipModules);

    var bundler = createBundler(sourceFile);
    excludes.forEach(function (module) {
        bundler.exclude(require.resolve(module));
    });
    bundler.bundle()
        .on('error', HandleErrors.handler)
        .pipe(HandleErrors())
        .pipe(Source(outFile))
        .pipe(Buffer())
        .pipe(FixJavaScriptCore())
        .pipe(Utils.uglify('preview', { jsb: true }))
        .pipe(Optimizejs({
            sourceMap: false
        }))
        .pipe(Gulp.dest(outDir))
        .on('end', callback);
};

exports.buildJsb = function (sourceFile, outputFile, excludes, opt_macroFlags, callback, createMap) {
    if (typeof opt_macroFlags === 'function') {
        callback = opt_macroFlags;
        opt_macroFlags = null;
    }

    var opts = {
        sourcemaps: createMap !== false
    };
    if (opt_macroFlags && opt_macroFlags.nativeRenderer) {
        opts.aliasifyConfig = jsbAliasify;
    }

    var FixJavaScriptCore = require('../util/fix-jsb-javascriptcore');

    var outFile = Path.basename(outputFile);
    var outDir = Path.dirname(outputFile);

    var bundler = createBundler(sourceFile, opts);
    excludes = excludes.concat(jsbSkipModules);
    excludes.forEach(function (module) {
        bundler.exclude(require.resolve(module));
    });
    bundler.bundle()
        .on('error', HandleErrors.handler)
        .pipe(HandleErrors())
        .pipe(Source(outFile))
        .pipe(Buffer())
        .pipe(FixJavaScriptCore())
        .pipe(Utils.uglify('build', Object.assign({ jsb: true, debug: true }, opt_macroFlags)))
        .pipe(Optimizejs({
            sourceMap: false
        }))
        .pipe(Gulp.dest(outDir))
        .on('end', callback);
};

exports.buildJsbMin = function (sourceFile, outputFile, excludes, opt_macroFlags, callback, createMap) {
    if (typeof opt_macroFlags === 'function') {
        callback = opt_macroFlags;
        opt_macroFlags = null;
    }

    var opts = {
        sourcemaps: createMap !== false
    };
    if (opt_macroFlags && opt_macroFlags.nativeRenderer) {
        opts.aliasifyConfig = jsbAliasify;
    }
    
    var FixJavaScriptCore = require('../util/fix-jsb-javascriptcore');

    var outFile = Path.basename(outputFile);
    var outDir = Path.dirname(outputFile);

    var bundler = createBundler(sourceFile, opts);
    excludes = excludes.concat(jsbSkipModules);
    excludes.forEach(function (module) {
        bundler.exclude(require.resolve(module));
    });

    bundler.exclude(Path.resolve(__dirname, '../../DebugInfos.json'));

    bundler.bundle()
        .on('error', HandleErrors.handler)
        .pipe(HandleErrors())
        .pipe(Source(outFile))
        .pipe(Buffer())
        .pipe(FixJavaScriptCore())
        .pipe(Utils.uglify('build', Object.assign({ jsb: true }, opt_macroFlags)))
        .pipe(Optimizejs({
            sourceMap: false
        }))
        .pipe(Gulp.dest(outDir))
        .on('end', callback);
};

exports.buildRuntime = function (sourceFile, outputFile, excludes, opt_macroFlags, callback, createMap) {
    if (typeof opt_macroFlags === 'function') {
        callback = opt_macroFlags;
        opt_macroFlags = null;
    }

    var opts = {
        sourcemaps: createMap !== false
    };
    if (opt_macroFlags && opt_macroFlags.nativeRenderer) {
        opts.aliasifyConfig = jsbAliasify;
    }

    var FixJavaScriptCore = require('../util/fix-jsb-javascriptcore');

    var outFile = Path.basename(outputFile);
    var outDir = Path.dirname(outputFile);

    var bundler = createBundler(sourceFile, opts);
    excludes.forEach(function (module) {
        bundler.exclude(require.resolve(module));
    });
    bundler.bundle()
        .on('error', HandleErrors.handler)
        .pipe(HandleErrors())
        .pipe(Source(outFile))
        .pipe(Buffer())
        .pipe(FixJavaScriptCore())
        .pipe(Utils.uglify('build', Object.assign({ jsb: false, runtime: true, debug: true }, opt_macroFlags)))
        .pipe(Optimizejs({
            sourceMap: false
        }))
        .pipe(Gulp.dest(outDir))
        .on('end', callback);
};

exports.buildRuntimeMin = function (sourceFile, outputFile, excludes, opt_macroFlags, callback, createMap) {
    if (typeof opt_macroFlags === 'function') {
        callback = opt_macroFlags;
        opt_macroFlags = null;
    }

    var opts = {
        sourcemaps: createMap !== false
    };
    if (opt_macroFlags && opt_macroFlags.nativeRenderer) {
        opts.aliasifyConfig = jsbAliasify;
    }
    
    var FixJavaScriptCore = require('../util/fix-jsb-javascriptcore');

    var outFile = Path.basename(outputFile);
    var outDir = Path.dirname(outputFile);

    var bundler = createBundler(sourceFile, opts);
    excludes.forEach(function (module) {
        bundler.exclude(require.resolve(module));
    });

    bundler.exclude(Path.resolve(__dirname, '../../DebugInfos.json'));

    bundler.bundle()
        .on('error', HandleErrors.handler)
        .pipe(HandleErrors())
        .pipe(Source(outFile))
        .pipe(Buffer())
        .pipe(FixJavaScriptCore())
        .pipe(Utils.uglify('build', Object.assign({ jsb: false, runtime: true }, opt_macroFlags)))
        .pipe(Optimizejs({
            sourceMap: false
        }))
        .pipe(Gulp.dest(outDir))
        .on('end', callback);
};

exports.excludeAllDepends = function (excludedModules) {
    let modules = Fs.readJsonSync(Path.join(__dirname, '../../modules.json'));
    if (modules && modules.length > 0) {
        function _excludeMudules (muduleName) {
            if (excMudules[muduleName]) {
                return;
            }
            for (let module of modules) {
                if (module.name === muduleName) {
                    excMudules[muduleName] = module;
                    break;
                }
            }

            modules.forEach(module => {
                if (module.dependencies && module.dependencies.indexOf(muduleName) !== -1) {
                    _excludeMudules(module.name);
                }
            });
        }

        // exclude all mudules
        let excMudules = Object.create(null);

        excludedModules.forEach(_excludeMudules);

        let excludes = [];
        for (let key in excMudules) {
            let module = excMudules[key];
            if (module.entries) {
                module.entries.forEach(function (file) {
                    let path = Path.join(__dirname, '..', '..', file);
                    if (excludes.indexOf(path) === -1) {
                        excludes.push(path);
                    }
                });
            }
        }
        return excludes;
    }
    else {
        return [];
    }
};

exports.jsbSkipModules = jsbSkipModules;<|MERGE_RESOLUTION|>--- conflicted
+++ resolved
@@ -52,11 +52,7 @@
 ];
 var jsbAliasify = {
     replacements: {
-<<<<<<< HEAD
         // '(.*)render-engine(.js)?': require.resolve('../../cocos2d/core/renderer/render-engine.jsb')
-=======
-        '(.*)render-engine(.js)?': require.resolve('../../cocos2d/core/renderer/render-engine.jsb')
->>>>>>> 62bc2c72
     },
     verbose: false
 };
