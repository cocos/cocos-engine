--- conflicted
+++ resolved
@@ -35,12 +35,8 @@
                 "cocos/core/renderer/core/native-pools.ts": "cocos/core/renderer/core/native-pools.jsb.ts",
                 "cocos/core/gfx/index.ts": "cocos/core/gfx/index.jsb.ts",
                 "cocos/core/gfx/pipeline-state.ts": "cocos/core/gfx/pipeline-state.jsb.ts",
-<<<<<<< HEAD
-                "cocos/spine/index.ts": "cocos/spine/index.jsb.ts"
-=======
                 "cocos/spine/index.ts": "cocos/spine/index.jsb.ts",
                 "cocos/dragon-bones/index.ts": "cocos/dragon-bones/index.jsb.ts"
->>>>>>> 9466fabd
             }
         }
     ]
