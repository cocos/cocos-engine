{
    "features": {
<<<<<<< HEAD
        "base": {
            "modules": [
                "base"
            ]
        },
        "gfx-webgl": {
            "modules": [
                "gfx-webgl"
            ]
        },
        "gfx-webgl2": {
            "modules": [
                "gfx-webgl2"
            ]
        },
        "gfx-webgpu": {
            "modules": [
                "gfx-webgpu"
            ]
        },
        "3d": {
            "modules": [
                "3d"
            ]
        },
        "2d": {
            "modules": [
                "2d"
            ]
        },
        "ui": {
            "modules": [
                "ui",
                "2d"
            ]
        },
        "particle": {
            "modules": [
                "particle"
            ]
        },
        "particle-2d": {
            "modules": [
                "particle-2d"
            ]
        },
        "physics-framework": {
            "modules": [
                "physics-framework"
            ]
        },
        "physics-cannon": {
            "modules": [
                "physics-cannon",
                "physics-framework"
            ]
        },
        "physics-physx": {
            "modules": [
                "physics-physx",
                "physics-framework"
            ]
        },
        "physics-ammo": {
            "modules": [
                "physics-ammo",
                "physics-framework",
                "wait-for-ammo-instantiation"
            ]
        },
        "physics-builtin": {
            "modules": [
                "physics-builtin",
                "physics-framework"
            ]
        },
        "physics-2d-framework": {
            "modules": [
                "physics-2d-framework"
            ]
        },
        "physics-2d-box2d": {
            "modules": [
                "physics-2d-box2d",
                "physics-2d-framework"
            ]
        },
        "physics-2d-builtin": {
            "modules": [
                "physics-2d-builtin",
                "physics-2d-framework"
            ]
        },
        "intersection-2d": {
            "modules": [
                "intersection-2d"
            ]
        },
        "primitive": {
            "modules": [
                "primitive"
            ]
        },
        "profiler": {
            "modules": [
                "profiler"
            ]
        },
        "audio": {
            "modules": [
                "audio"
            ]
        },
        "video": {
            "modules": [
                "video"
            ]
        },
        "terrain": {
            "modules": [
                "terrain"
            ]
        },
        "webview": {
            "modules": [
                "webview"
            ]
        },
        "tween": {
            "modules": [
                "tween"
            ]
        },
        "tiled-map": {
            "modules": [
                "tiled-map"
            ]
        },
        "spine": {
            "modules": [
                "spine"
            ]
        },
        "dragon-bones": {
            "modules": [
                "dragon-bones"
            ]
=======
        "base": { "modules": [ "base" ] },
        "gfx-webgl": { "modules": [ "gfx-webgl" ] },
        "gfx-webgl2": { "modules": [ "gfx-webgl2" ] },
        "3d": { "modules": [ "3d" ] },
        "2d": { "modules": [ "2d" ] },
        "ui": { "modules": [ "ui", "2d" ] },
        "particle": { "modules": [ "particle" ] },
        "particle-2d": { "modules": [ "particle-2d" ] },
        "physics-framework": { "modules": [ "physics-framework" ] },
        "physics-cannon": { "modules": [ "physics-cannon", "physics-framework" ] },
        "physics-physx": { "modules": [ "physics-physx", "physics-framework" ] },
        "physics-ammo": { "modules": [ "physics-ammo", "physics-framework", "wait-for-ammo-instantiation" ] },
        "physics-builtin": { "modules": [ "physics-builtin", "physics-framework" ] },
        "physics-2d-framework": { "modules": [ "physics-2d-framework" ] },
        "physics-2d-box2d": { "modules": [ "physics-2d-box2d", "physics-2d-framework" ] },
        "physics-2d-builtin": { "modules": [ "physics-2d-builtin", "physics-2d-framework" ] },
        "intersection-2d": { "modules": [ "intersection-2d" ] },
        "primitive": { "modules": [ "primitive" ] },
        "profiler": { "modules": [ "profiler" ] },
        "audio": { "modules": [ "audio" ] },
        "video": { "modules": [ "video" ] },
        "terrain": { "modules": [ "terrain" ] },
        "webview": { "modules": [ "webview" ] },
        "tween": { "modules": [ "tween" ] },
        "tiled-map": { "modules": [ "tiled-map" ] },
        "spine": { "modules": [ "spine" ] },
        "dragon-bones": { "modules": [ "dragon-bones" ] },
        "marionette": {
            "modules": [],
            "intrinsicFlags": {
                "MARIONETTE": true
            }
>>>>>>> df9b5ccd
        }
    },
    "moduleOverrides": [
        {
            "test": "context.mode === 'BUILD'",
            "isVirtualModule": false,
            "overrides": {}
        },
        {
            "test": "context.platform === 'NATIVE'",
            "isVirtualModule": false,
            "overrides": {
                "cocos/core/pipeline/index.ts": "cocos/core/pipeline/index.jsb.ts",
                "cocos/core/renderer/core/native-pools.ts": "cocos/core/renderer/core/native-pools.jsb.ts",
                "cocos/core/gfx/index.ts": "cocos/core/gfx/index.jsb.ts",
                "cocos/core/gfx/pipeline-state.ts": "cocos/core/gfx/pipeline-state.jsb.ts",
                "cocos/spine/index.ts": "cocos/spine/index.jsb.ts",
                "cocos/dragon-bones/index.ts": "cocos/dragon-bones/index.jsb.ts",
                "cocos/core/renderer/scene/native-scene.ts": "cocos/core/renderer/scene/native-scene.jsb.ts",
                "cocos/physics/physx/instantiate.ts": "cocos/physics/physx/instantiate.jsb.ts",
                "cocos/core/math/vec3.ts": "cocos/core/math/vec3.jsb.ts",
                "cocos/core/math/quat.ts": "cocos/core/math/quat.jsb.ts",
                "cocos/core/math/mat3.ts": "cocos/core/math/mat3.jsb.ts",
                "cocos/core/math/mat4.ts": "cocos/core/math/mat4.jsb.ts"
            }
        },
        {
            "test": "context.buildTimeConstants && context.buildTimeConstants.HTML5",
            "isVirtualModule": true,
            "overrides": {
                "pal/minigame": "pal/minigame/non-minigame.ts",
                "pal/audio": "pal/audio/web/player.ts",
                "pal/system-info": "pal/system-info/web/system-info.ts",
                "pal/screen-adapter": "pal/screen-adapter/web/screen-adapter.ts",
                "pal/input": "pal/input/web/index.ts"
            }
        },
        {
            "test": "context.buildTimeConstants && context.buildTimeConstants.NATIVE",
            "isVirtualModule": true,
            "overrides": {
                "pal/minigame": "pal/minigame/non-minigame.ts",
                "pal/audio": "pal/audio/native/player.ts",
                "pal/system-info": "pal/system-info/native/system-info.ts",
                "pal/screen-adapter": "pal/screen-adapter/native/screen-adapter.ts",
                "pal/input": "pal/input/native/index.ts"
            }
        },
        {
            "test": "context.buildTimeConstants && context.buildTimeConstants.MINIGAME",
            "isVirtualModule": true,
            "overrides": {
                "pal/minigame": "pal/minigame/{{context.platform.toLowerCase()}}.ts",
                "pal/audio": "pal/audio/minigame/player.ts",
                "pal/system-info": "pal/system-info/minigame/system-info.ts",
                "pal/screen-adapter": "pal/screen-adapter/minigame/screen-adapter.ts",
                "pal/input": "pal/input/minigame/index.ts"
            }
        },
        {
            "test": "context.buildTimeConstants && context.buildTimeConstants.RUNTIME_BASED",
            "isVirtualModule": true,
            "overrides": {
                "pal/minigame": "pal/minigame/runtime.ts",
                "pal/audio": "pal/audio/minigame/player.ts",
                "pal/system-info": "pal/system-info/minigame/system-info.ts",
                "pal/screen-adapter": "pal/screen-adapter/minigame/screen-adapter.ts",
                "pal/input": "pal/input/minigame/index.ts"
            }
        },
        {
            "test": "context.buildTimeConstants && context.buildTimeConstants.NOT_PACK_PHYSX_LIBS",
            "isVirtualModule": false,
            "overrides": {
                "cocos/physics/physx/physx.asmjs.ts": "cocos/physics/physx/physx.null.ts"
            }
        },
        {
            "test": "!context.buildTimeConstants.MARIONETTE",
            "isVirtualModule": false,
            "overrides": {
                "cocos/core/animation/marionette/index.ts": "cocos/core/animation/marionette/index-empty.ts"
            }
        }
    ],
    "includes": [
        "./exports/**/*.{ts,js,json}",
        "./editor/exports/**/*.{ts,js,json}",
        "./cocos/**/*.{ts,js,json}",
        "./pal/**/*.{ts,js,json}"
    ]
}<|MERGE_RESOLUTION|>--- conflicted
+++ resolved
@@ -1,6 +1,5 @@
 {
     "features": {
-<<<<<<< HEAD
         "base": {
             "modules": [
                 "base"
@@ -148,40 +147,6 @@
             "modules": [
                 "dragon-bones"
             ]
-=======
-        "base": { "modules": [ "base" ] },
-        "gfx-webgl": { "modules": [ "gfx-webgl" ] },
-        "gfx-webgl2": { "modules": [ "gfx-webgl2" ] },
-        "3d": { "modules": [ "3d" ] },
-        "2d": { "modules": [ "2d" ] },
-        "ui": { "modules": [ "ui", "2d" ] },
-        "particle": { "modules": [ "particle" ] },
-        "particle-2d": { "modules": [ "particle-2d" ] },
-        "physics-framework": { "modules": [ "physics-framework" ] },
-        "physics-cannon": { "modules": [ "physics-cannon", "physics-framework" ] },
-        "physics-physx": { "modules": [ "physics-physx", "physics-framework" ] },
-        "physics-ammo": { "modules": [ "physics-ammo", "physics-framework", "wait-for-ammo-instantiation" ] },
-        "physics-builtin": { "modules": [ "physics-builtin", "physics-framework" ] },
-        "physics-2d-framework": { "modules": [ "physics-2d-framework" ] },
-        "physics-2d-box2d": { "modules": [ "physics-2d-box2d", "physics-2d-framework" ] },
-        "physics-2d-builtin": { "modules": [ "physics-2d-builtin", "physics-2d-framework" ] },
-        "intersection-2d": { "modules": [ "intersection-2d" ] },
-        "primitive": { "modules": [ "primitive" ] },
-        "profiler": { "modules": [ "profiler" ] },
-        "audio": { "modules": [ "audio" ] },
-        "video": { "modules": [ "video" ] },
-        "terrain": { "modules": [ "terrain" ] },
-        "webview": { "modules": [ "webview" ] },
-        "tween": { "modules": [ "tween" ] },
-        "tiled-map": { "modules": [ "tiled-map" ] },
-        "spine": { "modules": [ "spine" ] },
-        "dragon-bones": { "modules": [ "dragon-bones" ] },
-        "marionette": {
-            "modules": [],
-            "intrinsicFlags": {
-                "MARIONETTE": true
-            }
->>>>>>> df9b5ccd
         }
     },
     "moduleOverrides": [
