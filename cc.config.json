--- conflicted
+++ resolved
@@ -1,7 +1,6 @@
 {
     "$schema": "./cc.config.schema.json",
     "features": {
-<<<<<<< HEAD
         "base": {
             "modules": [
                 "base",
@@ -12,7 +11,8 @@
                 "970b0598-bcb0-4714-91fb-2e81440dccd8",
                 "bcd64cc6-2dd9-43f6-abbe-66318d332032",
                 "d930590d-bb92-4cc8-8bd1-23cd027f9edf",
-                "a3cd009f-0ab0-420d-9278-b9fdab939bbc"
+                "a3cd009f-0ab0-420d-9278-b9fdab939bbc",
+                "9361fd90-ba52-4f84-aa93-6e878fd576ca"
             ]
         },
         "gfx-webgl": {
@@ -25,29 +25,10 @@
                 "gfx-webgl2"
             ]
         },
-        "gfx-webgpu": {
-            "modules": [
-                "gfx-webgpu"
-            ]
-        },
         "3d": {
             "modules": [
                 "3d"
             ],
-=======
-        "base": { "modules": [ "base", "native" ], "dependentAssets": [
-            "ff9be190-20a4-4e48-b68c-76e3c7cff085",
-            "970b0598-bcb0-4714-91fb-2e81440dccd8",
-            "bcd64cc6-2dd9-43f6-abbe-66318d332032",
-            "d930590d-bb92-4cc8-8bd1-23cd027f9edf",
-            "a3cd009f-0ab0-420d-9278-b9fdab939bbc",
-            "9361fd90-ba52-4f84-aa93-6e878fd576ca"
-        ]},
-        "gfx-webgl": { "modules": [ "gfx-webgl" ] },
-        "gfx-webgl2": { "modules": [ "gfx-webgl2" ] },
-        "3d": { 
-            "modules": [ "3d" ], 
->>>>>>> 059062bc
             "dependentAssets": [
                 "1baf0fc9-befa-459c-8bdd-af1a450a0319",
                 "511d2633-09a7-4bdd-ac42-f778032124b3",
@@ -104,7 +85,6 @@
                 "c0143906-9aed-447e-9436-2ae8512d1b6e",
                 "14da1725-c4c2-42b4-ab08-ee0aeb6898b3",
                 "081cab31-dccd-428e-8652-f2404cc81c47",
-<<<<<<< HEAD
                 "78e0584a-4343-4727-8f37-e14e65c2a2db"
             ]
         },
@@ -122,12 +102,18 @@
             "modules": [
                 "physics-cannon",
                 "physics-framework"
+            ],
+            "dependentAssets": [
+                "ba21476f-2866-4f81-9c4d-6e359316e448"
             ]
         },
         "physics-physx": {
             "modules": [
                 "physics-physx",
                 "physics-framework"
+            ],
+            "dependentAssets": [
+                "ba21476f-2866-4f81-9c4d-6e359316e448"
             ]
         },
         "physics-ammo": {
@@ -135,12 +121,18 @@
                 "physics-ammo",
                 "physics-framework",
                 "wait-for-ammo-instantiation"
+            ],
+            "dependentAssets": [
+                "ba21476f-2866-4f81-9c4d-6e359316e448"
             ]
         },
         "physics-builtin": {
             "modules": [
                 "physics-builtin",
                 "physics-framework"
+            ],
+            "dependentAssets": [
+                "ba21476f-2866-4f81-9c4d-6e359316e448"
             ]
         },
         "physics-2d-framework": {
@@ -180,40 +172,20 @@
         },
         "occlusion-query": {
             "modules": [],
-=======
-                "78e0584a-4343-4727-8f37-e14e65c2a2db" 
-            ] 
-        },
-        "particle-2d": { "modules": [ "particle-2d" ] },
-        "physics-framework": { "modules": [ "physics-framework" ] },
-        "physics-cannon": { "modules": [ "physics-cannon", "physics-framework" ] ,
-            "dependentAssets": [ "ba21476f-2866-4f81-9c4d-6e359316e448" ]},
-        "physics-physx": { "modules": [ "physics-physx", "physics-framework" ] ,
-            "dependentAssets": [ "ba21476f-2866-4f81-9c4d-6e359316e448" ]},
-        "physics-ammo": { "modules": [ "physics-ammo", "physics-framework", "wait-for-ammo-instantiation" ] ,
-            "dependentAssets": [ "ba21476f-2866-4f81-9c4d-6e359316e448" ]},
-        "physics-builtin": { "modules": [ "physics-builtin", "physics-framework" ] ,
-            "dependentAssets": [ "ba21476f-2866-4f81-9c4d-6e359316e448" ]},
-        "physics-2d-framework": { "modules": [ "physics-2d-framework" ] },
-        "physics-2d-box2d": { "modules": [ "physics-2d-box2d", "physics-2d-framework" ] },
-        "physics-2d-builtin": { "modules": [ "physics-2d-builtin", "physics-2d-framework" ] },
-        "intersection-2d": { "modules": [ "intersection-2d" ] },
-        "primitive": { "modules": [ "primitive" ] },
-        "profiler": { 
-            "modules": [ "profiler" ],
-            "dependentAssets": [ "871c3b6c-7379-419d-bda3-794b239ab90d" ] 
-        },
-        "occlusion-query": { 
-            "modules": [], 
-	        "dependentAssets": [ "d9937e59-61fe-4ec6-92ab-7ac5a19c89b0" ]
-        },
-        "geometry-renderer": { 
-            "modules": [ "geometry-renderer" ], 
-	        "dependentAssets": [ "4bb480dd-8384-4bc9-987f-de67cc53052a" ]
-        },
-	    "debug-renderer": { 
-            "modules": [], 
->>>>>>> 059062bc
+            "dependentAssets": [
+                "d9937e59-61fe-4ec6-92ab-7ac5a19c89b0"
+            ]
+        },
+        "geometry-renderer": {
+            "modules": [
+                "geometry-renderer"
+            ],
+            "dependentAssets": [
+                "4bb480dd-8384-4bc9-987f-de67cc53052a"
+            ]
+        },
+        "debug-renderer": {
+            "modules": [],
             "dependentAssets": [
                 "d9937e59-61fe-4ec6-92ab-7ac5a19c89b0"
             ]
