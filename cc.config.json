--- conflicted
+++ resolved
@@ -2,21 +2,13 @@
     "$schema": "./cc.config.schema.json",
 
     "features": {
-<<<<<<< HEAD
-        "base": { "modules": [ "base", "native" ],  "dependentAssets": [
-            "b23391b6-52eb-46a6-8da1-6244d9d315fb", 
-            "b5475517-23b9-4873-bc1a-968d96616081", 
-            "0ed97c56-390e-4dd1-96b7-e7f2d93a98ed", 
-            "0835f102-5471-47a3-9a76-01c07ac9cdb2",
+        "base": { "modules": [ "base", "native" ], "dependentAssets": [
             "ff9be190-20a4-4e48-b68c-76e3c7cff085",
             "970b0598-bcb0-4714-91fb-2e81440dccd8",
             "bcd64cc6-2dd9-43f6-abbe-66318d332032",
             "d930590d-bb92-4cc8-8bd1-23cd027f9edf",
             "a3cd009f-0ab0-420d-9278-b9fdab939bbc"
         ]},
-=======
-        "base": { "modules": [ "base", "native" ] },
->>>>>>> 04c86b66
         "gfx-webgl": { "modules": [ "gfx-webgl" ] },
         "gfx-webgl2": { "modules": [ "gfx-webgl2" ] },
         "3d": { 
@@ -75,20 +67,23 @@
         "physics-2d-builtin": { "modules": [ "physics-2d-builtin", "physics-2d-framework" ] },
         "intersection-2d": { "modules": [ "intersection-2d" ] },
         "primitive": { "modules": [ "primitive" ] },
-<<<<<<< HEAD
         "profiler": { 
             "modules": [ "profiler" ],
             "dependentAssets": [ "871c3b6c-7379-419d-bda3-794b239ab90d" ] 
         },
         "geometry-renderer": { 
             "modules": [ "geometry-renderer" ], 
-            "dependentAssets": [ "4bb480dd-8384-4bc9-987f-de67cc53052a" ]
-        },
-=======
-        "profiler": { "modules": [ "profiler" ] },
-        "geometry-renderer": { "modules": [ "geometry-renderer" ] },
-        "debug-renderer": { "modules": [ "debug-renderer" ], "dependentAssets": ["0835f102-5471-47a3-9a76-01c07ac9cdb2", "b5475517-23b9-4873-bc1a-968d96616081", "0ed97c56-390e-4dd1-96b7-e7f2d93a98ed", "b23391b6-52eb-46a6-8da1-6244d9d315fb"] },
->>>>>>> 04c86b66
+	    "dependentAssets": [ "4bb480dd-8384-4bc9-987f-de67cc53052a" ]
+        },
+	    "debug-renderer": { 
+            "modules": [ "debug-renderer" ], 
+            "dependentAssets": [
+                "0835f102-5471-47a3-9a76-01c07ac9cdb2", 
+                "b5475517-23b9-4873-bc1a-968d96616081", 
+                "0ed97c56-390e-4dd1-96b7-e7f2d93a98ed", 
+                "b23391b6-52eb-46a6-8da1-6244d9d315fb"
+            ] 
+        },
         "audio": { "modules": [ "audio" ] },
         "video": { "modules": [ "video" ] },
         "terrain": { 
