{
    "$schema": "./cc.config.schema.json",

    "features": {
        "base": { "modules": [ "base", "native" ], "dependentAssets": ["0835f102-5471-47a3-9a76-01c07ac9cdb2", "b5475517-23b9-4873-bc1a-968d96616081", "0ed97c56-390e-4dd1-96b7-e7f2d93a98ed", "b23391b6-52eb-46a6-8da1-6244d9d315fb"] },
        "gfx-webgl": { "modules": [ "gfx-webgl" ] },
        "gfx-webgl2": { "modules": [ "gfx-webgl2" ] },
        "3d": { "modules": [ "3d" ] },
        "animation": { "modules": ["animation"] },
        "skeletal-animation": { "modules": ["animation", "skeletal-animation"] },
        "2d": { "modules": [ "2d" ] },
        "ui": { "modules": [ "ui", "2d" ] },
        "particle": { "modules": [ "particle" ] },
        "particle-2d": { "modules": [ "particle-2d" ] },
        "physics-framework": { "modules": [ "physics-framework" ] },
        "physics-cannon": { "modules": [ "physics-cannon", "physics-framework" ] },
        "physics-physx": { "modules": [ "physics-physx", "physics-framework" ] },
        "physics-ammo": { "modules": [ "physics-ammo", "physics-framework", "wait-for-ammo-instantiation" ] },
        "physics-builtin": { "modules": [ "physics-builtin", "physics-framework" ] },
        "physics-2d-framework": { "modules": [ "physics-2d-framework" ] },
        "physics-2d-box2d": { "modules": [ "physics-2d-box2d", "physics-2d-framework" ] },
        "physics-2d-builtin": { "modules": [ "physics-2d-builtin", "physics-2d-framework" ] },
        "intersection-2d": { "modules": [ "intersection-2d" ] },
        "primitive": { "modules": [ "primitive" ] },
        "profiler": { "modules": [ "profiler" ] },
        "geometry-renderer": { "modules": [ "geometry-renderer" ] },
        "audio": { "modules": [ "audio" ] },
        "video": { "modules": [ "video" ] },
        "terrain": { "modules": [ "terrain" ] },
        "webview": { "modules": [ "webview" ] },
        "tween": { "modules": [ "tween" ] },
        "tiled-map": { "modules": [ "tiled-map" ] },
        "spine": { "modules": [ "spine" ] },
        "dragon-bones": { "modules": [ "dragon-bones" ] },
        "marionette": {
            "modules": [],
            "intrinsicFlags": {
                "MARIONETTE": true
            }
        }
    },
    "moduleOverrides": [
        {
            "test": "true",
            "isVirtualModule": true,
            "overrides": {
                "internal:native": "cocos/native-binding/impl.ts"
            }
        },
        {
            "test": "context.mode === 'BUILD'",
            "isVirtualModule": false,
            "overrides": {
            }
        },
        {
            "test": "context.platform === 'NATIVE'",
            "isVirtualModule": false,
            "overrides": {
                "cocos/core/pipeline/index.ts": "cocos/core/pipeline/index.jsb.ts",
                "cocos/core/pipeline/render-pipeline.ts": "cocos/core/pipeline/render-pipeline.jsb.ts",
                "cocos/core/pipeline/geometry-renderer.ts": "cocos/core/pipeline/geometry-renderer.jsb.ts",
                "cocos/core/pipeline/custom/index.ts": "cocos/core/pipeline/custom/index.jsb.ts",
                "cocos/core/renderer/core/native-pools.ts": "cocos/core/renderer/core/native-pools.jsb.ts",
                "cocos/core/renderer/core/material-instance.ts": "cocos/core/renderer/core/material-instance.jsb.ts",
                "cocos/core/renderer/core/pass.ts": "cocos/core/renderer/core/pass.jsb.ts",
                "cocos/core/renderer/core/program-lib.ts": "cocos/core/renderer/core/program-lib.jsb.ts",
                "cocos/core/renderer/core/render-window.ts": "cocos/core/renderer/core/render-window.jsb.ts",
                "cocos/core/renderer/core/sampler-lib.ts": "cocos/core/renderer/core/sampler.jsb.ts",
                "cocos/core/renderer/scene/camera.ts": "cocos/core/renderer/scene/camera.jsb.ts",
                "cocos/core/renderer/scene/model.ts": "cocos/core/renderer/scene/model.jsb.ts",
                "cocos/core/renderer/core/render-scene.ts": "cocos/core/renderer/core/render-scene.jsb.ts",
                "cocos/core/renderer/scene/submodel.ts": "cocos/core/renderer/scene/submodel.jsb.ts",
                "cocos/core/renderer/scene/index.ts": "cocos/core/renderer/scene/index.jsb.ts",
<<<<<<< HEAD
                "cocos/core/renderer/2d/native-2d.ts": "cocos/core/renderer/2d/native-2d.jsb.ts",
=======
                "cocos/core/gfx/base/pipeline-state.ts": "cocos/core/gfx/base/pipeline-state.jsb.ts",
>>>>>>> 0ee40078
                "cocos/core/gfx/index.ts": "cocos/core/gfx/index.jsb.ts",
                "cocos/spine/index.ts": "cocos/spine/index.jsb.ts",
                "cocos/dragon-bones/index.ts": "cocos/dragon-bones/index.jsb.ts",
                "cocos/physics/physx/instantiate.ts": "cocos/physics/physx/instantiate.jsb.ts",
                "cocos/core/scene-graph/base-node.ts": "cocos/core/scene-graph/base-node.jsb.ts",
                "cocos/core/scene-graph/node.ts": "cocos/core/scene-graph/node.jsb.ts",
                "cocos/core/scene-graph/scene.ts": "cocos/core/scene-graph/scene.jsb.ts",
                "cocos/core/scene-graph/scene-globals.ts": "cocos/core/scene-graph/scene-globals.jsb.ts",
                "cocos/core/scene-graph/index.ts": "cocos/core/scene-graph/index.jsb.ts",
                "cocos/core/root.ts": "cocos/core/root.jsb.ts",
                "cocos/core/builtin/builtin-res-mgr.ts": "cocos/core/builtin/builtin-res-mgr.jsb.ts",
                "cocos/core/assets/index.ts": "cocos/core/assets/index.jsb.ts",
                "cocos/core/assets/asset.ts": "cocos/core/assets/asset.jsb.ts",
                "cocos/core/assets/buffer-asset.ts": "cocos/core/assets/buffer-asset.jsb.ts",
                "cocos/core/assets/render-texture.ts": "cocos/core/assets/render-texture.jsb.ts",
                "cocos/core/assets/simple-texture.ts": "cocos/core/assets/simple-texture.jsb.ts",
                "cocos/core/assets/scene-asset.ts": "cocos/core/assets/scene-asset.jsb.ts",
                "cocos/core/assets/effect-asset.ts": "cocos/core/assets/effect-asset.jsb.ts",
                "cocos/core/assets/image-asset.ts": "cocos/core/assets/image-asset.jsb.ts",
                "cocos/core/assets/texture-base.ts": "cocos/core/assets/texture-base.jsb.ts",
                "cocos/core/assets/texture-asset.ts": "cocos/core/assets/texture-asset.jsb.ts",
                "cocos/core/assets/texture-2d.ts": "cocos/core/assets/texture-2d.jsb.ts",
                "cocos/core/assets/texture-cube.ts": "cocos/core/assets/texture-cube.jsb.ts",
                "cocos/core/assets/material.ts": "cocos/core/assets/material.jsb.ts",
                "cocos/core/assets/rendering-sub-mesh.ts": "cocos/core/assets/rendering-sub-mesh.jsb.ts",
                "cocos/3d/assets/mesh.ts":"cocos/3d/assets/mesh.jsb.ts",
                "cocos/3d/assets/skeleton.ts":"cocos/3d/assets/skeleton.jsb.ts",
                "cocos/3d/models/morph-model.ts":"cocos/3d/models/morph-model.jsb.ts",
                "cocos/3d/models/skinning-model.ts":"cocos/3d/models/skinning-model.jsb.ts",
                "cocos/3d/models/baked-skinning-model.ts":"cocos/3d/models/baked-skinning-model.jsb.ts",
                "cocos/3d/misc/create-mesh.ts":"cocos/3d/misc/create-mesh.jsb.ts"
            }
        },
        {
            "test": "context.buildTimeConstants && context.buildTimeConstants.HTML5",
            "isVirtualModule": true,
            "overrides": {
                "pal/minigame": "pal/minigame/non-minigame.ts",
                "pal/audio": "pal/audio/web/player.ts",
                "pal/system-info": "pal/system-info/web/system-info.ts",
                "pal/screen-adapter": "pal/screen-adapter/web/screen-adapter.ts",
                "pal/input": "pal/input/web/index.ts"
            }
        },
        {
            "test": "context.buildTimeConstants && context.buildTimeConstants.NATIVE",
            "isVirtualModule": true,
            "overrides": {
                "pal/minigame": "pal/minigame/non-minigame.ts",
                "pal/audio": "pal/audio/native/player.ts",
                "pal/system-info": "pal/system-info/native/system-info.ts",
                "pal/screen-adapter": "pal/screen-adapter/native/screen-adapter.ts",
                "pal/input": "pal/input/native/index.ts"
            }
        },
        {
            "test": "context.buildTimeConstants && context.buildTimeConstants.MINIGAME",
            "isVirtualModule": true,
            "overrides": {
                "pal/minigame": "pal/minigame/{{context.platform.toLowerCase()}}.ts",
                "pal/audio": "pal/audio/minigame/player.ts",
                "pal/system-info": "pal/system-info/minigame/system-info.ts",
                "pal/screen-adapter": "pal/screen-adapter/minigame/screen-adapter.ts",
                "pal/input": "pal/input/minigame/index.ts"
            }
        },
        {
            "test": "context.buildTimeConstants && context.buildTimeConstants.RUNTIME_BASED",
            "isVirtualModule": true,
            "overrides": {
                "pal/minigame": "pal/minigame/runtime.ts",
                "pal/audio": "pal/audio/minigame/player.ts",
                "pal/system-info": "pal/system-info/minigame/system-info.ts",
                "pal/screen-adapter": "pal/screen-adapter/minigame/screen-adapter.ts",
                "pal/input": "pal/input/minigame/index.ts"
            }
        },
        {
            "test": "context.buildTimeConstants && context.buildTimeConstants.NOT_PACK_PHYSX_LIBS",
            "isVirtualModule": false,
            "overrides": {
                "cocos/physics/physx/physx.asmjs.ts": "cocos/physics/physx/physx.null.ts"
            }
        },
        {
            "test": "!context.buildTimeConstants.MARIONETTE",
            "isVirtualModule": false,
            "overrides": {
                "cocos/core/animation/marionette/runtime-exports.ts": "cocos/core/animation/marionette/index-empty.ts"
            }
        }
    ],
    "includes": [
        "./exports/**/*.{ts,js,json}",
        "./editor/exports/**/*.{ts,js,json}",
        "./cocos/**/*.{ts,js,json}",
        "./pal/**/*.{ts,js,json}"
    ],

    "constants": {
        "HTML5": {
            "comment": "Running in Web platform",
            "value": false,
            "internal": false,
            "dynamic": true
        },
        "NATIVE": {
            "comment": "Running in native platform (mobile app, desktop app, or simulator).",
            "value": false,
            "internal": false,
            "dynamic": true
        },
        "WECHAT": {
            "comment": "Running in the Wechat's mini game.",
            "value": false,
            "ccGlobal": true,
            "internal": false
        },
        "BAIDU": {
            "comment": "Running in the baidu's mini game.",
            "value": false,
            "ccGlobal": true,
            "internal": false
        },
        "XIAOMI": {
            "comment": "Running in the xiaomi's quick game.",
            "value": false,
            "ccGlobal": true,
            "internal": false
        },
        "ALIPAY": {
            "comment": "Running in the alipay's mini game.",
            "value": false,
            "ccGlobal": true,
            "internal": false
        },
        "BYTEDANCE": {
            "comment": "Running in the ByteDance's mini game.",
            "value": false,
            "ccGlobal": true,
            "internal": false
        },
        "OPPO": {
            "comment": "Running in the oppo's quick game.",
            "value": false,
            "ccGlobal": true,
            "internal": false
        },
        "VIVO": {
            "comment": "Running in the vivo's quick game.",
            "value": false,
            "ccGlobal": true,
            "internal": false
        },
        "HUAWEI": {
            "comment": "Running in the huawei's quick game.",
            "value": false,
            "ccGlobal": true,
            "internal": false
        },
        "COCOSPLAY": {
            "comment": "Running in the cocosplay.",
            "value": false,
            "ccGlobal": true,
            "internal": false
        },
        "QTT": {
            "comment": "Running in the qtt's quick game.",
            "value": false,
            "ccGlobal": true,
            "internal": false
        },
        "LINKSURE": {
            "comment": "Running in the linksure's quick game.",
            "value": false,
            "ccGlobal": true,
            "internal": false
        },

        "EDITOR": {
            "comment": "Running in the editor.",
            "value": false,
            "ccGlobal": true,
            "internal": false,
            "dynamic": true
        },
        "PREVIEW": {
            "comment": "Preview in browser or simulator.",
            "value": false,
            "ccGlobal": true,
            "internal": false,
            "dynamic": true
        },
        "BUILD": {
            "comment": "Running in published project.",
            "value": false,
            "ccGlobal": true,
            "internal": false
        },
        "TEST": {
            "comment": "Running in the engine's unit test.",
            "value": false,
            "ccGlobal": true,
            "internal": false,
            "dynamic": true
        },


        "DEBUG": {
            "comment": "Running debug mode.",
            "value": true,
            "ccGlobal": true,
            "internal": false
        },
        "SERVER_MODE": {
            "comment": "Running in the server mode.",
            "value": false,
            "internal": false
        },


        "DEV": {
            "comment": "Running in the editor or preview.",
            "value": "$EDITOR || $PREVIEW || $TEST",
            "ccGlobal": true,
            "internal": false,
            "dynamic": true
        },
        "MINIGAME": {
            "comment": "Running in mini game.",
            "value": "$WECHAT || $BAIDU || $XIAOMI || $ALIPAY || $BYTEDANCE",
            "ccGlobal": true,
            "internal": false
        },
        "RUNTIME_BASED": {
            "comment": "Running in runtime based environment.",
            "value": "$OPPO || $VIVO || $HUAWEI || $COCOSPLAY || $QTT || $LINKSURE",
            "ccGlobal": true,
            "internal": false
        },
        "SUPPORT_JIT": {
            "comment": "Support JIT.",
            "value": "!($MINIGAME || $RUNTIME_BASED)",
            "ccGlobal": true,
            "internal": false,
            "dynamic": true
        },
        "JSB": {
            "comment": "Running in environment where using JSB as the JavaScript interface binding scheme.",
            "value": "$NATIVE",
            "ccGlobal": true,
            "internal": false,
            "dynamic": true
        }
    }
}<|MERGE_RESOLUTION|>--- conflicted
+++ resolved
@@ -72,11 +72,8 @@
                 "cocos/core/renderer/core/render-scene.ts": "cocos/core/renderer/core/render-scene.jsb.ts",
                 "cocos/core/renderer/scene/submodel.ts": "cocos/core/renderer/scene/submodel.jsb.ts",
                 "cocos/core/renderer/scene/index.ts": "cocos/core/renderer/scene/index.jsb.ts",
-<<<<<<< HEAD
                 "cocos/core/renderer/2d/native-2d.ts": "cocos/core/renderer/2d/native-2d.jsb.ts",
-=======
                 "cocos/core/gfx/base/pipeline-state.ts": "cocos/core/gfx/base/pipeline-state.jsb.ts",
->>>>>>> 0ee40078
                 "cocos/core/gfx/index.ts": "cocos/core/gfx/index.jsb.ts",
                 "cocos/spine/index.ts": "cocos/spine/index.jsb.ts",
                 "cocos/dragon-bones/index.ts": "cocos/dragon-bones/index.jsb.ts",
