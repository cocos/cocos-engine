--- conflicted
+++ resolved
@@ -346,10 +346,6 @@
 
     ctor () {
         this._renderDatas = [];
-<<<<<<< HEAD
-        this._material = new SpriteMaterial;
-=======
->>>>>>> f3824926
         // Property _materialCache Use to cache material,since dragonBones may use multiple texture,
         // it will clone from the '_material' property,if the dragonbones only have one texture,
         // it will just use the _material,won't clone it.
@@ -435,12 +431,6 @@
         }
     },
 
-<<<<<<< HEAD
-    _buildArmature () {
-        if (!this.dragonAsset || !this.dragonAtlasAsset || !this.armatureName) return;
-
-        var displayProxy = this._factory.buildArmatureDisplay(this.armatureName, this.dragonAsset._dragonBonesData.name, this);
-=======
     _activateMaterial () {
         let texture = this.dragonAtlasAsset && this.dragonAtlasAsset.texture;
 
@@ -468,7 +458,6 @@
 
         var atlasName = this.dragonAtlasAsset._textureAtlasData.name;
         var displayProxy = this._factory.buildArmatureDisplay(this.armatureName, this.dragonAsset._dragonBonesData.name, "", atlasName);
->>>>>>> f3824926
         if (!displayProxy) return;
 
         this._displayProxy = displayProxy;
