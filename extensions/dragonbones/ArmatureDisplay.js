--- conflicted
+++ resolved
@@ -40,16 +40,6 @@
 
 let DefaultArmaturesEnum = cc.Enum({ 'default': -1 });
 let DefaultAnimsEnum = cc.Enum({ '<None>': 0 });
-<<<<<<< HEAD
-let DefaultRenderMode = cc.Enum({ 'REALTIME': 0 });
-
-/**
- * !#en Enum for render mode type.
- * !#zh Dragonbones渲染类型
- * @enum ArmatureDisplay.RenderMode
- */
-let RenderMode = cc.Enum({
-=======
 let DefaultCacheMode = cc.Enum({ 'REALTIME': 0 });
 
 /**
@@ -58,7 +48,6 @@
  * @enum ArmatureDisplay.AnimationCacheMode
  */
 let AnimationCacheMode = cc.Enum({
->>>>>>> 0a270c0f
     /**
      * !#en The realtime mode.
      * !#zh 实时计算模式。
@@ -113,11 +102,7 @@
     },
     
     statics: {
-<<<<<<< HEAD
-        RenderMode: RenderMode,
-=======
         AnimationCacheMode: AnimationCacheMode,
->>>>>>> 0a270c0f
     },
     
     properties: {
@@ -291,21 +276,12 @@
             tooltip: CC_DEV && 'i18n:COMPONENT.dragon_bones.animation_name'
         },
 
-<<<<<<< HEAD
-        // Record pre render mode.
-        _preRenderMode: -1,
-        _renderMode: RenderMode.REALTIME,
-        _defaultRenderMode: {
-            default: 0,
-            type: RenderMode,
-=======
         // Record pre cache mode.
         _preCacheMode: -1,
         _cacheMode: AnimationCacheMode.REALTIME,
         _defaultCacheMode: {
             default: 0,
             type: AnimationCacheMode,
->>>>>>> 0a270c0f
             notify () {
                 this.setAnimationCacheMode(this._defaultCacheMode);
             },
@@ -460,11 +436,7 @@
         this._inited = true;
 
         if (CC_JSB) {
-<<<<<<< HEAD
-            this._renderMode = RenderMode.REALTIME;
-=======
             this._cacheMode = AnimationCacheMode.REALTIME;
->>>>>>> 0a270c0f
         }
         
         this._parseDragonAtlasAsset();
@@ -510,11 +482,7 @@
      */
     isAnimationCached () {
         if (CC_EDITOR) return false;
-<<<<<<< HEAD
-        return this._renderMode !== RenderMode.REALTIME;
-=======
         return this._cacheMode !== AnimationCacheMode.REALTIME;
->>>>>>> 0a270c0f
     },
 
     onEnable () {
@@ -578,19 +546,11 @@
         this._inited = false;
 
         if (!CC_EDITOR) {
-<<<<<<< HEAD
-            if (this._renderMode === RenderMode.PRIVATE_CACHE) {
-                this._armatureCache.dispose();
-                this._armatureCache = null;
-                this._armature = null;
-            } else if (this._renderMode === RenderMode.SHARED_CACHE) {
-=======
             if (this._cacheMode === AnimationCacheMode.PRIVATE_CACHE) {
                 this._armatureCache.dispose();
                 this._armatureCache = null;
                 this._armature = null;
             } else if (this._cacheMode === AnimationCacheMode.SHARED_CACHE) {
->>>>>>> 0a270c0f
                 this._armatureCache = null;
                 this._armature = null;
             } else if (this._armature) {
@@ -654,15 +614,9 @@
         if (this._armature) {
             // dispose pre build armature
             if (!CC_EDITOR) {
-<<<<<<< HEAD
-                if (this._preRenderMode === RenderMode.PRIVATE_CACHE) {
-                    this._armatureCache.dispose();
-                } else if (this._preRenderMode === RenderMode.REALTIME) {
-=======
                 if (this._preCacheMode === AnimationCacheMode.PRIVATE_CACHE) {
                     this._armatureCache.dispose();
                 } else if (this._preCacheMode === AnimationCacheMode.REALTIME) {
->>>>>>> 0a270c0f
                     this._armature.dispose();
                 }
             } else {
@@ -680,16 +634,10 @@
         }
 
         if (!CC_EDITOR) {
-<<<<<<< HEAD
-            if (this._renderMode === RenderMode.SHARED_CACHE) {
-                this._armatureCache = ArmatureCache.sharedCache;
-            } else if (this._renderMode === RenderMode.PRIVATE_CACHE) {
-=======
             if (this._cacheMode === AnimationCacheMode.SHARED_CACHE) {
                 this._armatureCache = ArmatureCache.sharedCache;
                 this._eventTarget = new EventTarget;
             } else if (this._cacheMode === AnimationCacheMode.PRIVATE_CACHE) {
->>>>>>> 0a270c0f
                 this._armatureCache = new ArmatureCache;
                 this._eventTarget = new EventTarget;
             }
@@ -701,16 +649,6 @@
         if (this.isAnimationCached()) {
             this._armature = this._armatureCache.getArmatureCache(this.armatureName, this._armatureKey, atlasUUID);
             if (!this._armature) {
-<<<<<<< HEAD
-                // Cache fail,swith to REALTIME render mode.
-                this._renderMode = RenderMode.REALTIME;
-            } 
-        } 
-        
-        this._preRenderMode = this._renderMode;
-        if (CC_EDITOR || this._renderMode === RenderMode.REALTIME) {
-            this._displayProxy = this._factory.buildArmatureDisplay(this.armatureName, dragonbonesName, "", atlasName);
-=======
                 // Cache fail,swith to REALTIME cache mode.
                 this._cacheMode = AnimationCacheMode.REALTIME;
             } 
@@ -719,18 +657,13 @@
         this._preCacheMode = this._cacheMode;
         if (CC_EDITOR || this._cacheMode === AnimationCacheMode.REALTIME) {
             this._displayProxy = this._factory.buildArmatureDisplay(this.armatureName, this._armatureKey, "", atlasUUID);
->>>>>>> 0a270c0f
             if (!this._displayProxy) return;
             this._displayProxy._ccNode = this.node;
             this._armature = this._displayProxy._armature;
             this._armature.animation.timeScale = this.timeScale;
         }
 
-<<<<<<< HEAD
-        if (this._renderMode !== RenderMode.REALTIME && this.debugBones) {
-=======
         if (this._cacheMode !== AnimationCacheMode.REALTIME && this.debugBones) {
->>>>>>> 0a270c0f
             cc.warn("Debug bones is invalid in cached mode");
         }
 
@@ -760,15 +693,9 @@
 
     _updateCacheModeEnum: CC_EDITOR && function () {
         if (this._armature && ArmatureCache.canCache(this._armature)) {
-<<<<<<< HEAD
-            setEnumAttr(this, 'renderMode', RenderMode);
-        } else {
-            setEnumAttr(this, 'renderMode', DefaultRenderMode);
-=======
             setEnumAttr(this, '_defaultCacheMode', AnimationCacheMode);
         } else {
             setEnumAttr(this, '_defaultCacheMode', DefaultCacheMode);
->>>>>>> 0a270c0f
         }
     },
 
