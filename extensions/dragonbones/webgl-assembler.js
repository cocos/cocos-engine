/****************************************************************************
 Copyright (c) 2017-2018 Xiamen Yaji Software Co., Ltd.

 https://www.cocos.com/

 Permission is hereby granted, free of charge, to any person obtaining a copy
 of this software and associated engine source code (the "Software"), a limited,
 worldwide, royalty-free, non-assignable, revocable and non-exclusive license
 to use Cocos Creator solely to develop games on your target platforms. You shall
 not use Cocos Creator software for developing other software or tools that's
 used for developing games. You are not granted to publish, distribute,
 sublicense, and/or sell copies of Cocos Creator.

 The software or tools in this License Agreement are licensed, not sold.
 Xiamen Yaji Software Co., Ltd. reserves all rights not expressly granted to you.

 THE SOFTWARE IS PROVIDED "AS IS", WITHOUT WARRANTY OF ANY KIND, EXPRESS OR
 IMPLIED, INCLUDING BUT NOT LIMITED TO THE WARRANTIES OF MERCHANTABILITY,
 FITNESS FOR A PARTICULAR PURPOSE AND NONINFRINGEMENT. IN NO EVENT SHALL THE
 AUTHORS OR COPYRIGHT HOLDERS BE LIABLE FOR ANY CLAIM, DAMAGES OR OTHER
 LIABILITY, WHETHER IN AN ACTION OF CONTRACT, TORT OR OTHERWISE, ARISING FROM,
 OUT OF OR IN CONNECTION WITH THE SOFTWARE OR THE USE OR OTHER DEALINGS IN
 THE SOFTWARE.
 ****************************************************************************/

import Assembler from '../../cocos2d/core/renderer/assembler';

const Armature = require('./ArmatureDisplay');
const RenderFlow = require('../../cocos2d/core/renderer/render-flow');
const Material = require('../../cocos2d/core/assets/material/CCMaterial');
const gfx = cc.gfx;
const mat4 = cc.vmath.mat4;
const NEED_NONE = 0x00;
const NEED_COLOR = 0x01;
const NEED_BATCH = 0x10;
const NEED_COLOR_BATCH = 0x11;

let _boneColor = cc.color(255, 0, 0, 255);
let _slotColor = cc.color(0, 0, 255, 255);

let _nodeR, _nodeG, _nodeB, _nodeA,
    _premultipliedAlpha, _multiply,
    _mustFlush, _buffer, _node,
    _renderer, _comp,
    _vfOffset, _indexOffset, _vertexOffset,
    _vertexCount, _indexCount,
    _x, _y, _c, _r, _g, _b, _a, _handleVal,
    _m00, _m04, _m12,
    _m01, _m05, _m13;

function _getSlotMaterial (tex, blendMode) {
    if(!tex)return null;

    let src, dst;
    switch (blendMode) {
        case 1://additive
            src = _premultipliedAlpha ? cc.macro.ONE : cc.macro.SRC_ALPHA;
            dst = cc.macro.ONE;
            break;
        case 10://multiply
            src = cc.macro.DST_COLOR;
            dst = cc.macro.ONE_MINUS_SRC_ALPHA;
            break;
        case 12://screen
            src = cc.macro.ONE;
            dst = cc.macro.ONE_MINUS_SRC_COLOR;
            break;
        case 0://normal
        default:
            src = _premultipliedAlpha ? cc.macro.ONE : cc.macro.SRC_ALPHA;
            dst = cc.macro.ONE_MINUS_SRC_ALPHA;
            break;
    }

    let useModel = !_comp.enableBatch;
    // Add useModel flag due to if pre same db useModel but next db no useModel,
    // then next db will multiply model matrix more than once.
<<<<<<< HEAD
    let key = tex.nativeUrl + src + dst + useModel;
=======
    let key = tex.getId() + src + dst + useModel;
>>>>>>> ebf0d5f6
    let baseMaterial = _comp.sharedMaterials[0];
    if (!baseMaterial) {
        return null;
    }
    let materialCache = _comp._materialCache;

    let material = materialCache[key];
    if (!material) {
        let baseKey = baseMaterial._hash;
        if (!materialCache[baseKey]) {
            material = baseMaterial;
        } else {
            material = new cc.Material();
            material.copy(baseMaterial);
        }

        material.define('CC_USE_MODEL', useModel);
        material.setProperty('texture', tex);

        // update blend function
        material.effect.setBlend(
            true,
            gfx.BLEND_FUNC_ADD,
            src, dst,
            gfx.BLEND_FUNC_ADD,
            src, dst
        );
        materialCache[key] = material;
        material.updateHash(key);
    }
    else if (material.texture !== tex) {
        material.setProperty('texture', tex);
        material.updateHash(key);
    }
    return material;
}

function _handleColor (color, parentOpacity) {
    _a = color.a * parentOpacity * _nodeA;
    _multiply = _premultipliedAlpha? _a / 255.0 : 1.0;
    _r = color.r * _nodeR * _multiply;
    _g = color.g * _nodeG * _multiply;
    _b = color.b * _nodeB * _multiply;
    _c = ((_a<<24) >>> 0) + (_b<<16) + (_g<<8) + _r;
}

export default class ArmatureAssembler extends Assembler {
    updateRenderData (comp, batchData) {}

    realTimeTraverse (armature, parentMat, parentOpacity) {
        let slots = armature._slots;
        let vbuf, ibuf, uintbuf;
        let material;
        let vertices, indices;
        let slotColor;
        let slot;
        let slotMat;
        let slotMatm;
        let offsetInfo;

        for (let i = 0, l = slots.length; i < l; i++) {
            slot = slots[i];
            slotColor = slot._color;

            if (!slot._visible || !slot._displayData) continue;

            if (parentMat) {
                slot._mulMat(slot._worldMatrix, parentMat, slot._matrix);
            } else {
                mat4.copy(slot._worldMatrix, slot._matrix);
            }

            if (slot.childArmature) {
                this.realTimeTraverse(slot.childArmature, slot._worldMatrix, parentOpacity * slotColor.a / 255);
                continue;
            }

            material = _getSlotMaterial(slot.getTexture(), slot._blendMode);
            if (!material) {
                continue;
            }

            if (_mustFlush || material._hash !== _renderer.material._hash) {
                _mustFlush = false;
                _renderer._flush();
                _renderer.node = _node;
                _renderer.material = material;
            }

            _handleColor(slotColor, parentOpacity);
            slotMat = slot._worldMatrix;
            slotMatm = slotMat.m;

            vertices = slot._localVertices;
            _vertexCount = vertices.length >> 2;

            indices = slot._indices;
            _indexCount = indices.length;
            
            offsetInfo = _buffer.request(_vertexCount, _indexCount);
            _indexOffset = offsetInfo.indiceOffset;
            _vfOffset = offsetInfo.byteOffset >> 2;
            _vertexOffset = offsetInfo.vertexOffset;
            vbuf = _buffer._vData;
            ibuf = _buffer._iData;
            uintbuf = _buffer._uintVData;

            _m00 = slotMatm[0];
            _m04 = slotMatm[4];
            _m12 = slotMatm[12];
            _m01 = slotMatm[1];
            _m05 = slotMatm[5];
            _m13 = slotMatm[13];

            for (let vi = 0, vl = vertices.length; vi < vl;) {
                _x = vertices[vi++]; 
                _y = vertices[vi++];

                vbuf[_vfOffset++] = _x * _m00 + _y * _m04 + _m12; // x
                vbuf[_vfOffset++] = _x * _m01 + _y * _m05 + _m13; // y

                vbuf[_vfOffset++] = vertices[vi++]; // u
                vbuf[_vfOffset++] = vertices[vi++]; // v
                uintbuf[_vfOffset++] = _c; // color
            }

            for (let ii = 0, il = indices.length; ii < il; ii ++) {
                ibuf[_indexOffset++] = _vertexOffset + indices[ii];
            }
        }
    }

    cacheTraverse (frame, parentMat) {
        if (!frame) return;
        let segments = frame.segments;
        if (segments.length == 0) return;

        let vbuf, ibuf, uintbuf;
        let material;
        let offsetInfo;
        let vertices = frame.vertices;
        let indices = frame.indices;
        let uintVert = frame.uintVert;
        
        let frameVFOffset = 0, frameIndexOffset = 0, segVFCount = 0;
        if (parentMat) {
            let parentMatm = parentMat.m;
            _m00 = parentMatm[0];
            _m04 = parentMatm[4];
            _m12 = parentMatm[12];
            _m01 = parentMatm[1];
            _m05 = parentMatm[5];
            _m13 = parentMatm[13];
        }

        let colorOffset = 0;
        let colors = frame.colors;
        let nowColor = colors[colorOffset++];
        let maxVFOffset = nowColor.vfOffset;
        _handleColor(nowColor, 1.0);

        for (let i = 0, n = segments.length; i < n; i++) {
            let segInfo = segments[i];
            material = _getSlotMaterial(segInfo.tex, segInfo.blendMode);
            if (_mustFlush || material._hash !== _renderer.material._hash) {
                _mustFlush = false;
                _renderer._flush();
                _renderer.node = _node;
                _renderer.material = material;
            }

            _vertexCount = segInfo.vertexCount;
            _indexCount = segInfo.indexCount;
            
            offsetInfo = _buffer.request(_vertexCount, _indexCount);
            _indexOffset = offsetInfo.indiceOffset;
            _vertexOffset = offsetInfo.vertexOffset;
            _vfOffset = offsetInfo.byteOffset >> 2;
            vbuf = _buffer._vData;
            ibuf = _buffer._iData;
            uintbuf = _buffer._uintVData;

            for (let ii = _indexOffset, il = _indexOffset + _indexCount; ii < il; ii++) {
                ibuf[ii] = _vertexOffset + indices[frameIndexOffset++];
            }

            segVFCount = segInfo.vfCount;
            switch (_handleVal) {
                case NEED_COLOR:
                case NEED_NONE:
                    vbuf.set(vertices.subarray(frameVFOffset, frameVFOffset + segVFCount), _vfOffset);
                    frameVFOffset += segVFCount;
                break;
                case NEED_BATCH:
                case NEED_COLOR_BATCH:
                    for (let ii = _vfOffset, il = _vfOffset + segVFCount; ii < il;) {
                        _x = vertices[frameVFOffset++];
                        _y = vertices[frameVFOffset++];
                        vbuf[ii++] = _x * _m00 + _y * _m04 + _m12; // x
                        vbuf[ii++] = _x * _m01 + _y * _m05 + _m13; // y
                        vbuf[ii++] = vertices[frameVFOffset++]; // u
                        vbuf[ii++] = vertices[frameVFOffset++]; // v
                        uintbuf[ii++] = uintVert[frameVFOffset++];
                    }
                break;
            }

            if ( !(_handleVal & NEED_COLOR) ) continue;

            // handle color
            let frameColorOffset = frameVFOffset - segVFCount;
            for (let ii = _vfOffset + 4, il = _vfOffset + 4 + segVFCount; ii < il; ii+=5, frameColorOffset += 5) {
                if (frameColorOffset >= maxVFOffset) {
                    nowColor = colors[colorOffset++];
                    _handleColor(nowColor, 1.0);
                    maxVFOffset = nowColor.vfOffset;
                }
                uintbuf[ii] = _c;
            }
        }
    }

    fillBuffers (comp, renderer) {
        comp.node._renderFlag |= RenderFlow.FLAG_UPDATE_RENDER_DATA;
        
        // Init temp var.
        _mustFlush = true;
        _premultipliedAlpha = comp.premultipliedAlpha;
        _node = comp.node;
        _buffer = renderer._meshBuffer;
        _renderer = renderer;
        _comp = comp;
        _handleVal = 0;

        let nodeColor = _node._color;
        _nodeR = nodeColor.r / 255;
        _nodeG = nodeColor.g / 255;
        _nodeB = nodeColor.b / 255;
        _nodeA = nodeColor.a / 255;
        if (nodeColor._val !== 0xffffffff) {
            _handleVal |= NEED_COLOR;
        }

        let worldMat = undefined;
        if (_comp.enableBatch) {
            worldMat = _node._worldMatrix;
            _mustFlush = false;
            _handleVal |= NEED_BATCH;
        }

        if (comp.isAnimationCached()) {
            // Traverse input assembler.
            this.cacheTraverse(comp._curFrame, worldMat);
        } else {
            // Traverse all armature.
            let armature = comp._armature;
            if (!armature) return;

            this.realTimeTraverse(armature, worldMat, 1.0);

            let graphics = comp._debugDraw;
            if (comp.debugBones && graphics) {
                graphics.clear();

                graphics.lineWidth = 5;
                graphics.strokeColor = _boneColor;
                graphics.fillColor = _slotColor; // Root bone color is same as slot color.

                let bones = armature.getBones();
                for (let i = 0, l = bones.length; i < l; i++) {
                    let bone =  bones[i];
                    let boneLength = Math.max(bone.boneData.length, 5);
                    let startX = bone.globalTransformMatrix.tx;
                    let startY = -bone.globalTransformMatrix.ty;
                    let endX = startX + bone.globalTransformMatrix.a * boneLength;
                    let endY = startY - bone.globalTransformMatrix.b * boneLength;

                    graphics.moveTo(startX, startY);
                    graphics.lineTo(endX, endY);
                    graphics.stroke();
                }
            }
        }
        
        // Clear temp var.
        _node = undefined;
        _buffer = undefined;
        _renderer = undefined;
        _comp = undefined;
    }
}

Assembler.register(Armature, ArmatureAssembler);<|MERGE_RESOLUTION|>--- conflicted
+++ resolved
@@ -75,11 +75,7 @@
     let useModel = !_comp.enableBatch;
     // Add useModel flag due to if pre same db useModel but next db no useModel,
     // then next db will multiply model matrix more than once.
-<<<<<<< HEAD
-    let key = tex.nativeUrl + src + dst + useModel;
-=======
     let key = tex.getId() + src + dst + useModel;
->>>>>>> ebf0d5f6
     let baseMaterial = _comp.sharedMaterials[0];
     if (!baseMaterial) {
         return null;
