--- conflicted
+++ resolved
@@ -665,11 +665,7 @@
         // Destroyed and restored in Editor
         if (!this._material) {
             this._boundingBox = cc.rect();
-<<<<<<< HEAD
             this._material = Material.getInstantiatedBuiltinMaterial('spine', this);
-=======
-            this._material = new SpineMaterial();
->>>>>>> 661f13cc
             this._materialCache = {};
         }
     },
