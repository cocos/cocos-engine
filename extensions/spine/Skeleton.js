--- conflicted
+++ resolved
@@ -405,13 +405,8 @@
         // Destroyed and restored in Editor
         if (!this._material) {
             this._boundingBox = cc.rect();
-<<<<<<< HEAD
-            this._materials = {};
-            this._material = new SpriteMaterial();
-=======
 	        this._material = new SpriteMaterial();
             this._materials = {};
->>>>>>> 1fd056f5
             this._renderDatas = [];
         }
     },
