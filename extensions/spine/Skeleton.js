--- conflicted
+++ resolved
@@ -27,11 +27,7 @@
 const TrackEntryListeners = require('./track-entry-listeners');
 const RenderComponent = require('../../cocos2d/core/components/CCRenderComponent');
 const spine = require('./lib/spine');
-<<<<<<< HEAD
 const Material = require('../../cocos2d/core/assets/material/CCMaterial');
-=======
-const SpineMaterial = require('../../cocos2d/core/renderer/render-engine').SpineMaterial;
->>>>>>> 4a72600c
 const Graphics = require('../../cocos2d/core/graphics/graphics');
 const BlendFactor = require('../../cocos2d/core/platform/CCMacro').BlendFactor;
 
@@ -380,11 +376,7 @@
         this._rootBone = null;
         this._listener = null;
         this._boundingBox = cc.rect();
-<<<<<<< HEAD
-        this._material = Material.getInstantiatedBuiltinMaterial('sprite', this);
-=======
-        this._material = new SpineMaterial();
->>>>>>> 4a72600c
+        this._material = Material.getInstantiatedBuiltinMaterial('spine', this);
         this._materialCache = {};
         this._debugRenderer = null;
         this._startSlotIndex = -1;
@@ -402,7 +394,7 @@
         for (var mKey in cache) {
             var material = cache[mKey];
             if (material) {
-                material.useTint = this.useTint;
+                material.define('USE_TINT', this.useTint);
             }
         }
     },
@@ -499,11 +491,7 @@
         // Destroyed and restored in Editor
         if (!this._material) {
             this._boundingBox = cc.rect();
-<<<<<<< HEAD
-            this._material = Material.getInstantiatedBuiltinMaterial('sprite', this);
-=======
-	        this._material = new SpineMaterial();
->>>>>>> 4a72600c
+            this._material = Material.getInstantiatedBuiltinMaterial('spine', this);
             this._materialCache = {};
         }
     },
