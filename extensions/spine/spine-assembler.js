--- conflicted
+++ resolved
@@ -65,26 +65,21 @@
     }
 
     let key = tex.url + src + dst + STENCIL_SEP + '0';
-    comp._material = comp._material || new SpriteMaterial();
+    comp._material = comp._material || new Material();
     let baseMaterial = comp._material;
     let materials = comp._materials;
     let material = materials[key];
     if (!material) {
-<<<<<<< HEAD
-        material = Material.getInstantiatedBuiltinMaterial('sprite', this);
-        material.define('useModel', true);
-        material.define('useTexture', true);
-=======
-
         var baseKey = baseMaterial._hash;
         if (!materials[baseKey]) {
             material = baseMaterial;
         } else {
-            material = baseMaterial.clone();
-        }
-
-        material.useModel = true;
->>>>>>> a8fcd744
+            material = new Material();
+            material.copy(baseMaterial);
+        }
+
+        material.define('useModel', true);
+        material.define('useTexture', true);
         // update texture
         material.setProperty('texture', tex);
 
