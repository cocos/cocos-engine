--- conflicted
+++ resolved
@@ -12,11 +12,7 @@
         "variable-name": false,
         "object-literal-sort-keys": false,
         "ban-types": false,
-<<<<<<< HEAD
-        "no-bitwise:": false,
-=======
         "no-bitwise": false
->>>>>>> 42765c5a
     },
     "rulesDirectory": []
 }