/****************************************************************************
 Copyright (c) 2017-2018 Xiamen Yaji Software Co., Ltd.

 https://www.cocos.com/

 Permission is hereby granted, free of charge, to any person obtaining a copy
 of this software and associated engine source code (the "Software"), a limited,
 worldwide, royalty-free, non-assignable, revocable and non-exclusive license
 to use Cocos Creator solely to develop games on your target platforms. You shall
 not use Cocos Creator software for developing other software or tools that's
 used for developing games. You are not granted to publish, distribute,
 sublicense, and/or sell copies of Cocos Creator.

 The software or tools in this License Agreement are licensed, not sold.
 Xiamen Yaji Software Co., Ltd. reserves all rights not expressly granted to you.

 THE SOFTWARE IS PROVIDED "AS IS", WITHOUT WARRANTY OF ANY KIND, EXPRESS OR
 IMPLIED, INCLUDING BUT NOT LIMITED TO THE WARRANTIES OF MERCHANTABILITY,
 FITNESS FOR A PARTICULAR PURPOSE AND NONINFRINGEMENT. IN NO EVENT SHALL THE
 AUTHORS OR COPYRIGHT HOLDERS BE LIABLE FOR ANY CLAIM, DAMAGES OR OTHER
 LIABILITY, WHETHER IN AN ACTION OF CONTRACT, TORT OR OTHERWISE, ARISING FROM,
 OUT OF OR IN CONNECTION WITH THE SOFTWARE OR THE USE OR OTHER DEALINGS IN
 THE SOFTWARE.
 ****************************************************************************/

// MACROS

/**
 * !#zh
 * 这里是一些用来判断执行环境的宏，这些宏都是全局变量，直接访问即可。<br>
 * 在项目构建时，这些宏将会被预处理并根据构建的平台剔除不需要的代码，例如
 *
 *     if (CC_DEBUG) {
 *         cc.log('debug');
 *     }
 *     else {
 *         cc.log('release');
 *     }
 *
 * 在构建后会只剩下
 *
 *     cc.log('release');
 *
 * <br>
 * 如需判断脚本是否运行于指定平台，可以用如下表达式：
 *
 *     {
 *         "编辑器":  CC_EDITOR,
 *         "编辑器 或 预览":  CC_DEV,
 *         "编辑器 或 预览 或 构建调试":  CC_DEBUG,
 *         "网页预览":  CC_PREVIEW && !CC_JSB,
 *         "模拟器预览":  CC_PREVIEW && CC_JSB,
 *         "构建调试":  CC_BUILD && CC_DEBUG,
 *         "构建发行":  CC_BUILD && !CC_DEBUG,
 *     }
 *
 * !#en
 * Here are some of the macro used to determine the execution environment, these macros are global variables, can be accessed directly.<br>
 * When the project is built, these macros will be preprocessed and discard unreachable code based on the built platform, for example:
 *
 *     if (CC_DEBUG) {
 *         cc.log('debug');
 *     }
 *     else {
 *         cc.log('release');
 *     }
 *
 * After build will become:
 *
 *     cc.log('release');
 *
 * <br>
 * To determine whether the script is running on the specified platform, you can use the following expression:
 *
 *     {
 *         "editor":  CC_EDITOR,
 *         "editor or preview":  CC_DEV,
 *         "editor or preview or build in debug mode":  CC_DEBUG,
 *         "web preview":  CC_PREVIEW && !CC_JSB,
 *         "simulator preview":  CC_PREVIEW && CC_JSB,
 *         "build in debug mode":  CC_BUILD && CC_DEBUG,
 *         "build in release mode":  CC_BUILD && !CC_DEBUG,
 *     }
 *
 * @module GLOBAL-MACROS
 */
/**
 * @property {Boolean} CC_EDITOR - Running in the editor.
 */
/**
 * @property {Boolean} CC_PREVIEW - Preview in browser or simulator.
 */
/**
 * @property {Boolean} CC_DEV - Running in the editor or preview.
 */
/**
 * @property {Boolean} CC_DEBUG - Running in the editor or preview, or build in debug mode.
 */
/**
 * @property {Boolean} CC_BUILD - Running in published project.
 */
/**
 * @property {Boolean} CC_JSB - Running in native platform (mobile app, desktop app, or simulator).
 */
/**
 * @property {Boolean} CC_TEST - Running in the engine's unit test.
 */
/**
 * @property {Boolean} CC_WECHATGAME - Running in the Wechat's mini game.
 */
/**
 * @property {Boolean} CC_QQPLAY - Running in the bricks.
 */
/**
 * @property {Boolean} CC_RUNTIME - Running in runtime environments.
 */

// window may be undefined when first load engine from editor
var _global = typeof window === 'undefined' ? global : window;

/*
 * @param defaultValue - The default value is only used in the editor or preview.
 */
function defineMacro (name, defaultValue) {
    // if "global_defs" not preprocessed by uglify, just declare them globally,
    // this may happened in release version's preview page.
    if (typeof _global[name] === 'undefined') {
        _global[name] = defaultValue;
    }
}
function defined (name) {
    return typeof _global[name] === 'object';
}

<<<<<<< HEAD
// ensure CC_BUILD is defined
// should not use window.CC_BUILD because we need get global_defs defined in uglify
=======
// These default values only used in the editor or preview.
// If you need to modify in the runtime, please modify the `global_defs` in the option returned by `gulp/util/utils.js: getUglifyOptions`.
defineMacro('CC_TEST', defined('tap') || defined('QUnit'));
defineMacro('CC_EDITOR', defined('Editor') && defined('process') && ('electron' in process.versions));
defineMacro('CC_PREVIEW', !CC_EDITOR);
defineMacro('CC_DEV', true);    // (CC_EDITOR && !CC_BUILD) || CC_PREVIEW || CC_TEST
defineMacro('CC_DEBUG', true);  // CC_DEV || Debug Build
defineMacro('CC_JSB', defined('jsb'));
>>>>>>> f001a9c2
defineMacro('CC_BUILD', false);

if (CC_BUILD) {
    // Supports dynamically access from external scripts such as adapters and debugger.
    // So macros should still defined in global even if inlined in engine.
    _global.CC_BUILD = CC_BUILD;
    _global.CC_TEST = CC_TEST;
    _global.CC_EDITOR = CC_EDITOR;
    _global.CC_PREVIEW = CC_PREVIEW;
    _global.CC_DEV = CC_DEV;
    _global.CC_DEBUG = CC_DEBUG;
    _global.CC_JSB = CC_JSB;
    _global.CC_WECHATGAME_SUB = CC_WECHATGAMESUB;
    _global.CC_WECHATGAME = CC_WECHATGAME;
    _global.CC_QQPLAY = CC_QQPLAY;
    _global.CC_RUNTIME = CC_RUNTIME;
    _global.CC_SUPPORT_JIT = CC_SUPPORT_JIT;
}
else {
    defineMacro('CC_TEST', defined('tap') || defined('QUnit'));
    defineMacro('CC_EDITOR', defined('Editor') && defined('process') && ('electron' in process.versions));
    defineMacro('CC_PREVIEW', !CC_EDITOR);
    defineMacro('CC_DEV', true);    // (CC_EDITOR && !CC_BUILD) || CC_PREVIEW || CC_TEST
    defineMacro('CC_DEBUG', true);  // CC_DEV || Debug Build
    defineMacro('CC_JSB', defined('jsb'));
    defineMacro('CC_WECHATGAME_SUB', !!(defined('wx') && wx.getSharedCanvas));
    defineMacro('CC_WECHATGAME', !!(defined('wx') && (wx.getSystemInfoSync || wx.getSharedCanvas)));
    defineMacro('CC_QQPLAY', defined('bk'));
    defineMacro('CC_RUNTIME', 'function' === typeof loadRuntime);
    defineMacro('CC_SUPPORT_JIT', !(CC_WECHATGAME || CC_QQPLAY || CC_RUNTIME));
}

//

if (CC_DEV) {
    /**
     * contains internal apis for unit tests
     * @expose
     */
    cc._Test = {};
}

/**
 * @module cc
 */

/**
 * The current version of Cocos2d being used.<br/>
 * Please DO NOT remove this String, it is an important flag for bug tracking.<br/>
 * If you post a bug to forum, please attach this flag.
 * @property {String} ENGINE_VERSION
 */
const engineVersion = '2.0.0 alpha';
_global['CocosEngine'] = cc.ENGINE_VERSION = engineVersion;<|MERGE_RESOLUTION|>--- conflicted
+++ resolved
@@ -132,19 +132,8 @@
     return typeof _global[name] === 'object';
 }
 
-<<<<<<< HEAD
 // ensure CC_BUILD is defined
 // should not use window.CC_BUILD because we need get global_defs defined in uglify
-=======
-// These default values only used in the editor or preview.
-// If you need to modify in the runtime, please modify the `global_defs` in the option returned by `gulp/util/utils.js: getUglifyOptions`.
-defineMacro('CC_TEST', defined('tap') || defined('QUnit'));
-defineMacro('CC_EDITOR', defined('Editor') && defined('process') && ('electron' in process.versions));
-defineMacro('CC_PREVIEW', !CC_EDITOR);
-defineMacro('CC_DEV', true);    // (CC_EDITOR && !CC_BUILD) || CC_PREVIEW || CC_TEST
-defineMacro('CC_DEBUG', true);  // CC_DEV || Debug Build
-defineMacro('CC_JSB', defined('jsb'));
->>>>>>> f001a9c2
 defineMacro('CC_BUILD', false);
 
 if (CC_BUILD) {
@@ -164,6 +153,8 @@
     _global.CC_SUPPORT_JIT = CC_SUPPORT_JIT;
 }
 else {
+    // These default values only used in the editor or preview.
+    // If you need to modify in the runtime, please modify the `global_defs` in the option returned by `gulp/util/utils.js: getUglifyOptions`.
     defineMacro('CC_TEST', defined('tap') || defined('QUnit'));
     defineMacro('CC_EDITOR', defined('Editor') && defined('process') && ('electron' in process.versions));
     defineMacro('CC_PREVIEW', !CC_EDITOR);
