--- conflicted
+++ resolved
@@ -273,8 +273,6 @@
     "dependencies": ["Mesh", "WebGL Renderer"]
   },
   {
-<<<<<<< HEAD
-=======
     "name": "3D Primitive",
     "entries": [
       "./cocos2d/core/3d/primitive/index.js"
@@ -282,7 +280,6 @@
     "dependencies": ["3D"]
   },
   {
->>>>>>> b8850179
     "name": "Mesh",
     "entries": [
       "./cocos2d/core/mesh/index.js"
