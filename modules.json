[
  {
    "name": "Core",
    "locked": true,
    "entries": []
  },
  {
    "name": "Canvas",
    "locked": true,
    "entries": [
      "./cocos2d/core/components/CCCanvas.js"
    ]
  },
  {
    "name": "Sprite",
    "locked": true,
    "entries": [
      "./cocos2d/core/components/CCSprite.js"
    ]
  },
  {
    "name": "Label",
    "locked": true,
    "entries": [
      "./cocos2d/core/components/CCLabel.js"
    ]
  },

  {
    "name": "Audio",
    "entries": [
      "./cocos2d/audio/CCAudioEngine.js"
    ]
  },
  {
    "name": "AudioSource",
    "entries": [
      "./cocos2d/core/components/CCAudioSource.js"
    ],
    "dependencies": ["Audio"]
  },
  {
    "name": "Action",
    "entries": [
      "./cocos2d/actions/index.js"
    ]
  },
  {
    "name": "Animation",
    "entries": [
      "./cocos2d/core/components/CCAnimation.js",
      "./cocos2d/animation/index.js"
    ]
  },


  {
    "name": "Button",
    "entries": [
      "./cocos2d/core/components/CCButton.js"
    ]
  },

  {
    "name": "Canvas Renderer",
    "locked": true,
    "hide": true,
    "entries": [
      "./cocos2d/core/renderer/canvas/index.js"
    ]
  },
  {
    "name": "Collider",
    "entries": [
      "./cocos2d/core/collider/index.js"
    ]
  },

  {
    "name": "Dynamic Atlas",
    "entries": [
      "./cocos2d/core/renderer/utils/dynamic-atlas/manager.js"
    ],
    "dependencies": ["WebGL Renderer", "Renderer Texture"]
  },
  {
    "name": "DragonBones",
    "entries": [
      "./extensions/dragonbones/index.js"
    ],
    "dependencies": ["WebGL Renderer"]
  },

  {
    "name": "EditBox",
    "entries": [
      "./cocos2d/core/components/editbox/CCEditBox.js"
    ],
    "dependencies": ["WebGL Renderer"]
  },

  {
    "name": "Graphics",
    "entries": [
      "./cocos2d/core/graphics/graphics.js",
      "./cocos2d/core/renderer/webgl/assemblers/graphics/index.js",
      "./cocos2d/core/renderer/canvas/renderers/graphics/index.js"
    ]
  },

  {
    "name": "Geom Utils",
    "since": "2.1.0",
    "entries": [
      "./cocos2d/core/geom-utils/index.js"
    ]
  },

  {
    "name": "Intersection",
    "entries": [
      "./cocos2d/core/collider/CCIntersection.js"
    ]
  },

  {
    "name": "Layout",
    "entries": [
      "./cocos2d/core/components/CCLayout.js"
    ]
  },
  {
    "name": "Label Effect",
    "entries": [
      "./cocos2d/core/components/CCLabelOutline.js",
      "./cocos2d/core/components/CCLabelShadow.js"
    ],
    "dependencies": ["Label"]
  },

  {
    "name": "Mask",
    "entries": [
      "./cocos2d/core/components/CCMask.js",
      "./cocos2d/core/renderer/webgl/assemblers/mask-assembler.js",
      "./cocos2d/core/renderer/canvas/renderers/mask.js"
    ],
    "dependencies": ["Graphics"]
  },
  {
    "name": "Mesh",
    "entries": [
      "./cocos2d/core/mesh/index.js"
    ]
  },
  {
    "name": "MotionStreak",
    "entries": [
      "./cocos2d/core/components/CCMotionStreak.js",
      "./cocos2d/core/renderer/webgl/assemblers/motion-streak.js"
    ],
    "dependencies": ["WebGL Renderer"]
  },

  {
    "name": "NodePool",
    "entries": [
      "./extensions/ccpool/CCNodePool.js"
    ]
  },
  {
    "name": "Native Socket"
  },

  {
    "name": "Physics",
    "entries": [
      "./cocos2d/core/physics/index.js"
    ],
    "dependencies": ["Collider"]
  },
  {
    "name": "PageView",
    "entries": [
      "./cocos2d/core/components/CCPageView.js"
    ]
  },
  {
    "name": "PageViewIndicator",
    "entries": [
      "./cocos2d/core/components/CCPageViewIndicator.js"
    ]
  },
  {
    "name": "ProgressBar",
    "entries": [
      "./cocos2d/core/components/CCProgressBar.js"
    ]
  },
  {
    "name": "ParticleSystem",
    "entries": [
      "./cocos2d/particle/index.js"
    ],
    "dependencies": ["WebGL Renderer"]
  },

  {
    "name": "RichText",
    "entries": [
      "./cocos2d/core/components/CCRichText.js"
    ],
    "dependencies": ["WebGL Renderer"]
  },
  {
    "name": "Renderer Texture",
    "entries": [
      "./cocos2d/core/assets/CCRenderTexture.js"
    ],
    "dependencies": ["WebGL Renderer"]
  },

  {
    "name": "Slider",
    "entries": [
      "./cocos2d/core/components/CCSlider.js"
    ]
  },
  {
    "name": "ScrollBar",
    "entries": [
      "./cocos2d/core/components/CCScrollBar.js"
    ]
  },
  {
    "name": "ScrollView",
    "entries": [
      "./cocos2d/core/components/CCScrollView.js"
    ],
    "dependencies": ["Layout"]
  },
  {
    "name": "Spine Skeleton",
    "entries": [
      "./extensions/spine/index.js"
    ],
    "dependencies": ["WebGL Renderer"]
  },
  {
    "name": "StudioComponent",
    "entries": [
      "./cocos2d/core/components/CCStudioComponent.js"
    ]
  },

  {
    "name": "Toggle",
    "entries": [
      "./cocos2d/core/components/CCToggle.js",
      "./cocos2d/core/components/CCToggleGroup.js",
      "./cocos2d/core/components/CCToggleContainer.js"
    ]
  },
  {
    "name": "TiledMap",
    "entries": [
      "./cocos2d/tilemap/index.js"
    ],
    "dependencies": ["WebGL Renderer"]
  },

  {
    "name": "VideoPlayer",
    "entries": [
      "./cocos2d/videoplayer/CCVideoPlayer.js"
    ]
  },

  {
    "name": "Widget",
    "entries": [
      "./cocos2d/core/components/CCWidget.js",
      "./cocos2d/core/base-ui/CCWidgetManager.js"
    ]
  },
  {
    "name": "WebView",
    "entries": [
      "./cocos2d/webview/CCWebView.js"
    ]
  },
  {
    "name": "WebGL Renderer",
    "locked": true,
    "hide": true,
    "entries": [
      "./cocos2d/core/renderer/webgl/model-batcher.js",
      "./cocos2d/core/renderer/webgl/assemblers/index.js",
      "./extensions/dragonbones/webgl-assembler.js"
    ]
  },


  {
    "name": "3D",
    "since": "2.1.0",
    "entries": [
      "./cocos2d/core/3d/index.js",
      "./cocos2d/core/mesh/index.js",

      "./cocos2d/core/renderer/webgl/assemblers/label/3d/bmfont.js",
      "./cocos2d/core/renderer/webgl/assemblers/label/3d/letter.js",
      "./cocos2d/core/renderer/webgl/assemblers/label/3d/ttf.js",

      "./cocos2d/core/renderer/webgl/assemblers/sprite/3d/bar-filled.js",
      "./cocos2d/core/renderer/webgl/assemblers/sprite/3d/mesh.js",
      "./cocos2d/core/renderer/webgl/assemblers/sprite/3d/radial-filled.js",
      "./cocos2d/core/renderer/webgl/assemblers/sprite/3d/simple.js",
      "./cocos2d/core/renderer/webgl/assemblers/sprite/3d/sliced.js",
      "./cocos2d/core/renderer/webgl/assemblers/sprite/3d/tiled.js"
    ],
    "dependencies": ["Mesh", "WebGL Renderer", "Geom Utils"]
  },
  {
    "name": "3D Primitive",
    "since": "2.1.1",
    "entries": [
      "./cocos2d/core/3d/primitive/index.js"
    ],
    "dependencies": ["3D"]
  },
  {
    "name": "WechatSubContext",
    "entries": [
      "./cocos2d/core/components/WXSubContextView.js"
    ],
    "hide": true
  },
  {
    "name": "SwanSubContext",
    "entries": [
      "./cocos2d/core/components/SwanSubContextView.js"
    ],
    "hide": true
  },
  {
    "name": "TypeScript Polyfill",
    "entries": [
      "./polyfill/typescript.js"
    ],
    "hide": true
  },
  {
<<<<<<< HEAD
    "name": "3D Particle",
    "since": "2.3.0",
    "entries": [
      "./cocos2d/core/3d/particle/particle-system-3d.js"
=======
    "name": "3D Physics/cannon.js",
    "since": "2.3.0",
    "entries": [
      "./cocos2d/core/3d/physics/exports/physics-cannon.ts",
      "./cocos2d/core/3d/physics/exports/physics-framework.ts"
    ],
    "dependencies": ["3D"]
  },
  {
    "name": "3D Physics/Builtin",
    "since": "2.3.0",
    "entries": [
      "./cocos2d/core/3d/physics/exports/physics-builtin.ts",
      "./cocos2d/core/3d/physics/exports/physics-framework.ts"
>>>>>>> b4657215
    ],
    "dependencies": ["3D"]
  }
]<|MERGE_RESOLUTION|>--- conflicted
+++ resolved
@@ -351,27 +351,28 @@
     "hide": true
   },
   {
-<<<<<<< HEAD
+    "name": "3D Physics/cannon.js",
+    "since": "2.3.0",
+    "entries": [
+      "./cocos2d/core/3d/physics/exports/physics-cannon.ts",
+      "./cocos2d/core/3d/physics/exports/physics-framework.ts"
+    ],
+    "dependencies": ["3D"]
+  },
+  {
+    "name": "3D Physics/Builtin",
+    "since": "2.3.0",
+    "entries": [
+      "./cocos2d/core/3d/physics/exports/physics-builtin.ts",
+      "./cocos2d/core/3d/physics/exports/physics-framework.ts"
+    ],
+    "dependencies": ["3D"]
+  },
+  {
     "name": "3D Particle",
     "since": "2.3.0",
     "entries": [
       "./cocos2d/core/3d/particle/particle-system-3d.js"
-=======
-    "name": "3D Physics/cannon.js",
-    "since": "2.3.0",
-    "entries": [
-      "./cocos2d/core/3d/physics/exports/physics-cannon.ts",
-      "./cocos2d/core/3d/physics/exports/physics-framework.ts"
-    ],
-    "dependencies": ["3D"]
-  },
-  {
-    "name": "3D Physics/Builtin",
-    "since": "2.3.0",
-    "entries": [
-      "./cocos2d/core/3d/physics/exports/physics-builtin.ts",
-      "./cocos2d/core/3d/physics/exports/physics-framework.ts"
->>>>>>> b4657215
     ],
     "dependencies": ["3D"]
   }
