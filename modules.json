[
  {
    "name": "Core",
    "locked": true,
    "entries": []
  },
  {
    "name": "Canvas",
    "locked": true,
    "entries": [
      "./cocos2d/core/components/CCCanvas.js"
    ]
  },
  {
    "name": "Sprite",
    "locked": true,
    "entries": [
      "./cocos2d/core/components/CCSprite.js",
      "./cocos2d/core/renderer/assemblers/sprite/sprite-assembler.js"
    ]
  },
  {
    "name": "Canvas Renderer",
    "entries": [
      "./cocos2d/core/renderer/canvas/index.js"
    ]
  },
  {
    "name": "Label",
    "entries": [
      "./cocos2d/core/components/CCLabel.js",
      "./cocos2d/core/renderer/assemblers/label/label-assembler.js"
    ]
  },
  {
    "name": "Mask",
    "entries": [
      "./cocos2d/core/components/CCMask.js",
      "./cocos2d/core/renderer/assemblers/mask-assembler.js"
    ]
  },
  {
    "name": "LabelOutline",
    "entries": [
      "./cocos2d/core/components/CCLabelOutline.js"
    ]
  },
  {
    "name": "ParticleSystem",
    "entries": [
<<<<<<< HEAD
      "./cocos2d/particle/index.js",
      "./cocos2d/particle/CCParticleAsset.js"
=======
      "./cocos2d/particle/CCParticleSystem.js",
      "./cocos2d/particle/CCParticleAsset.js",
      "./cocos2d/core/platform/CCSAXParser.js"
>>>>>>> be409770
    ]
  },
  {
    "name": "TiledMap",
    "entries": [
      "./cocos2d/tilemap/index.js",
      "./cocos2d/tilemap/CCTiledMapAsset.js"
    ]
  },
  {
    "name": "Spine Skeleton",
    "entries": [
      "./extensions/spine/index.js"
    ]
  },
  {
    "name": "Widget",
    "entries": [
      "./cocos2d/core/components/CCWidget.js"
    ]
  },
  {
    "name": "Button",
    "entries": [
      "./cocos2d/core/components/CCButton.js"
    ]
  },
  {
    "name": "ProgressBar",
    "entries": [
      "./cocos2d/core/components/CCProgressBar.js"
    ]
  },
  {
    "name": "ScrollBar",
    "entries": [
      "./cocos2d/core/components/CCScrollBar.js"
    ]
  },
  {
    "name": "ScrollView",
    "entries": [
      "./cocos2d/core/components/CCScrollView.js"
    ],
    "dependencies": ["Layout"]
  },
  {
    "name": "Toggle",
    "entries": [
      "./cocos2d/core/components/CCToggle.js",
      "./cocos2d/core/components/CCToggleGroup.js",
      "./cocos2d/core/components/CCToggleContainer.js"
    ]
  },
  {
    "name": "PageView",
    "entries": [
      "./cocos2d/core/components/CCPageView.js"
    ]
  },
  {
    "name": "PageViewIndicator",
    "entries": [
      "./cocos2d/core/components/CCPageViewIndicator.js"
    ]
  },
  {
    "name": "Slider",
    "entries": [
      "./cocos2d/core/components/CCSlider.js"
    ]
  },
  {
    "name": "Layout",
    "entries": [
      "./cocos2d/core/components/CCLayout.js"
    ]
  },
  {
    "name": "EditBox",
    "entries": [
      "./cocos2d/core/components/CCEditBox.js"
    ]
  },
  {
    "name": "VideoPlayer",
    "entries": [
      "./cocos2d/videoplayer/CCVideoPlayer.js"
    ]
  },
  {
    "name": "WebView",
    "entries": [
      "./cocos2d/webview/CCWebView.js"
    ]
  },
  {
    "name": "RichText",
    "entries": [
      "./cocos2d/core/components/CCRichText.js"
    ]
  },
  {
    "name": "AudioSource",
    "entries": [
      "./cocos2d/core/components/CCAudioSource.js",
      "./jsb/jsb-audio.js"
    ]
  },
  {
    "name": "Animation",
    "entries": [
      "./cocos2d/core/components/CCAnimation.js",
      "./cocos2d/animation/index.js"
    ]
  },
  {
    "name": "MotionStreak",
    "entries": [
      "./cocos2d/core/components/CCMotionStreak.js",
      "./cocos2d/core/renderer/assemblers/motion-streak.js"
    ]
  },
  {
    "name": "Collider",
    "entries": [
      "./cocos2d/core/collider/index.js"
    ]
  },
  {
    "name": "Action",
    "entries": [
      "./cocos2d/actions/index.js"
    ]
  },
  {
    "name": "Audio",
    "entries": [
      "./cocos2d/audio/CCAudioEngine.js"
    ]
  },
  {
    "name": "Graphics",
    "entries": [
      "./cocos2d/core/graphics/index.js"
    ]
  },
  {
    "name": "DragonBones",
    "entries": [
      "./extensions/dragonbones/index.js"
    ]
  },
  {
    "name": "Physics",
    "entries": [
      "./cocos2d/core/physics/index.js"
    ],
    "dependencies": ["Collider"]
  },
  {
    "name": "StudioComponent",
    "entries": [
      "./cocos2d/core/components/CCStudioComponent.js"
    ]
  },
  {
    "name": "Intersection",
    "entries": [
      "./cocos2d/core/collider/CCIntersection.js"
    ]
  },
  {
    "name": "Native NetWork"
  }
]<|MERGE_RESOLUTION|>--- conflicted
+++ resolved
@@ -48,14 +48,9 @@
   {
     "name": "ParticleSystem",
     "entries": [
-<<<<<<< HEAD
       "./cocos2d/particle/index.js",
       "./cocos2d/particle/CCParticleAsset.js"
-=======
-      "./cocos2d/particle/CCParticleSystem.js",
-      "./cocos2d/particle/CCParticleAsset.js",
       "./cocos2d/core/platform/CCSAXParser.js"
->>>>>>> be409770
     ]
   },
   {
