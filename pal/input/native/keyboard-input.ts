/*
 Copyright (c) 2022-2023 Xiamen Yaji Software Co., Ltd.

 https://www.cocos.com/

 Permission is hereby granted, free of charge, to any person obtaining a copy
 of this software and associated documentation files (the "Software"), to deal
 in the Software without restriction, including without limitation the rights to
 use, copy, modify, merge, publish, distribute, sublicense, and/or sell copies
 of the Software, and to permit persons to whom the Software is furnished to do so,
 subject to the following conditions:

 The above copyright notice and this permission notice shall be included in
 all copies or substantial portions of the Software.

 THE SOFTWARE IS PROVIDED "AS IS", WITHOUT WARRANTY OF ANY KIND, EXPRESS OR
 IMPLIED, INCLUDING BUT NOT LIMITED TO THE WARRANTIES OF MERCHANTABILITY,
 FITNESS FOR A PARTICULAR PURPOSE AND NONINFRINGEMENT. IN NO EVENT SHALL THE
 AUTHORS OR COPYRIGHT HOLDERS BE LIABLE FOR ANY CLAIM, DAMAGES OR OTHER
 LIABILITY, WHETHER IN AN ACTION OF CONTRACT, TORT OR OTHERWISE, ARISING FROM,
 OUT OF OR IN CONNECTION WITH THE SOFTWARE OR THE USE OR OTHER DEALINGS IN
 THE SOFTWARE.
*/

import { KeyCode, EventKeyboard } from '../../../cocos/input/types';
import { EventTarget } from '../../../cocos/core/event';
import { InputEventType } from '../../../cocos/input/types/event-enum';
import { code2KeyCode } from '../keycodes';

export type KeyboardCallback = (res: EventKeyboard) => void;

const nativeKeyCode2KeyCode: Record<number, KeyCode> = {
    12: KeyCode.NUM_LOCK,
    10048: KeyCode.NUM_0,
    10049: KeyCode.NUM_1,
    10050: KeyCode.NUM_2,
    10051: KeyCode.NUM_3,
    10052: KeyCode.NUM_4,
    10053: KeyCode.NUM_5,
    10054: KeyCode.NUM_6,
    10055: KeyCode.NUM_7,
    10056: KeyCode.NUM_8,
    10057: KeyCode.NUM_9,
    20013: KeyCode.NUM_ENTER,
    20016: KeyCode.SHIFT_RIGHT,
    20017: KeyCode.CTRL_RIGHT,
    20018: KeyCode.ALT_RIGHT,
};

function getKeyCode (event: jsb.KeyboardEvent): KeyCode {
    if (event.code) {
        if (event.code in code2KeyCode) {
            return code2KeyCode[event.code];
        } else {
            console.error(`Can not find keyCode for code: ${event.code}`);
        }
    }
    return nativeKeyCode2KeyCode[event.keyCode] || event.keyCode;
}

export class KeyboardInputSource {
    private _eventTarget: EventTarget = new EventTarget();

    // On native platform, KeyboardEvent.repeat is always false, so we need a map to manage the key state.
    private _keyStateMap: Record<number, boolean> = {};

    private _handleKeyboardDown: (event: jsb.KeyboardEvent) => void;
    private _handleKeyboardUp: (event: jsb.KeyboardEvent) => void;

    constructor () {
<<<<<<< HEAD
        this._handleKeyboardDown = (event: jsb.KeyboardEvent) => {
            const keyCode = getKeyCode(event);
=======
        this._handleKeyboardDown = (event: jsb.KeyboardEvent): void => {
            const keyCode = getKeyCode(event.keyCode);
>>>>>>> 79a6eaf7
            if (!this._keyStateMap[keyCode]) {
                const eventKeyDown = this._getInputEvent(event, InputEventType.KEY_DOWN);
                this._eventTarget.emit(InputEventType.KEY_DOWN, eventKeyDown);
            } else {
                const eventKeyPressing = this._getInputEvent(event, InputEventType.KEY_PRESSING);
                this._eventTarget.emit(InputEventType.KEY_PRESSING, eventKeyPressing);
            }
            this._keyStateMap[keyCode] = true;
        };
<<<<<<< HEAD
        this._handleKeyboardUp = (event: jsb.KeyboardEvent) => {
            const keyCode = getKeyCode(event);
=======
        this._handleKeyboardUp = (event: jsb.KeyboardEvent): void => {
            const keyCode = getKeyCode(event.keyCode);
>>>>>>> 79a6eaf7
            const eventKeyUp = this._getInputEvent(event, InputEventType.KEY_UP);
            this._keyStateMap[keyCode] = false;
            this._eventTarget.emit(InputEventType.KEY_UP, eventKeyUp);
        };
        this._registerEvent();
    }

    public dispatchKeyboardDownEvent (nativeKeyboardEvent: jsb.KeyboardEvent): void { this._handleKeyboardDown(nativeKeyboardEvent); }
    public dispatchKeyboardUpEvent (nativeKeyboardEvent: jsb.KeyboardEvent): void { this._handleKeyboardUp(nativeKeyboardEvent); }

    private _registerEvent (): void {
        jsb.onKeyDown = this._handleKeyboardDown;
        jsb.onKeyUp = this._handleKeyboardUp;
    }

<<<<<<< HEAD
    private _getInputEvent (event: jsb.KeyboardEvent, eventType: InputEventType) {
        const keyCode = getKeyCode(event);
=======
    private _getInputEvent (event: jsb.KeyboardEvent, eventType: InputEventType): EventKeyboard {
        const keyCode = getKeyCode(event.keyCode);
>>>>>>> 79a6eaf7
        const eventKeyboard = new EventKeyboard(keyCode, eventType);
        eventKeyboard.windowId = event.windowId;
        return eventKeyboard;
    }

<<<<<<< HEAD
    public on (eventType: InputEventType, callback: KeyboardCallback, target?: any) {
        this._eventTarget.on(eventType, callback, target);
=======
    public on (eventType: InputEventType, callback: KeyboardCallback, target?: any): void {
        this._eventTarget.on(eventType, callback,  target);
>>>>>>> 79a6eaf7
    }
}<|MERGE_RESOLUTION|>--- conflicted
+++ resolved
@@ -68,13 +68,8 @@
     private _handleKeyboardUp: (event: jsb.KeyboardEvent) => void;
 
     constructor () {
-<<<<<<< HEAD
-        this._handleKeyboardDown = (event: jsb.KeyboardEvent) => {
+        this._handleKeyboardDown = (event: jsb.KeyboardEvent): void => {
             const keyCode = getKeyCode(event);
-=======
-        this._handleKeyboardDown = (event: jsb.KeyboardEvent): void => {
-            const keyCode = getKeyCode(event.keyCode);
->>>>>>> 79a6eaf7
             if (!this._keyStateMap[keyCode]) {
                 const eventKeyDown = this._getInputEvent(event, InputEventType.KEY_DOWN);
                 this._eventTarget.emit(InputEventType.KEY_DOWN, eventKeyDown);
@@ -84,13 +79,8 @@
             }
             this._keyStateMap[keyCode] = true;
         };
-<<<<<<< HEAD
-        this._handleKeyboardUp = (event: jsb.KeyboardEvent) => {
+        this._handleKeyboardUp = (event: jsb.KeyboardEvent): void => {
             const keyCode = getKeyCode(event);
-=======
-        this._handleKeyboardUp = (event: jsb.KeyboardEvent): void => {
-            const keyCode = getKeyCode(event.keyCode);
->>>>>>> 79a6eaf7
             const eventKeyUp = this._getInputEvent(event, InputEventType.KEY_UP);
             this._keyStateMap[keyCode] = false;
             this._eventTarget.emit(InputEventType.KEY_UP, eventKeyUp);
@@ -106,24 +96,14 @@
         jsb.onKeyUp = this._handleKeyboardUp;
     }
 
-<<<<<<< HEAD
-    private _getInputEvent (event: jsb.KeyboardEvent, eventType: InputEventType) {
+    private _getInputEvent (event: jsb.KeyboardEvent, eventType: InputEventType): EventKeyboard {
         const keyCode = getKeyCode(event);
-=======
-    private _getInputEvent (event: jsb.KeyboardEvent, eventType: InputEventType): EventKeyboard {
-        const keyCode = getKeyCode(event.keyCode);
->>>>>>> 79a6eaf7
         const eventKeyboard = new EventKeyboard(keyCode, eventType);
         eventKeyboard.windowId = event.windowId;
         return eventKeyboard;
     }
 
-<<<<<<< HEAD
-    public on (eventType: InputEventType, callback: KeyboardCallback, target?: any) {
+    public on (eventType: InputEventType, callback: KeyboardCallback, target?: any): void {
         this._eventTarget.on(eventType, callback, target);
-=======
-    public on (eventType: InputEventType, callback: KeyboardCallback, target?: any): void {
-        this._eventTarget.on(eventType, callback,  target);
->>>>>>> 79a6eaf7
     }
 }