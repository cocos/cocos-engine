/*
 Copyright (c) 2022-2023 Xiamen Yaji Software Co., Ltd.

 https://www.cocos.com/

 Permission is hereby granted, free of charge, to any person obtaining a copy
 of this software and associated documentation files (the "Software"), to deal
 in the Software without restriction, including without limitation the rights to
 use, copy, modify, merge, publish, distribute, sublicense, and/or sell copies
 of the Software, and to permit persons to whom the Software is furnished to do so,
 subject to the following conditions:

 The above copyright notice and this permission notice shall be included in
 all copies or substantial portions of the Software.

 THE SOFTWARE IS PROVIDED "AS IS", WITHOUT WARRANTY OF ANY KIND, EXPRESS OR
 IMPLIED, INCLUDING BUT NOT LIMITED TO THE WARRANTIES OF MERCHANTABILITY,
 FITNESS FOR A PARTICULAR PURPOSE AND NONINFRINGEMENT. IN NO EVENT SHALL THE
 AUTHORS OR COPYRIGHT HOLDERS BE LIABLE FOR ANY CLAIM, DAMAGES OR OTHER
 LIABILITY, WHETHER IN AN ACTION OF CONTRACT, TORT OR OTHERWISE, ARISING FROM,
 OUT OF OR IN CONNECTION WITH THE SOFTWARE OR THE USE OR OTHER DEALINGS IN
 THE SOFTWARE.
*/

import { DEBUG, EDITOR, PREVIEW, TEST } from 'internal:constants';
import { IFeatureMap } from 'pal/system-info';
import { EventTarget } from '../../../cocos/core/event';
import { BrowserType, NetworkType, OS, Platform, Language, Feature } from '../enum-type';

class SystemInfo extends EventTarget {
    public readonly networkType: NetworkType;
    public readonly isNative: boolean;
    public readonly isBrowser: boolean;
    public readonly isMobile: boolean;
    public readonly isLittleEndian: boolean;
    public readonly platform: Platform;
    public readonly language: Language;
    public readonly nativeLanguage: string;
    public readonly os: OS;
    public readonly osVersion: string;
    public readonly osMainVersion: number;
    public readonly browserType: BrowserType;
    public readonly browserVersion: string;
    public readonly isXR: boolean;
    private _battery?: any;
    private _featureMap: IFeatureMap;
    private _initPromise: Promise<void>[];

    constructor () {
        super();
        const nav = window.navigator;
        const ua = nav.userAgent.toLowerCase();
        // NOTE: getBattery is not totally supported on Web standard
        (nav as any).getBattery?.().then((battery) => {
            this._battery = battery;
        });

        this.networkType = NetworkType.LAN;  // TODO
        this.isNative = false;
        this.isBrowser = true;

        // init isMobile and platform
        if (EDITOR) {
            this.isMobile = false;
            this.platform = Platform.EDITOR_PAGE;  // TODO
        } else {
            this.isMobile = /mobile|android|iphone|ipad/.test(ua);
            this.platform = this.isMobile ? Platform.MOBILE_BROWSER : Platform.DESKTOP_BROWSER;
        }

        // init isLittleEndian
        this.isLittleEndian = (() => {
            const buffer = new ArrayBuffer(2);
            new DataView(buffer).setInt16(0, 256, true);
            // Int16Array uses the platform's endianness.
            return new Int16Array(buffer)[0] === 256;
        })();

        // init languageCode and language
        let currLanguage = nav.language;
        this.nativeLanguage = currLanguage.toLowerCase();
        currLanguage = currLanguage || (nav as any).browserLanguage;
        currLanguage = currLanguage ? currLanguage.split('-')[0] : Language.ENGLISH;
        this.language = currLanguage as Language;

        // init os, osVersion and osMainVersion
        let isAndroid = false; let iOS = false; let osVersion = ''; let osMajorVersion = 0;
        let uaResult = /android\s*(\d+(?:\.\d+)*)/i.exec(ua) || /android\s*(\d+(?:\.\d+)*)/i.exec(nav.platform);
        if (uaResult) {
            isAndroid = true;
            osVersion = uaResult[1] || '';
            osMajorVersion = parseInt(osVersion) || 0;
        }
        uaResult = /(iPad|iPhone|iPod).*OS ((\d+_?){2,3})/i.exec(ua);
        if (uaResult) {
            iOS = true;
            osVersion = uaResult[2] || '';
            osMajorVersion = parseInt(osVersion) || 0;
            // refer to https://github.com/cocos-creator/engine/pull/5542 , thanks for contribition from @krapnikkk
            // ipad OS 13 safari identifies itself as "Mozilla/5.0 (Macintosh; Intel Mac OS X 10_15) AppleWebKit/605.1.15 (KHTML, like Gecko)"
            // so use maxTouchPoints to check whether it's desktop safari or not.
            // reference: https://stackoverflow.com/questions/58019463/how-to-detect-device-name-in-safari-on-ios-13-while-it-doesnt-show-the-correct
            // FIXME: should remove it when touch-enabled mac are available
            // TODO: due to compatibility issues, it is still determined to be ios, and a new operating system type ipados may be added later？
        } else if (/(iPhone|iPad|iPod)/.exec(nav.platform) || (nav.platform === 'MacIntel' && nav.maxTouchPoints && nav.maxTouchPoints > 1)) {
            iOS = true;
            osVersion = '';
            osMajorVersion = 0;
        }

        let osName = OS.UNKNOWN;
        if (nav.appVersion.indexOf('Win') !== -1) {
            osName = OS.WINDOWS;
        } else if (iOS) {
            osName = OS.IOS;
        } else if (nav.appVersion.indexOf('Mac') !== -1) {
            osName = OS.OSX;
        } else if (nav.appVersion.indexOf('X11') !== -1 && nav.appVersion.indexOf('Linux') === -1) {
            osName = OS.LINUX;
        } else if (isAndroid) {
            osName = OS.ANDROID;
        } else if (nav.appVersion.indexOf('Linux') !== -1 || ua.indexOf('ubuntu') !== -1) {
            osName = OS.LINUX;
        }

        this.os = osName;
        this.osVersion = osVersion;
        this.osMainVersion = osMajorVersion;

        // TODO: use dack-type to determine the browserType
        // init browserType and browserVersion
        this.browserType = BrowserType.UNKNOWN;
        const typeReg0 = /wechat|weixin|micromessenger/i;
        const typeReg1 = /mqqbrowser|micromessenger|qqbrowser|sogou|qzone|liebao|maxthon|ucbs|360 aphone|360browser|baiduboxapp|baidubrowser|maxthon|mxbrowser|miuibrowser/i;
        const typeReg2 = /qq|qqbrowser|ucbrowser|ubrowser|edge|HuaweiBrowser/i;
        const typeReg3 = /chrome|safari|firefox|trident|opera|opr\/|oupeng/i;
        const browserTypes = typeReg0.exec(ua) || typeReg1.exec(ua) || typeReg2.exec(ua) || typeReg3.exec(ua);

        let browserType = browserTypes ? browserTypes[0].toLowerCase() : OS.UNKNOWN;
        if (browserType === 'safari' && isAndroid) {
            browserType = BrowserType.ANDROID;
        } else if (browserType === 'qq' && /android.*applewebkit/i.test(ua)) {
            browserType = BrowserType.ANDROID;
        }
        const typeMap = {
            micromessenger: BrowserType.WECHAT,
            wechat: BrowserType.WECHAT,
            weixin: BrowserType.WECHAT,
            trident: BrowserType.IE,
            edge: BrowserType.EDGE,
            '360 aphone': BrowserType.BROWSER_360,
            mxbrowser: BrowserType.MAXTHON,
            'opr/': BrowserType.OPERA,
            ubrowser: BrowserType.UC,
            huaweibrowser: BrowserType.HUAWEI,
        };

        this.browserType = typeMap[browserType] || browserType;

        // init browserVersion
        this.browserVersion = '';
        const versionReg1 = /(mqqbrowser|micromessenger|qqbrowser|sogou|qzone|liebao|maxthon|uc|ucbs|360 aphone|360|baiduboxapp|baidu|maxthon|mxbrowser|miui(?:.hybrid)?)(mobile)?(browser)?\/?([\d.]+)/i;
        const versionReg2 = /(qq|chrome|safari|firefox|trident|opera|opr\/|oupeng)(mobile)?(browser)?\/?([\d.]+)/i;
        let tmp = versionReg1.exec(ua);
        if (!tmp) {
            tmp = versionReg2.exec(ua);
        }
        this.browserVersion = tmp ? tmp[4] : '';

        this.isXR = false;

        // init capability
        const _tmpCanvas1 = document.createElement('canvas');
        const supportCanvas = TEST ? false : !!_tmpCanvas1.getContext('2d');
        let supportWebGL = false;
        if (TEST) {
            supportWebGL = false;
        } else if (window.WebGLRenderingContext) {
            supportWebGL = true;
        }
        let supportWebp;
        try {
            supportWebp = TEST ? false : _tmpCanvas1.toDataURL('image/webp').startsWith('data:image/webp');
        } catch (e) {
            supportWebp  = false;
        }
        if (this.browserType === BrowserType.SAFARI) {
            const result = / version\/(\d+)/.exec(ua)?.[1];
            if (typeof result === 'string') {
                if (Number.parseInt(result) >= 14) {
                    // safari 14+ support webp, but canvas.toDataURL is not supported by default
                    supportWebp = true;
                }
            }
        }

        const supportTouch = (document.documentElement.ontouchstart !== undefined || document.ontouchstart !== undefined || EDITOR);
        const supportMouse = document.documentElement.onmouseup !== undefined || EDITOR;
        // NOTE: xr is not totally supported on web
        const supportXR = typeof (navigator as any).xr !== 'undefined';
        this._featureMap = {
            [Feature.WEBP]: supportWebp,
            [Feature.IMAGE_BITMAP]: false,      // Initialize in Promise
            [Feature.WEB_VIEW]: true,
            [Feature.VIDEO_PLAYER]: true,
            [Feature.SAFE_AREA]: false,
            [Feature.HPE]: false,

            [Feature.INPUT_TOUCH]: supportTouch,
            [Feature.EVENT_KEYBOARD]: document.documentElement.onkeyup !== undefined || EDITOR,
            [Feature.EVENT_MOUSE]: supportMouse,
            [Feature.EVENT_TOUCH]: supportTouch || supportMouse,
            [Feature.EVENT_ACCELEROMETER]: (window.DeviceMotionEvent !== undefined || window.DeviceOrientationEvent !== undefined),
<<<<<<< HEAD
            // @ts-expect-error undefined webkitGetGamepads
            [Feature.EVENT_GAMEPAD]: (navigator.getGamepads !== undefined || navigator.webkitGetGamepads !== undefined || supportXR),
            [Feature.EVENT_HANDLE]: EDITOR || PREVIEW,
            [Feature.EVENT_HMD]: supportXR,
            [Feature.EVENT_HANDHELD]: supportXR,
=======
            // NOTE: webkitGetGamepads is not standard web interface
            [Feature.EVENT_GAMEPAD]: (navigator.getGamepads !== undefined || (navigator as any).webkitGetGamepads !== undefined),
            [Feature.EVENT_HANDLE]: EDITOR || PREVIEW,
            [Feature.EVENT_HMD]: this.isXR,
            // NOTE: xr is not totally supported on web
            [Feature.EVENT_HANDHELD]: (typeof (navigator as any).xr !== 'undefined'),
>>>>>>> 7bf2ec33
        };

        this._initPromise = [];
        this._initPromise.push(this._supportsImageBitmapPromise());

        this._registerEvent();
    }

    private _supportsImageBitmapPromise (): Promise<void> {
        if (!TEST && typeof createImageBitmap !== 'undefined' && typeof Blob !== 'undefined') {
            const canvas = document.createElement('canvas');
            canvas.width = canvas.height = 2;
            const promise = createImageBitmap(canvas, {});
            if (promise instanceof Promise) {
                return promise.then((imageBitmap) => {
                    this._setFeature(Feature.IMAGE_BITMAP, true);
                    imageBitmap?.close();
                });
            } else if (DEBUG) {
                console.warn('The return value of createImageBitmap is not Promise.');
            }
        }
        return Promise.resolve();
    }

    private _registerEvent () {
        let hiddenPropName: string;
        if (typeof document.hidden !== 'undefined') {
            hiddenPropName = 'hidden';
        } else if (typeof document.mozHidden !== 'undefined') {
            hiddenPropName = 'mozHidden';
        } else if (typeof document.msHidden !== 'undefined') {
            hiddenPropName = 'msHidden';
        } else if (typeof document.webkitHidden !== 'undefined') {
            hiddenPropName = 'webkitHidden';
        } else {
            hiddenPropName = 'hidden';
        }

        let hidden = false;
        const onHidden = () => {
            if (!hidden) {
                hidden = true;
                this.emit('hide');
            }
        };
        // In order to adapt the most of platforms the onshow API.
        const onShown = (arg0?, arg1?, arg2?, arg3?, arg4?) => {
            if (hidden) {
                hidden = false;
                this.emit('show', arg0, arg1, arg2, arg3, arg4);
            }
        };

        if (hiddenPropName) {
            const changeList = [
                'visibilitychange',
                'mozvisibilitychange',
                'msvisibilitychange',
                'webkitvisibilitychange',
                'qbrowserVisibilityChange',
            ];

            for (let i = 0; i < changeList.length; i++) {
                document.addEventListener(changeList[i], (event) => {
                    let visible = document[hiddenPropName];
                    // NOTE: QQ App need hidden property
                    visible = visible || (event as any).hidden;
                    if (visible) {
                        onHidden();
                    } else {
                        onShown();
                    }
                });
            }
        } else {
            window.addEventListener('blur', onHidden);
            window.addEventListener('focus', onShown);
        }

        if (window.navigator.userAgent.indexOf('MicroMessenger') > -1) {
            window.onfocus = onShown;
        }

        if ('onpageshow' in window && 'onpagehide' in window) {
            window.addEventListener('pagehide', onHidden);
            window.addEventListener('pageshow', onShown);
            // Taobao UIWebKit
            document.addEventListener('pagehide', onHidden);
            document.addEventListener('pageshow', onShown);
        }
    }

    private _setFeature (feature: Feature, value: boolean) {
        return this._featureMap[feature] = value;
    }

    public init (): Promise<void[]> {
        return Promise.all(this._initPromise);
    }

    public hasFeature (feature: Feature): boolean {
        return this._featureMap[feature];
    }

    public getBatteryLevel (): number {
        if (this._battery) {
            return this._battery.level as number;
        } else {
            if (DEBUG) {
                console.warn('getBatteryLevel is not supported');
            }
            return 1;
        }
    }
    public triggerGC (): void {
        if (DEBUG) {
            console.warn('triggerGC is not supported.');
        }
    }
    public openURL (url: string): void {
        window.open(url);
    }
    public now (): number {
        if (Date.now) {
            return Date.now();
        }

        return +(new Date());
    }
    public restartJSVM (): void {
        if (DEBUG) {
            console.warn('restartJSVM is not supported.');
        }
    }

    public close () {
        this.emit('close');
        window.close();
    }
}

export const systemInfo = new SystemInfo();<|MERGE_RESOLUTION|>--- conflicted
+++ resolved
@@ -211,20 +211,12 @@
             [Feature.EVENT_MOUSE]: supportMouse,
             [Feature.EVENT_TOUCH]: supportTouch || supportMouse,
             [Feature.EVENT_ACCELEROMETER]: (window.DeviceMotionEvent !== undefined || window.DeviceOrientationEvent !== undefined),
-<<<<<<< HEAD
-            // @ts-expect-error undefined webkitGetGamepads
-            [Feature.EVENT_GAMEPAD]: (navigator.getGamepads !== undefined || navigator.webkitGetGamepads !== undefined || supportXR),
-            [Feature.EVENT_HANDLE]: EDITOR || PREVIEW,
-            [Feature.EVENT_HMD]: supportXR,
-            [Feature.EVENT_HANDHELD]: supportXR,
-=======
             // NOTE: webkitGetGamepads is not standard web interface
             [Feature.EVENT_GAMEPAD]: (navigator.getGamepads !== undefined || (navigator as any).webkitGetGamepads !== undefined),
             [Feature.EVENT_HANDLE]: EDITOR || PREVIEW,
             [Feature.EVENT_HMD]: this.isXR,
             // NOTE: xr is not totally supported on web
             [Feature.EVENT_HANDHELD]: (typeof (navigator as any).xr !== 'undefined'),
->>>>>>> 7bf2ec33
         };
 
         this._initPromise = [];
