--- conflicted
+++ resolved
@@ -132,14 +132,9 @@
             [Feature.WEBP]: false,      // Initialize in Promise,
             [Feature.IMAGE_BITMAP]: false,
             [Feature.WEB_VIEW]: false,
-<<<<<<< HEAD
-            [Feature.VIDEO_PLAYER]: WECHAT || OPPO,
-            [Feature.SAFE_AREA]: WECHAT || BYTEDANCE,
-            [Feature.HPE]: false,
-=======
             [Feature.VIDEO_PLAYER]: WECHAT || WECHAT_MINI_PROGRAM || OPPO,
             [Feature.SAFE_AREA]: WECHAT || WECHAT_MINI_PROGRAM || BYTEDANCE,
->>>>>>> 5bc0fe59
+            [Feature.HPE]: false,
 
             [Feature.INPUT_TOUCH]: !isPCWechat,
             [Feature.EVENT_KEYBOARD]: isPCWechat,
