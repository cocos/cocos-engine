/*
 Copyright (c) 2022-2023 Xiamen Yaji Software Co., Ltd.

 https://www.cocos.com/

 Permission is hereby granted, free of charge, to any person obtaining a copy
 of this software and associated documentation files (the "Software"), to deal
 in the Software without restriction, including without limitation the rights to
 use, copy, modify, merge, publish, distribute, sublicense, and/or sell copies
 of the Software, and to permit persons to whom the Software is furnished to do so,
 subject to the following conditions:

 The above copyright notice and this permission notice shall be included in
 all copies or substantial portions of the Software.

 THE SOFTWARE IS PROVIDED "AS IS", WITHOUT WARRANTY OF ANY KIND, EXPRESS OR
 IMPLIED, INCLUDING BUT NOT LIMITED TO THE WARRANTIES OF MERCHANTABILITY,
 FITNESS FOR A PARTICULAR PURPOSE AND NONINFRINGEMENT. IN NO EVENT SHALL THE
 AUTHORS OR COPYRIGHT HOLDERS BE LIABLE FOR ANY CLAIM, DAMAGES OR OTHER
 LIABILITY, WHETHER IN AN ACTION OF CONTRACT, TORT OR OTHERWISE, ARISING FROM,
 OUT OF OR IN CONNECTION WITH THE SOFTWARE OR THE USE OR OTHER DEALINGS IN
 THE SOFTWARE.
*/

import { EDITOR, TEST } from 'internal:constants';
import { ConfigOrientation, IScreenOptions, SafeAreaEdge } from 'pal/screen-adapter';
import { systemInfo } from 'pal/system-info';
import { warnID } from '../../../cocos/core/platform/debug';
import { EventTarget } from '../../../cocos/core/event/event-target';
import { Size } from '../../../cocos/core/math';
import { Orientation } from '../enum-type';
import legacyCC from '../../../predefine';
import { checkPalIntegrity, withImpl } from '../../integrity-check';
<<<<<<< HEAD
import { canvasId } from '../../utils';
=======
import { OS } from '../../../pal/system-info/enum-type';
>>>>>>> 7087c23f

interface ICachedStyle {
    width: string;
    height: string;
}

const EVENT_TIMEOUT = EDITOR ? 5 : 200;
const orientationMap: Record<ConfigOrientation, Orientation> = {
    auto: Orientation.AUTO,
    landscape: Orientation.LANDSCAPE,
    portrait: Orientation.PORTRAIT,
};

/**
 * On Web platform, the game window may points to different type of window.
 */
enum WindowType {
    /**
     * Unknown window type.
     */
    Unknown,
    /**
     * A SubFrame in BrowserWindow.
     * Need to set the frame size from an external editor option.
     * Should only dispatch 'resize' event when the frame size changed.
     * Setting window size is supported.
     */
    SubFrame,
    /**
     * The window size is determined by the size of BrowserWindow.
     * Should dispatch 'resize' event when the BrowserWindow size changed.
     * Setting window size is NOT supported.
     */
    BrowserWindow,
    /**
     * The window size is equal to the size of screen.
     * Should dispatch 'resize' event when enter / exit fullscreen or screen resize.
     * Setting window size is NOT supported.
     */
    Fullscreen,
}

interface IScreenFunctionName {
    requestFullscreen: string,
    exitFullscreen: string,
    fullscreenchange: string,
    fullscreenEnabled: string,
    fullscreenElement: string,
    fullscreenerror: string,
}

class ScreenAdapter extends EventTarget {
    public isFrameRotated = false;
    public handleResizeEvent = true;
    private _devicePixelRatio = Math.min(window.devicePixelRatio ?? 1, 2);

    public get supportFullScreen (): boolean {
        return this._supportFullScreen;
    }
    public get isFullScreen (): boolean {
        if (!this._supportFullScreen) {
            return false;
        }
        return !!document[this._fn.fullscreenElement];
    }

    public get devicePixelRatio (): number {
        // TODO: remove the down sampling operation in DPR after supporting resolutionScale
        return this._devicePixelRatio;
    }

    public set devicePixelRatio (value: number) {
        if (this._devicePixelRatio === value) return;
        this._devicePixelRatio = value;
        this.emit('window-resize', this.windowSize.width, this.windowSize.height);
    }

    public get windowSize (): Size {
        const result = this._windowSizeInCssPixels;
        const dpr = this.devicePixelRatio;
        result.width *= dpr;
        result.height *= dpr;
        return result;
    }
    public set windowSize (size: Size) {
        if (this._windowType !== WindowType.SubFrame) {
            warnID(9202);
            return;
        }
        this._resizeFrame(this._convertToSizeInCssPixels(size));
    }

    public get resolution (): Size {
        const windowSize = this.windowSize;
        const resolutionScale = this.resolutionScale;
        return new Size(windowSize.width * resolutionScale, windowSize.height * resolutionScale);
    }
    public get resolutionScale (): number {
        return this._resolutionScale;
    }
    public set resolutionScale (v: number) {
        if (v === this._resolutionScale) {
            return;
        }
        this._resolutionScale = v;
        this._cbToUpdateFrameBuffer?.();
    }

    public get orientation (): Orientation {
        return this._orientation;
    }
    public set orientation (value: Orientation) {
        if (this._orientation === value) {
            return;
        }
        this._orientation = value;
        this._updateFrame();
    }

    private _updateFrame (): void {
        this._updateFrameState();
        this._resizeFrame();
    }

    public get safeAreaEdge (): SafeAreaEdge {
        const dpr = this.devicePixelRatio;
        const _top = parseInt(getComputedStyle(document.documentElement).getPropertyValue('--safe-top') || '0') * dpr;
        const _bottom = parseInt(getComputedStyle(document.documentElement).getPropertyValue('--safe-bottom') || '0') * dpr;
        const _left = parseInt(getComputedStyle(document.documentElement).getPropertyValue('--safe-left') || '0') * dpr;
        const _right = parseInt(getComputedStyle(document.documentElement).getPropertyValue('--safe-right') || '0') * dpr;

        return {
            top: _top,
            bottom: _bottom,
            left: _left,
            right: _right,
        };
    }
    public get isProportionalToFrame (): boolean {
        return this._isProportionalToFrame;
    }
    public set isProportionalToFrame (v: boolean) {
        if (this._isProportionalToFrame === v) {
            return;
        }
        this._isProportionalToFrame = v;
        this._updateContainer();
    }

    private _gameFrame?: HTMLDivElement;
    private _gameContainer?: HTMLDivElement;
    private _gameCanvas?: HTMLCanvasElement;
    private _isProportionalToFrame = false;
    private _cachedFrameStyle: ICachedStyle = { width: '0px', height: '0px' };
    private _cachedContainerStyle: ICachedStyle = { width: '0px', height: '0px' };
    private _cbToUpdateFrameBuffer?: () => void;
    private _supportFullScreen = false;
    private _touchEventName: string;
    private _onFullscreenChange?: () => void;
    private _onFullscreenError?: () => void;
    // We need to set timeout to handle screen event.
    private _orientationChangeTimeoutId = -1;
    private _cachedFrameSize = new Size(0, 0); // cache before enter fullscreen.
    private _exactFitScreen = false;
    private _isHeadlessMode = false;
    private _fn = {} as IScreenFunctionName;
    // Function mapping for cross browser support
    private _fnGroup = [
        [
            'requestFullscreen',
            'exitFullscreen',
            'fullscreenchange',
            'fullscreenEnabled',
            'fullscreenElement',
            'fullscreenerror',
        ],
        [
            'requestFullScreen',
            'exitFullScreen',
            'fullScreenchange',
            'fullScreenEnabled',
            'fullScreenElement',
            'fullscreenerror',
        ],
        [
            'webkitRequestFullScreen',
            'webkitCancelFullScreen',
            'webkitfullscreenchange',
            'webkitIsFullScreen',
            'webkitCurrentFullScreenElement',
            'webkitfullscreenerror',
        ],
        [
            'mozRequestFullScreen',
            'mozCancelFullScreen',
            'mozfullscreenchange',
            'mozFullScreen',
            'mozFullScreenElement',
            'mozfullscreenerror',
        ],
        [
            'msRequestFullscreen',
            'msExitFullscreen',
            'MSFullscreenChange',
            'msFullscreenEnabled',
            'msFullscreenElement',
            'msfullscreenerror',
        ],
    ];
    private get _windowSizeInCssPixels (): Size {
        if (TEST) {
            return new Size(window.innerWidth, window.innerHeight);
        }
        if (this.isProportionalToFrame) {
            if (!this._gameContainer) {
                warnID(9201);
                return new Size(0, 0);
            }
            return new Size(this._gameContainer.clientWidth, this._gameContainer.clientHeight);
        }
        let fullscreenTarget;
        let width: number;
        let height: number;
        switch (this._windowType) {
        case WindowType.SubFrame:
            if (!this._gameFrame) {
                warnID(9201);
                return new Size(0, 0);
            }
            return new Size(this._gameFrame.clientWidth, this._gameFrame.clientHeight);
        case WindowType.Fullscreen:
            fullscreenTarget = this._getFullscreenTarget()!;
            width = this.isFrameRotated ? fullscreenTarget.clientHeight : fullscreenTarget.clientWidth;
            height = this.isFrameRotated ? fullscreenTarget.clientWidth : fullscreenTarget.clientHeight;
            return new Size(width, height);
        case WindowType.BrowserWindow:
            width = this.isFrameRotated ? window.innerHeight : window.innerWidth;
            height = this.isFrameRotated ? window.innerWidth : window.innerHeight;
            return new Size(width, height);
        case WindowType.Unknown:
        default:
            return new Size(0, 0);
        }
    }
    private get _windowType (): WindowType {
        if (this._isHeadlessMode) {
            return WindowType.Unknown;
        }
        if (this.isFullScreen) {
            return WindowType.Fullscreen;
        }
        if (!this._gameFrame) {
            warnID(9201);
            return WindowType.Unknown;
        }
        if (this._exactFitScreen) {
            // Note: It doesn't work well to determine whether the frame exact fits the screen.
            // Need to specify the attribute from Editor.
            return WindowType.BrowserWindow;
        }
        return WindowType.SubFrame;
    }
    private _resolutionScale = 1;
    private _orientation = Orientation.AUTO;//The orientation set by user.
    private _orientationDevice = Orientation.AUTO;//Store the device's orientation.

    constructor () {
        super();
        // TODO: need to access frame from 'pal/launcher' module
        this._gameFrame = document.getElementById('GameDiv') as HTMLDivElement;
        this._gameContainer = document.getElementById('Cocos3dGameContainer') as HTMLDivElement;
        this._gameCanvas = document.getElementById(`${canvasId}`) as HTMLCanvasElement;
        // Compability with old preview or build template in Editor.
        if (!TEST && !EDITOR) {
            if (!this._gameFrame) {
                this._gameFrame = document.createElement<'div'>('div');
                this._gameFrame.setAttribute('id', 'GameDiv');
                this._gameCanvas?.parentNode?.insertBefore(this._gameFrame, this._gameCanvas);
                this._gameFrame.appendChild(this._gameCanvas);
            }
            if (!this._gameContainer) {
                this._gameContainer = document.createElement<'div'>('div');
                this._gameContainer.setAttribute('id', 'Cocos3dGameContainer');
                this._gameCanvas?.parentNode?.insertBefore(this._gameContainer, this._gameCanvas);
                this._gameContainer.appendChild(this._gameCanvas);
            }
        }

        let fnList: Array<string>;
        const fnGroup = this._fnGroup;
        for (let i = 0; i < fnGroup.length; i++) {
            fnList = fnGroup[i];
            // detect event support
            if (typeof document[fnList[1]] !== 'undefined') {
                for (let i = 0; i < fnList.length; i++) {
                    this._fn[fnGroup[0][i]] = fnList[i];
                }
                break;
            }
        }

        this._supportFullScreen = (this._fn.requestFullscreen !== undefined);
        this._touchEventName = ('ontouchstart' in window) ? 'touchend' : 'mousedown';
        this._registerEvent();
    }

    public init (options: IScreenOptions, cbToRebuildFrameBuffer: () => void): void {
        this._cbToUpdateFrameBuffer = cbToRebuildFrameBuffer;
        this.orientation = orientationMap[options.configOrientation];
        this._exactFitScreen = options.exactFitScreen;
        this._isHeadlessMode = options.isHeadlessMode;
        this._resizeFrame();
    }

    public requestFullScreen (): Promise<void> {
        return new Promise((resolve, reject) => {
            if (this.isFullScreen) {
                resolve();
                return;
            }
            this._cachedFrameSize = this.windowSize;
            this._doRequestFullScreen().then(() => {
                resolve();
            }).catch(() => {
                const fullscreenTarget = this._getFullscreenTarget();
                if (!fullscreenTarget) {
                    reject(new Error('Cannot access fullscreen target'));
                    return;
                }
                fullscreenTarget.addEventListener(this._touchEventName, () => {
                    this._doRequestFullScreen().then(() => {
                        resolve();
                    }).catch(reject);
                }, { once: true, capture: true });
            });
        });
    }
    public exitFullScreen (): Promise<void> {
        return new Promise((resolve, reject) => {
            const requestPromise = document[this._fn.exitFullscreen]();
            if (window.Promise && requestPromise instanceof Promise) {
                requestPromise.then(() => {
                    this.windowSize = this._cachedFrameSize;
                    resolve();
                }).catch(reject);
                return;
            }
            this.windowSize = this._cachedFrameSize;
            resolve();
        });
    }

    private _registerEvent (): void {
        document.addEventListener(this._fn.fullscreenerror, (): void => {
            this._onFullscreenError?.();
        });

        window.addEventListener('resize', (): void => {
            // if (!this.handleResizeEvent) {
            //     return;
            // }
            this._resizeFrame();
        });

        const notifyOrientationChange = (orientation): void => {
            if (orientation === this._orientationDevice) {
                return;
            }
            this._orientationDevice = orientation;
            this._updateFrame();
            this.emit('orientation-change', orientation);
        };

        const getOrientation = (): Orientation => {
            let tmpOrientation = Orientation.PORTRAIT;
            switch (window.orientation) {
            case 0:
                tmpOrientation = Orientation.PORTRAIT;
                break;
            case 90:
                // Handle landscape orientation, top side facing to the right
                tmpOrientation = Orientation.LANDSCAPE_RIGHT;
                break;
            case -90:
                // Handle landscape orientation, top side facing to the left
                tmpOrientation = Orientation.LANDSCAPE_LEFT;
                break;
            case 180:
                tmpOrientation = Orientation.PORTRAIT_UPSIDE_DOWN;
                break;
            default:
                tmpOrientation = this._orientationDevice;
                break;
            }
            return tmpOrientation;
        };
        /*After receive orientation-change event, window.innerWidth & innerHeight may not change immediately,
        so we delay EVENT_TIMEOUT to handle orientation-change.*/
        let handleOrientationChange;
        const orientationChangeCallback = (): void => {
            if (this._orientationChangeTimeoutId !== -1) {
                clearTimeout(this._orientationChangeTimeoutId);
            }
            this._orientationChangeTimeoutId = setTimeout((): void => {
                handleOrientationChange();
            }, EVENT_TIMEOUT);
        };
        if (typeof window.matchMedia === 'function') {
            const updateDPRChangeListener = (): void => {
                const dpr = window.devicePixelRatio;
                // NOTE: some browsers especially on iPhone doesn't support MediaQueryList
                window.matchMedia(`(resolution: ${dpr}dppx)`)?.addEventListener?.('change', (): void => {
                    this.emit('window-resize', this.windowSize.width, this.windowSize.height);
                    updateDPRChangeListener();
                }, { once: true });
            };
            updateDPRChangeListener();

            const mediaQueryPortrait = window.matchMedia('(orientation: portrait)');
            const mediaQueryLandscape = window.matchMedia('(orientation: landscape)');
            // eslint-disable-next-line no-restricted-globals
            const hasScreeOrientation = screen.orientation;
            handleOrientationChange = (): void => {
                let tmpOrientation: Orientation = this._orientationDevice;
                if (mediaQueryPortrait.matches) {
                    tmpOrientation = Orientation.PORTRAIT;
                    if (hasScreeOrientation) {
                        // eslint-disable-next-line no-restricted-globals
                        const orientationType = screen.orientation.type;
                        if (orientationType === 'portrait-primary') {
                            tmpOrientation = Orientation.PORTRAIT;
                        } else {
                            tmpOrientation = Orientation.PORTRAIT_UPSIDE_DOWN;
                        }
                    }
                } else if (mediaQueryLandscape.matches) {
                    tmpOrientation = Orientation.LANDSCAPE;
                    if (hasScreeOrientation) {
                        // eslint-disable-next-line no-restricted-globals
                        const orientationType = screen.orientation.type;
                        if (orientationType === 'landscape-primary') {
                            tmpOrientation = Orientation.LANDSCAPE_LEFT;
                        } else {
                            tmpOrientation = Orientation.LANDSCAPE_RIGHT;
                        }
                    }
                }
                notifyOrientationChange(tmpOrientation);
            };
            mediaQueryPortrait.addEventListener('change', orientationChangeCallback);
            mediaQueryLandscape.addEventListener('change', orientationChangeCallback);
        } else {
            handleOrientationChange = (): void => {
                const tmpOrientation = getOrientation();
                notifyOrientationChange(tmpOrientation);
            };
            window.addEventListener('orientationchange', orientationChangeCallback);
        }
        document.addEventListener(this._fn.fullscreenchange, () => {
            this._onFullscreenChange?.();
            this.emit('fullscreen-change', this.windowSize.width, this.windowSize.height);
        });
    }
    private _convertToSizeInCssPixels (size: Size): Size {
        const clonedSize = size.clone();
        const dpr = this.devicePixelRatio;
        clonedSize.width /= dpr;
        clonedSize.height /= dpr;
        return clonedSize;
    }

    /**
     * The frame size may be from screen size or an external editor options by setting screen.windowSize.
     * @param sizeInCssPixels you need to specify this size when the windowType is SubFrame.
     */
    private _resizeFrame (sizeInCssPixels?: Size): void {
        if (!this._gameFrame) {
            return;
        }
        // Center align the canvas
        this._gameFrame.style.display = 'flex';
        this._gameFrame.style['justify-content'] = 'center';
        this._gameFrame.style['align-items'] = 'center';
        if (this._windowType === WindowType.SubFrame) {
            if (!sizeInCssPixels) {
                this._updateContainer();
                return;
            }
            this._gameFrame.style.width = `${sizeInCssPixels.width}px`;
            this._gameFrame.style.height = `${sizeInCssPixels.height}px`;
        } else {
            const winWidth = window.innerWidth;
            let winHeight = window.innerHeight;
            //On certain android devices, window.innerHeight may not account for the height of the virtual keyboard, so dynamic calculation is necessary.
            const inputHeight = document.body.scrollHeight - winHeight;
            if (systemInfo.os === OS.ANDROID && winHeight < inputHeight) {
                winHeight += inputHeight;
            }
            if (this.isFrameRotated) {
                this._gameFrame.style['-webkit-transform'] = 'rotate(90deg)';
                this._gameFrame.style.transform = 'rotate(90deg)';
                this._gameFrame.style['-webkit-transform-origin'] = '0px 0px 0px';
                this._gameFrame.style.transformOrigin = '0px 0px 0px';
                this._gameFrame.style.margin = `0 0 0 ${winWidth}px`;
                this._gameFrame.style.width = `${winHeight}px`;
                this._gameFrame.style.height = `${winWidth}px`;
            } else {
                this._gameFrame.style['-webkit-transform'] = 'rotate(0deg)';
                this._gameFrame.style.transform = 'rotate(0deg)';
                // TODO
                // this._gameFrame.style['-webkit-transform-origin'] = '0px 0px 0px';
                // this._gameFrame.style.transformOrigin = '0px 0px 0px';
                this._gameFrame.style.margin = '0px auto';
                this._gameFrame.style.width = `${winWidth}px`;
                this._gameFrame.style.height = `${winHeight}px`;
            }
        }

        this._updateContainer();
    }

    private _getFullscreenTarget (): HTMLElement | undefined {
        const windowType = this._windowType;
        if (windowType === WindowType.Fullscreen) {
            return document[this._fn.fullscreenElement] as HTMLElement;
        }
        if (windowType === WindowType.SubFrame) {
            return this._gameFrame;
        }
        // On web mobile, the transform of game frame doesn't work when it's on fullscreen.
        // So we need to make the body fullscreen.
        return document.body;
    }
    private _doRequestFullScreen (): Promise<void> {
        return new Promise((resolve, reject) => {
            if (!this._supportFullScreen) {
                reject(new Error('fullscreen is not supported'));
                return;
            }
            const fullscreenTarget = this._getFullscreenTarget();
            if (!fullscreenTarget) {
                reject(new Error('Cannot access fullscreen target'));
                return;
            }
            this._onFullscreenChange = undefined;
            this._onFullscreenError = undefined;
            const requestPromise = fullscreenTarget[this._fn.requestFullscreen]() as Promise<void> | undefined;
            if (window.Promise && requestPromise instanceof Promise) {
                requestPromise.then(resolve).catch(reject);
            } else {
                this._onFullscreenChange = resolve;
                this._onFullscreenError = reject;
            }
        });
    }
    private _updateFrameState (): void {
        const orientation = this.orientation;
        const width = window.innerWidth;
        const height = window.innerHeight;
        const isBrowserLandscape = width > height;
        this.isFrameRotated = systemInfo.isMobile
            && ((isBrowserLandscape && orientation === Orientation.PORTRAIT)
             || (!isBrowserLandscape && orientation === Orientation.LANDSCAPE));
    }
    private _updateContainer (): void {
        if (!this._gameContainer) {
            warnID(9201);
            return;
        }
        if (this.isProportionalToFrame) {
            if (!this._gameFrame) {
                warnID(9201);
                return;
            }
            // TODO: access designedResolution from Launcher module.
            const designedResolution = legacyCC.view.getDesignResolutionSize() as Size;
            const frame = this._gameFrame;
            const frameW = frame.clientWidth;
            const frameH = frame.clientHeight;
            const designW = designedResolution.width;
            const designH = designedResolution.height;
            const scaleX = frameW / designW;
            const scaleY = frameH / designH;
            const containerStyle = this._gameContainer.style;
            let containerW: number;
            let containerH: number;

            if (scaleX < scaleY) {
                containerW = frameW;
                containerH = designH * scaleX;
            } else {
                containerW = designW * scaleY;
                containerH = frameH;
            }
            // Set window size on game container
            containerStyle.width = `${containerW}px`;
            containerStyle.height = `${containerH}px`;
        } else {
            const containerStyle = this._gameContainer.style;
            // game container exact fit game frame.
            containerStyle.width = '100%';
            containerStyle.height = '100%';
        }

        // Cache Test
        if (this._gameFrame
            && (this._cachedFrameStyle.width !== this._gameFrame.style.width
            || this._cachedFrameStyle.height !== this._gameFrame.style.height
            || this._cachedContainerStyle.width !== this._gameContainer.style.width
            || this._cachedContainerStyle.height !== this._gameContainer.style.height)) {
            this.emit('window-resize', this.windowSize.width, this.windowSize.height);

            // Update Cache
            this._cachedFrameStyle.width = this._gameFrame.style.width;
            this._cachedFrameStyle.height = this._gameFrame.style.height;
            this._cachedContainerStyle.width = this._gameContainer.style.width;
            this._cachedContainerStyle.height = this._gameContainer.style.height;
        }
    }
}

export const screenAdapter = new ScreenAdapter();

checkPalIntegrity<typeof import('pal/screen-adapter')>(withImpl<typeof import('./screen-adapter')>());<|MERGE_RESOLUTION|>--- conflicted
+++ resolved
@@ -31,11 +31,8 @@
 import { Orientation } from '../enum-type';
 import legacyCC from '../../../predefine';
 import { checkPalIntegrity, withImpl } from '../../integrity-check';
-<<<<<<< HEAD
 import { canvasId } from '../../utils';
-=======
 import { OS } from '../../../pal/system-info/enum-type';
->>>>>>> 7087c23f
 
 interface ICachedStyle {
     width: string;
