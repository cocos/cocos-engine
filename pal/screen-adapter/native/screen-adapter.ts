--- conflicted
+++ resolved
@@ -80,15 +80,8 @@
     public get windowSize (): Size {
         const dpr = this.devicePixelRatio;
         // NOTE: fix precision issue on Metal render end.
-<<<<<<< HEAD
-        // TODO: interface for OH only, we need a unified interface @qiuguohua
-        const width: number = globalThis.oh ? (jsb.device as any).getInnerWidth() : jsb.window.innerWidth;
-        // TODO: interface for OH only, we need a unified interface @qiuguohua
-        const height: number = globalThis.oh ? (jsb.device as any).getInnerHeight() : jsb.window.innerHeight;
-=======
-        const width = jsb.window.innerWidth;
-        const height = jsb.window.innerHeight;
->>>>>>> 2a44a31f
+        const width: number = jsb.window.innerWidth;
+        const height: number = jsb.window.innerHeight;
         // NOTE: fix precision issue on Metal render end.
         const roundWidth = Math.round(width);
         const roundHeight = Math.round(height);
