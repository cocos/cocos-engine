--- conflicted
+++ resolved
@@ -58,13 +58,8 @@
         // @ts-expect-error interface for OH only
         const height = globalThis.oh ? jsb.device.getInnerHeight() : window.innerHeight;
         // NOTE: fix precision issue on Metal render end.
-<<<<<<< HEAD
-        const roundWidth = Math.round(jsb.window.innerWidth);
-        const roundHeight = Math.round(jsb.window.innerHeight);
-=======
         const roundWidth = Math.round(width);
         const roundHeight = Math.round(height);
->>>>>>> 0bfc1ab8
         return new Size(roundWidth * dpr, roundHeight * dpr);
     }
     public set windowSize (size: Size) {
