--- conflicted
+++ resolved
@@ -85,12 +85,7 @@
     start (): void {
         if (this._isPlaying) return;
 
-<<<<<<< HEAD
-        const updateCallback = () => {
-=======
         const updateCallback = (): void => {
-            this._startTime = performance.now();
->>>>>>> 79a6eaf7
             if (this._isPlaying) {
                 this._stHandle = this._stTime(updateCallback);
             }
@@ -113,15 +108,10 @@
         this._frameCount = 0;
     }
 
-<<<<<<< HEAD
-    _handleRAF = () => {
+    _handleRAF = (): void => {
         const elapseTime = performance.now() - this._startTime;
         const elapseFrame = Math.floor(elapseTime / this._frameTime);
         if (elapseFrame <= this._frameCount) {
-=======
-    _handleRAF = (): void => {
-        if (performance.now() - this._start < this._delay) {
->>>>>>> 79a6eaf7
             this._rAF.call(window, this._handleRAF);
         } else {
             this._frameCount++;
@@ -135,14 +125,7 @@
         }
     };
 
-<<<<<<< HEAD
-    private _stTime (callback: () => void) {
-=======
     private _stTime (callback: () => void): number {
-        const currTime = performance.now();
-        const elapseTime = Math.max(0, (currTime - this._startTime));
-        const timeToCall = Math.max(0, this._frameTime - elapseTime);
->>>>>>> 79a6eaf7
         if (EDITOR || this._rAF === undefined || globalThis.__globalXR?.isWebXR) {
             const currTime = performance.now();
             const elapseTime = Math.max(0, currTime - this._startTime);
