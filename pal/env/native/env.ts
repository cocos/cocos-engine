/*
 Copyright (c) 2022-2023 Xiamen Yaji Software Co., Ltd.

 https://www.cocos.com/

 Permission is hereby granted, free of charge, to any person obtaining a copy
 of this software and associated documentation files (the "Software"), to deal
 in the Software without restriction, including without limitation the rights to
 use, copy, modify, merge, publish, distribute, sublicense, and/or sell copies
 of the Software, and to permit persons to whom the Software is furnished to do so,
 subject to the following conditions:

 The above copyright notice and this permission notice shall be included in
 all copies or substantial portions of the Software.

 THE SOFTWARE IS PROVIDED "AS IS", WITHOUT WARRANTY OF ANY KIND, EXPRESS OR
 IMPLIED, INCLUDING BUT NOT LIMITED TO THE WARRANTIES OF MERCHANTABILITY,
 FITNESS FOR A PARTICULAR PURPOSE AND NONINFRINGEMENT. IN NO EVENT SHALL THE
 AUTHORS OR COPYRIGHT HOLDERS BE LIABLE FOR ANY CLAIM, DAMAGES OR OTHER
 LIABILITY, WHETHER IN AN ACTION OF CONTRACT, TORT OR OTHERWISE, ARISING FROM,
 OUT OF OR IN CONNECTION WITH THE SOFTWARE OR THE USE OR OTHER DEALINGS IN
 THE SOFTWARE.
*/

import { PREVIEW } from "internal:constants";

declare const require: (path: string) =>  Promise<void>;

const ccwindow = typeof globalThis.jsb !== 'undefined' ? (typeof jsb.window !== 'undefined' ? jsb.window : window) : window;
const ccdocument = ccwindow.document;

export function findCanvas (): { frame: HTMLDivElement, container: HTMLDivElement, canvas: HTMLCanvasElement } {
    const container = ccdocument.createElement('div');
    const frame = ccdocument.documentElement as HTMLDivElement;
    const canvas = ccwindow.__canvas;
    return { frame, canvas, container };
}

export function loadJsFile (path: string): Promise<void> {
<<<<<<< HEAD
    if (PREVIEW) {
        // NOTE: in native preview (simulator), we need to request script with url http://x.x.x.x:xxxx/plugins/xxx.js
        // so that the editor preview server would resolve the plugin script and return the code.
        // here we use window.eval() function to execute the code of plugin script.
        return new Promise((resolve, reject) => {
            const sourceURL = window.location.href + path;
            const xhr = new XMLHttpRequest();
            xhr.onload = () => {
                if (xhr.status !== 200) {
                    reject(new Error(`load js file failed: ${sourceURL}, error status: ${xhr.status}`));
                    return;
                }
                // eslint-disable-next-line no-eval
                window.eval(`${xhr.response as string}\n//# sourceURL=${sourceURL}`);
                resolve();
            };
            xhr.onerror = () => {
                reject(new Error(`load js file failed: ${sourceURL}`));
            };
            xhr.open('GET', sourceURL, true);
            xhr.send(null);
        });
    }
    // eslint-disable-next-line import/no-dynamic-require
    return require(`${path}`);
=======
    if (window.oh) {
        // TODO(qgh):OpenHarmony does not currently support dynamic require expressions
        window.oh.loadModule(path);
        return Promise.resolve();
    } else {
        // eslint-disable-next-line import/no-dynamic-require
        return require(path);
    }
>>>>>>> 0bfc1ab8
}<|MERGE_RESOLUTION|>--- conflicted
+++ resolved
@@ -37,40 +37,35 @@
 }
 
 export function loadJsFile (path: string): Promise<void> {
-<<<<<<< HEAD
-    if (PREVIEW) {
-        // NOTE: in native preview (simulator), we need to request script with url http://x.x.x.x:xxxx/plugins/xxx.js
-        // so that the editor preview server would resolve the plugin script and return the code.
-        // here we use window.eval() function to execute the code of plugin script.
-        return new Promise((resolve, reject) => {
-            const sourceURL = window.location.href + path;
-            const xhr = new XMLHttpRequest();
-            xhr.onload = () => {
-                if (xhr.status !== 200) {
-                    reject(new Error(`load js file failed: ${sourceURL}, error status: ${xhr.status}`));
-                    return;
-                }
-                // eslint-disable-next-line no-eval
-                window.eval(`${xhr.response as string}\n//# sourceURL=${sourceURL}`);
-                resolve();
-            };
-            xhr.onerror = () => {
-                reject(new Error(`load js file failed: ${sourceURL}`));
-            };
-            xhr.open('GET', sourceURL, true);
-            xhr.send(null);
-        });
-    }
-    // eslint-disable-next-line import/no-dynamic-require
-    return require(`${path}`);
-=======
     if (window.oh) {
         // TODO(qgh):OpenHarmony does not currently support dynamic require expressions
         window.oh.loadModule(path);
         return Promise.resolve();
     } else {
+        if (PREVIEW) {
+            // NOTE: in native preview (simulator), we need to request script with url http://x.x.x.x:xxxx/plugins/xxx.js
+            // so that the editor preview server would resolve the plugin script and return the code.
+            // here we use window.eval() function to execute the code of plugin script.
+            return new Promise((resolve, reject) => {
+                const sourceURL = window.location.href + path;
+                const xhr = new XMLHttpRequest();
+                xhr.onload = () => {
+                    if (xhr.status !== 200) {
+                        reject(new Error(`load js file failed: ${sourceURL}, error status: ${xhr.status}`));
+                        return;
+                    }
+                    // eslint-disable-next-line no-eval
+                    window.eval(`${xhr.response as string}\n//# sourceURL=${sourceURL}`);
+                    resolve();
+                };
+                xhr.onerror = () => {
+                    reject(new Error(`load js file failed: ${sourceURL}`));
+                };
+                xhr.open('GET', sourceURL, true);
+                xhr.send(null);
+            });
+        }
         // eslint-disable-next-line import/no-dynamic-require
-        return require(path);
+        return require(`${path}`);
     }
->>>>>>> 0bfc1ab8
 }