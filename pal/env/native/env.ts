/*
 Copyright (c) 2022-2023 Xiamen Yaji Software Co., Ltd.

 https://www.cocos.com/

 Permission is hereby granted, free of charge, to any person obtaining a copy
 of this software and associated documentation files (the "Software"), to deal
 in the Software without restriction, including without limitation the rights to
 use, copy, modify, merge, publish, distribute, sublicense, and/or sell copies
 of the Software, and to permit persons to whom the Software is furnished to do so,
 subject to the following conditions:

 The above copyright notice and this permission notice shall be included in
 all copies or substantial portions of the Software.

 THE SOFTWARE IS PROVIDED "AS IS", WITHOUT WARRANTY OF ANY KIND, EXPRESS OR
 IMPLIED, INCLUDING BUT NOT LIMITED TO THE WARRANTIES OF MERCHANTABILITY,
 FITNESS FOR A PARTICULAR PURPOSE AND NONINFRINGEMENT. IN NO EVENT SHALL THE
 AUTHORS OR COPYRIGHT HOLDERS BE LIABLE FOR ANY CLAIM, DAMAGES OR OTHER
 LIABILITY, WHETHER IN AN ACTION OF CONTRACT, TORT OR OTHERWISE, ARISING FROM,
 OUT OF OR IN CONNECTION WITH THE SOFTWARE OR THE USE OR OTHER DEALINGS IN
 THE SOFTWARE.
*/

<<<<<<< HEAD
import { NATIVE, PREVIEW } from 'internal:constants';
=======
import { PREVIEW } from 'internal:constants';
import { checkPalIntegrity, withImpl } from '../../integrity-check';
>>>>>>> dee666c9

declare const require: (path: string) =>  Promise<void>;

const ccwindow = typeof globalThis.jsb !== 'undefined' ? (typeof jsb.window !== 'undefined' ? jsb.window : window) : window;
const ccdocument = ccwindow.document;

export function findCanvas (): { frame: HTMLDivElement, container: HTMLDivElement, canvas: HTMLCanvasElement } {
    const container = ccdocument.createElement('div');
    const frame = ccdocument.documentElement as HTMLDivElement;
    const canvas = ccwindow.__canvas;
    return { frame, canvas, container };
}

export function loadJsFile (path: string): Promise<void> {
    if (NATIVE && window.oh && window.scriptEngineType === 'napi') {
        // TODO(qgh):OpenHarmony does not currently support dynamic require expressions
        window.oh.loadModule(path);
        return Promise.resolve();
    } else {
        if (PREVIEW) {
            // NOTE: in native preview (simulator), we need to request script with url http://x.x.x.x:xxxx/plugins/xxx.js
            // so that the editor preview server would resolve the plugin script and return the code.
            // here we use window.eval() function to execute the code of plugin script.
            return new Promise((resolve, reject) => {
                const sourceURL = window.location.href + path;
                const xhr = new XMLHttpRequest();
                xhr.onload = (): void => {
                    if (xhr.status !== 200) {
                        reject(new Error(`load js file failed: ${sourceURL}, error status: ${xhr.status}`));
                        return;
                    }
                    // eslint-disable-next-line no-eval
                    window.eval(`${xhr.response as string}\n//# sourceURL=${sourceURL}`);
                    resolve();
                };
                xhr.onerror = (): void => {
                    reject(new Error(`load js file failed: ${sourceURL}`));
                };
                xhr.open('GET', sourceURL, true);
                xhr.send(null);
            });
        }
        // eslint-disable-next-line import/no-dynamic-require
        return require(`${path}`);
    }
}

checkPalIntegrity<typeof import('pal/env')>(withImpl<typeof import('./env')>());<|MERGE_RESOLUTION|>--- conflicted
+++ resolved
@@ -22,12 +22,8 @@
  THE SOFTWARE.
 */
 
-<<<<<<< HEAD
 import { NATIVE, PREVIEW } from 'internal:constants';
-=======
-import { PREVIEW } from 'internal:constants';
 import { checkPalIntegrity, withImpl } from '../../integrity-check';
->>>>>>> dee666c9
 
 declare const require: (path: string) =>  Promise<void>;
 
