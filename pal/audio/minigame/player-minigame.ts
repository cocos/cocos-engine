import { minigame } from 'pal/minigame';
import { systemInfo } from 'pal/system-info';
import { TAOBAO } from 'internal:constants';
import { EventTarget } from '../../../cocos/core/event';
import { AudioEvent, AudioPCMDataView, AudioState, AudioType } from '../type';
import { clamp, clamp01 } from '../../../cocos/core';
import { enqueueOperation, OperationInfo, OperationQueueable } from '../operation-queue';
import { OS } from '../../system-info/enum-type';

export class OneShotAudioMinigame {
    private _innerAudioContext: InnerAudioContext;
    private _onPlayCb?: () => void;
    get onPlay () {
        return this._onPlayCb;
    }
    set onPlay (cb) {
        this._onPlayCb = cb;
    }

    private _onEndCb?: () => void;
    get onEnd () {
        return this._onEndCb;
    }
    set onEnd (cb) {
        this._onEndCb = cb;
    }

    private constructor (nativeAudio: InnerAudioContext, volume: number) {
        this._innerAudioContext = nativeAudio;
        nativeAudio.volume = volume;
        nativeAudio.onPlay(() => {
            this._onPlayCb?.();
        });
        nativeAudio.onEnded(() => {
            this._onEndCb?.();
            nativeAudio.destroy();
            // @ts-expect-error Type 'null' is not assignable to type 'InnerAudioContext'.
            this._innerAudioContext = null;
        });
    }
    public play (): void {
        this._innerAudioContext.play();
    }
    public stop (): void {
        this._innerAudioContext.stop();
    }
}

export class AudioPlayerMinigame implements OperationQueueable {
    private _innerAudioContext: InnerAudioContext;
    private _state: AudioState = AudioState.INIT;
    private _cacheTime = 0;
    private _needSeek = false;
    private _seeking = false;

    private _onPlay: () => void;
    private _onPause: () => void;
    private _onStop: () => void;
    private _onSeeked: () => void;
    private _onEnded: () => void;
    private _readyToHandleOnShow = false;

    private _resetSeekCache () {
        this._cacheTime = 0;
        this._needSeek = false;
        this._seeking = false;
    }
    /**
     * @deprecated since v3.5.0, this is an engine private interface that will be removed in the future.
     */
    public _eventTarget: EventTarget = new EventTarget();
    /**
     * @deprecated since v3.5.0, this is an engine private interface that will be removed in the future.
     */
    public _operationQueue: OperationInfo[] = [];

    constructor (innerAudioContext: InnerAudioContext) {
        this._innerAudioContext = innerAudioContext;
        this._eventTarget = new EventTarget();

        // event
        systemInfo.on('hide', this._onHide, this);
        systemInfo.on('show', this._onShow, this);
        const eventTarget = this._eventTarget;
        this._onPlay = () => {
            this._state = AudioState.PLAYING;
            eventTarget.emit(AudioEvent.PLAYED);
            if (this._needSeek) {
                this.seek(this._cacheTime).catch((e) => {});
            }
        };
        innerAudioContext.onPlay(this._onPlay);
        this._onPause = () => {
            this._state = AudioState.PAUSED;
            try {
                const currentTime = this._innerAudioContext.currentTime;
                if (currentTime !== null && currentTime !== undefined) {
                    this._cacheTime = currentTime;
                }
            } catch {
                // Do nothing, cacheTime is not updated.
            }
            eventTarget.emit(AudioEvent.PAUSED);
        };
        innerAudioContext.onPause(this._onPause);
        this._onStop = () => {
            this._state = AudioState.STOPPED;
            // Reset all properties
            this._resetSeekCache();
            eventTarget.emit(AudioEvent.STOPPED);
            const currentTime = this._innerAudioContext ? this._innerAudioContext.currentTime : 0;
            if (currentTime !== 0) {
                this._innerAudioContext.seek(0);
            }
        };
        innerAudioContext.onStop(this._onStop);
        this._onSeeked = () => {
            eventTarget.emit(AudioEvent.SEEKED);
            this._seeking = false;
            if (this._needSeek) {
                this._needSeek = false;
                if (this._cacheTime.toFixed(3) !== this._innerAudioContext.currentTime.toFixed(3)) {
                    this.seek(this._cacheTime).catch((e) => {});
                } else {
                    this._needSeek = false;
                }
<<<<<<< HEAD
            }

            // TaoBao iOS: After calling pause or stop, when seek is called, it will automatically play and call onPlay.
            if (TAOBAO && systemInfo.os === OS.IOS && (this._state === AudioState.PAUSED || this._state === AudioState.STOPPED)) {
                innerAudioContext.pause();
=======
>>>>>>> 7b08aeb2
            }
        };
        innerAudioContext.onSeeked(this._onSeeked);
        this._onEnded = () => {
            this._state = AudioState.INIT;
            this._resetSeekCache();
            eventTarget.emit(AudioEvent.ENDED);
        };
        innerAudioContext.onEnded(this._onEnded);
    }
    destroy () {
        systemInfo.off('hide', this._onHide, this);
        systemInfo.off('show', this._onShow, this);
        if (this._innerAudioContext) {
            ['Play', 'Pause', 'Stop', 'Seeked', 'Ended'].forEach((event) => {
                this._offEvent(event);
            });
            // NOTE: innewAudioContext might not stop the audio playing, have to call it explicitly.
            this._innerAudioContext.stop();
            this._innerAudioContext.destroy();
            // @ts-expect-error Type 'null' is not assignable to type 'InnerAudioContext'
            this._innerAudioContext = null;
        }
    }
    private _onHide () {
        if (this._state === AudioState.PLAYING) {
            this.pause().then(() => {
                this._state = AudioState.INTERRUPTED;
                this._readyToHandleOnShow = true;
                this._eventTarget.emit(AudioEvent.INTERRUPTION_BEGIN);
            }).catch((e) => {});
        }
    }
    private _onShow () {
        // We don't know whether onShow or resolve callback in pause promise is called at first.
        if (!this._readyToHandleOnShow) {
            this._eventTarget.once(AudioEvent.INTERRUPTION_BEGIN, this._onShow, this);
            return;
        }
        if (this._state === AudioState.INTERRUPTED) {
            this.play().then(() => {
                this._eventTarget.emit(AudioEvent.INTERRUPTION_END);
            }).catch((e) => {});
        }
        this._readyToHandleOnShow = false;
    }
    private _offEvent (eventName: string) {
        if (this[`_on${eventName}`]) {
            this._innerAudioContext[`off${eventName}`](this[`_on${eventName}`]);
            this[`_on${eventName}`] = null;
        }
    }

    get src () {
        return this._innerAudioContext ? this._innerAudioContext.src : '';
    }
    get type (): AudioType {
        return AudioType.MINIGAME_AUDIO;
    }
    static load (url: string): Promise<AudioPlayerMinigame> {
        return new Promise((resolve) => {
            AudioPlayerMinigame.loadNative(url).then((innerAudioContext) => {
                resolve(new AudioPlayerMinigame(<InnerAudioContext>innerAudioContext));
            }).catch((e) => {});
        });
    }
    static loadNative (url: string): Promise<unknown> {
        return new Promise((resolve, reject) => {
            const innerAudioContext = minigame.createInnerAudioContext();
            const timer = setTimeout(() => {
                clearEvent();
                resolve(innerAudioContext);
            }, 8000);
            function clearEvent () {
                innerAudioContext.offCanplay(success);
                innerAudioContext.offError(fail);
            }
            function success () {
                clearEvent();
                clearTimeout(timer);
                resolve(innerAudioContext);
            }
            function fail (err) {
                clearEvent();
                clearTimeout(timer);
                console.error('failed to load innerAudioContext');
                reject(new Error(err));
            }
            innerAudioContext.onCanplay(success);
            innerAudioContext.onError(fail);
            innerAudioContext.src = url;
        });
    }
    static loadOneShotAudio (url: string, volume: number): Promise<OneShotAudioMinigame> {
        return new Promise((resolve, reject) => {
            AudioPlayerMinigame.loadNative(url).then((innerAudioContext) => {
                // @ts-expect-error AudioPlayer should be a friend class in OneShotAudio
                resolve(new OneShotAudioMinigame(innerAudioContext, volume));
            }).catch(reject);
        });
    }

    get state (): AudioState {
        return this._state;
    }
    get loop (): boolean {
        return this._innerAudioContext.loop;
    }
    set loop (val: boolean) {
        this._innerAudioContext.loop = val;
    }
    get volume (): number {
        return this._innerAudioContext.volume;
    }
    set volume (val: number) {
        val = clamp01(val);
        this._innerAudioContext.volume = val;
    }
    get duration (): number {
        // KNOWN ISSUES: duration doesn't work well
        // On WeChat platform, duration is 0 at the time audio is loaded.
        return this._innerAudioContext.duration;
    }
    get currentTime (): number {
        if (this._state !== AudioState.PLAYING || this._needSeek || this._seeking) {
            return this._cacheTime;
        }
        return this._innerAudioContext.currentTime;
    }

    get sampleRate (): number {
        return 0;
    }

    public getPCMData (channelIndex: number): AudioPCMDataView | undefined {
        return undefined;
    }

    @enqueueOperation
    seek (time: number): Promise<void> {
        return new Promise((resolve) => {
            // KNOWN ISSUES: on Baidu: currentTime returns without numbers on decimal places
            if (this._state === AudioState.PLAYING && !this._seeking) {
                time = clamp(time, 0, this.duration);
                this._seeking = true;
                this._innerAudioContext.seek(time);
            } else if (this._cacheTime !== time) { // Skip the invalid seek
                this._cacheTime = time;
                this._needSeek = true;
            }
            resolve();
        });
    }

    @enqueueOperation
    play (): Promise<void> {
        return new Promise((resolve) => {
            this._eventTarget.once(AudioEvent.PLAYED, resolve);
            this._innerAudioContext.play();
        });
    }

    @enqueueOperation
    pause (): Promise<void> {
        return new Promise((resolve) => {
            if (this.state !== AudioState.PLAYING) {
                resolve();
            } else {
                this._eventTarget.once(AudioEvent.PAUSED, resolve);
                this._innerAudioContext.pause();
            }
        });
    }

    @enqueueOperation
    stop (): Promise<void> {
        // NOTE: on Taobao, it is designed that innerAudioContext is useless after calling stop.
        // so we implement stop as pase + seek.
        if (TAOBAO) {
            this._innerAudioContext.pause();
            this._innerAudioContext.seek(0);
            this._onStop?.();
            return Promise.resolve();
        }
        return new Promise((resolve) => {
            this._eventTarget.once(AudioEvent.STOPPED, resolve);
            this._innerAudioContext.stop();
        });
    }

    onInterruptionBegin (cb: () => void) { this._eventTarget.on(AudioEvent.INTERRUPTION_BEGIN, cb); }
    offInterruptionBegin (cb?: () => void) { this._eventTarget.off(AudioEvent.INTERRUPTION_BEGIN, cb); }
    onInterruptionEnd (cb: () => void) { this._eventTarget.on(AudioEvent.INTERRUPTION_END, cb); }
    offInterruptionEnd (cb?: () => void) { this._eventTarget.off(AudioEvent.INTERRUPTION_END, cb); }
    onEnded (cb: () => void) { this._eventTarget.on(AudioEvent.ENDED, cb); }
    offEnded (cb?: () => void) { this._eventTarget.off(AudioEvent.ENDED, cb); }
}<|MERGE_RESOLUTION|>--- conflicted
+++ resolved
@@ -124,14 +124,7 @@
                 } else {
                     this._needSeek = false;
                 }
-<<<<<<< HEAD
-            }
-
-            // TaoBao iOS: After calling pause or stop, when seek is called, it will automatically play and call onPlay.
-            if (TAOBAO && systemInfo.os === OS.IOS && (this._state === AudioState.PAUSED || this._state === AudioState.STOPPED)) {
-                innerAudioContext.pause();
-=======
->>>>>>> 7b08aeb2
+                }
             }
         };
         innerAudioContext.onSeeked(this._onSeeked);
