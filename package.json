{
  "name": "cocos-creator",
  "version": "3.0.0",
  "description": "Cocos Creator is a cross-platform 2D & 3D game engine written in TypeScript, licensed under MIT.",
  "homepage": "http://www.cocos.com",
  "license": "MIT",
  "authors": [
    "AUTHORS.txt"
  ],
  "module": "index.js",
  "scripts": {
    "server": "http-server . -p 8002 -o http://127.0.0.1:8002/playground/index.html",
    "build": "gulp build",
    "build:dev": "gulp build-code",
    "build:min": "gulp build-code-minified",
    "build-declaration": "gulp build-declarations",
    "build-api-json": "gulp build-api-json -i index.ts -o ./3d-api-docs/tempJson",
    "build-api": "npm run build-api-json && gulp build-3d-api -i index.ts -o ./3d-api-docs -j ./3d-api-docs/tempJson",
    "test": "gulp test"
  },
  "repository": {
    "type": "git",
    "url": "git+https://github.com/cocos-creator/engine.git"
  },
  "devDependencies": {
    "@babel/core": "^7.9.0",
    "@babel/preset-env": "7.8.7",
    "@cocos/babel-preset-cc": "2.2.0",
    "@cocos/build-engine": "4.1.8",
    "@cocos/typedoc-plugin-internal-external": "^1.0.1",
    "@cocos/typedoc-plugin-localization": "^1.0.0",
    "@types/fs-extra": "^5.0.4",
    "@types/jest": "^24.0.25",
    "@types/yargs": "^12.0.14",
    "@typescript-eslint/eslint-plugin": "^4.6.1",
    "@typescript-eslint/parser": "^4.6.1",
    "commander": "^2.20.3",
    "dat.gui": "^0.7.5",
    "eslint": "^7.2.0",
    "eslint-config-airbnb-base": "^14.2.1",
    "eslint-plugin-import": "^2.22.1",
    "fs-extra": "^7.0.1",
    "gulp": "^4.0.2",
    "http-server": "^0.11.1",
    "jest": "^24.8.0",
    "spectorjs": "^0.9.15",
    "stats.js": "^0.17.0",
    "ts-jest": "^26.3.0",
    "typedoc": "^0.17.7",
    "typedoc-plugin-external-module-name": "^4.0.3",
    "typescript": "^4.1.3",
    "vconsole": "^3.3.0",
    "yargs": "^12.0.5"
  },
  "dependencies": {
    "@cocos/ammo": "1.1.1",
    "@cocos/box2d": "1.0.1",
    "@cocos/cannon": "1.2.3",
<<<<<<< HEAD
    "@cocos/dragonbones-js": "1.0.1",
    "@cocos/physx": "1.0.0-beta.5"
=======
    "@cocos/physx": "1.0.2"
>>>>>>> a35806bf
  }
}<|MERGE_RESOLUTION|>--- conflicted
+++ resolved
@@ -56,11 +56,7 @@
     "@cocos/ammo": "1.1.1",
     "@cocos/box2d": "1.0.1",
     "@cocos/cannon": "1.2.3",
-<<<<<<< HEAD
     "@cocos/dragonbones-js": "1.0.1",
-    "@cocos/physx": "1.0.0-beta.5"
-=======
     "@cocos/physx": "1.0.2"
->>>>>>> a35806bf
   }
 }