{
  "compilerOptions": {
    "target": "es6",
    "lib": ["es2015", "es2017", "dom"],
    "module": "commonjs",
    "sourceMap": true,
    "outDir": "./bin/.ts",
    "rootDir": "./",
    "noEmit": true,
    "strict": true,
    "noImplicitAny": false,
    "downlevelIteration": true,
    "esModuleInterop": true,
    "experimentalDecorators": true,
    "isolatedModules": true,
    "forceConsistentCasingInFileNames": true,
    "baseUrl": "./",
    "paths": {
        "cc.decorator": [
            "cocos/core/data/decorators/index.ts"
        ]
    },
    "types": [
      "./@types/globals",
      "./@types/consts",
      "./@types/jsb",
      "./@types/editor-extends",
      "./@types/webGL.extras",
      "./@types/webGL2.extras",
      "./node_modules/@cocos/cannon/CANNON",
      "./node_modules/@types/jest/index",

      // external types
      "./native/external/emscripten/external-wasm",
      "./native/external/emscripten/bullet/bullet",
      "./native/external/emscripten/physx/physx",
      "./native/external/emscripten/webgpu/webgpu",
      "./native/external/emscripten/spine/spine",
<<<<<<< HEAD
      "./native/external/emscripten/meshopt/meshopt_decoder",
=======
      "./native/external/emscripten/box2d/box2d",
>>>>>>> c19d63d9

      // pal
      "./@types/pal/system-info",
      "./@types/pal/screen-adapter",
      "./@types/pal/minigame",
      "./@types/pal/audio",
      "./@types/pal/input",
      "./@types/pal/env",
      "./@types/pal/pacer",
      "./@types/pal/wasm",
    ]
  },
  "include": [
      "exports/**/*.ts",
      "typedoc-index.ts",
      "pal/**/*.ts"
  ]
}<|MERGE_RESOLUTION|>--- conflicted
+++ resolved
@@ -36,11 +36,8 @@
       "./native/external/emscripten/physx/physx",
       "./native/external/emscripten/webgpu/webgpu",
       "./native/external/emscripten/spine/spine",
-<<<<<<< HEAD
       "./native/external/emscripten/meshopt/meshopt_decoder",
-=======
       "./native/external/emscripten/box2d/box2d",
->>>>>>> c19d63d9
 
       // pal
       "./@types/pal/system-info",
