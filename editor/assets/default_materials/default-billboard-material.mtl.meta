--- conflicted
+++ resolved
@@ -1,9 +1,5 @@
 {
-<<<<<<< HEAD
-  "ver": "1.0.16",
-=======
   "ver": "1.0.20",
->>>>>>> 4d35600c
   "importer": "material",
   "imported": true,
   "uuid": "78e0584a-4343-4727-8f37-e14e65c2a2db",
