{
<<<<<<< HEAD
  "ver": "1.0.16",
=======
  "ver": "1.0.20",
>>>>>>> 4d35600c
  "importer": "material",
  "imported": true,
  "uuid": "620b6bf3-0369-4560-837f-2a2c00b73c26",
  "files": [
    ".json"
  ],
  "subMetas": {},
  "userData": {}
}<|MERGE_RESOLUTION|>--- conflicted
+++ resolved
@@ -1,9 +1,5 @@
 {
-<<<<<<< HEAD
-  "ver": "1.0.16",
-=======
   "ver": "1.0.20",
->>>>>>> 4d35600c
   "importer": "material",
   "imported": true,
   "uuid": "620b6bf3-0369-4560-837f-2a2c00b73c26",
