--- conflicted
+++ resolved
@@ -1,9 +1,5 @@
 {
-<<<<<<< HEAD
-  "ver": "1.0.16",
-=======
   "ver": "1.0.20",
->>>>>>> 4d35600c
   "importer": "material",
   "imported": true,
   "uuid": "081cab31-dccd-428e-8652-f2404cc81c47",
