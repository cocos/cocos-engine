{
<<<<<<< HEAD
  "ver": "1.0.16",
=======
  "ver": "1.0.20",
>>>>>>> 4d35600c
  "importer": "material",
  "imported": true,
  "uuid": "ea7478b0-408d-4052-b703-f0d2355e095f",
  "files": [
    ".json"
  ],
  "subMetas": {},
  "userData": {}
}<|MERGE_RESOLUTION|>--- conflicted
+++ resolved
@@ -1,9 +1,5 @@
 {
-<<<<<<< HEAD
-  "ver": "1.0.16",
-=======
   "ver": "1.0.20",
->>>>>>> 4d35600c
   "importer": "material",
   "imported": true,
   "uuid": "ea7478b0-408d-4052-b703-f0d2355e095f",
