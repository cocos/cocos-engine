--- conflicted
+++ resolved
@@ -224,7 +224,6 @@
         clipPos.z < 0.0 || clipPos.z > 1.0) { return 1.0; }
     CC_HANDLE_NDC_SAMPLE_FLIP(clipPos.xy);
 
-<<<<<<< HEAD
     float depth = 0.0;
     if (cc_shadowNFLSInfo.z > 0.000001) {
       depth = CCGetLinearDepth(worldPos);
@@ -238,15 +237,6 @@
     vec2 clipPos_offset = clipPos.xy + oneTap;
 
     float block0, block1, block2, block3;
-=======
-    float offsetx = 1.0 / cc_shadowWHPBInfo.x;
-    float offsety = 1.0 / cc_shadowWHPBInfo.y;
-    float shadow = 0.0;
-    float depth = clipPos.z;
-    
-    float offsetDepth = depth;
-    // packing enabled?
->>>>>>> d5ccf5d7
     if (cc_shadowLPNNInfo.y > 0.000001) {
       block0 = step(offsetDepth, unpackRGBAToDepth(texture(cc_spotLightingMap, vec2(clipPos.x, clipPos.y))));
       block1 = step(offsetDepth, unpackRGBAToDepth(texture(cc_spotLightingMap, vec2(clipPos_offset.x, clipPos.y))));
@@ -275,7 +265,6 @@
         clipPos.z < 0.0 || clipPos.z > 1.0) { return 1.0; }
     CC_HANDLE_NDC_SAMPLE_FLIP(clipPos.xy);
 
-<<<<<<< HEAD
     float depth = 0.0;
     if (cc_shadowNFLSInfo.z > 0.000001) {
       depth = CCGetLinearDepth(worldPos);
@@ -293,14 +282,6 @@
     float clipPos_offset_D = clipPos.y + oneTap.y;
 
     float block0, block1, block2, block3, block4, block5, block6, block7, block8;
-=======
-    float offsetx = 1.0 / cc_shadowWHPBInfo.x;
-    float offsety = 1.0 / cc_shadowWHPBInfo.y;
-    float shadow = 0.0;
-    float depth = clipPos.z;
-
-    float offsetDepth = depth;
->>>>>>> d5ccf5d7
     if (cc_shadowLPNNInfo.y > 0.000001) {
       block0 = step(offsetDepth, unpackRGBAToDepth(texture(cc_spotLightingMap, vec2(clipPos_offset_L, clipPos_offset_U))));
       block1 = step(offsetDepth, unpackRGBAToDepth(texture(cc_spotLightingMap, vec2(clipPos.x, clipPos_offset_U))));
