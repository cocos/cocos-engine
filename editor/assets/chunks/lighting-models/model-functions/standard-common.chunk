--- conflicted
+++ resolved
@@ -152,21 +152,8 @@
     float planarReflectionDepthScale, mipCount;
     GetPlanarReflectionProbeData(plane, planarReflectionDepthScale, mipCount, FSInput_reflectionProbeId);
     vec3 R = normalize(CalculateReflectDirection(lightingData.N, lightingData.V, lightingData.NoV));
-<<<<<<< HEAD
-    vec3 worldPos;
-    HIGHP_VALUE_FROM_STRUCT_DEFINED(worldPos, lightingData.worldPosition);
-    // todo:
-    // vec4 cc_planarReflectionPlane = vec4(-1.0, 0.0, 0.0, 0.0);
-    // float cc_planarReflectionDepthScale = 1.0;
-    // vec3 bumpedWorldPos = CalculatePlanarReflectPositionOnPlane(lightingData.N, lightingData.V, worldPos, cc_planarReflectionPlane, cc_cameraPos.xyz, cc_planarReflectionDepthScale);
-    vec3 bumpedWorldPos = worldPos;
-    vec2 screenUV = GetPlanarReflectScreenUV(bumpedWorldPos, cc_matViewProj, cc_cameraPos.w, lightingData.V, R);
-    vec4 rgbe = fragTextureLod(cc_reflectionProbePlanarMap, screenUV, cc_ambientGround.w);
-    envSpec = unpackRGBE(rgbe);
-=======
     vec2 screenUV = GetPlanarReflectScreenUV(worldPos, cc_matViewProj, cc_cameraPos.w, lightingData.V, R);
     envSpec = fragTextureLod(cc_reflectionProbePlanarMap, screenUV, cc_ambientGround.w).xyz;
->>>>>>> 2a864152
   #endif
 #elif CC_USE_IBL
     envSpec = SampleEnvironmentSpecular(cc_environment, lightingData, cc_ambientGround.w);
