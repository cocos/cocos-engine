--- conflicted
+++ resolved
@@ -69,14 +69,10 @@
 
         lightingResult.shadow = shadow;
 
-<<<<<<< HEAD
         float distAtt = 1.0;
         if(!IS_RANGED_DIRECTIONAL_LIGHT(cc_lightPos[i].w)) {
           distAtt = CCSurfacesLightingCalculateDistanceAttenuation(lightingData, cc_lightSizeRangeAngle[i], cc_lightPos[i].w);
         }
-=======
-        float distAtt = CCSurfacesLightingCalculateDistanceAttenuation(lightingData, cc_lightSizeRangeAngle[i], cc_lightPos[i].w);
->>>>>>> 682f0a25
 
         float angleAtt = 1.0;
         if (IS_SPOT_LIGHT(cc_lightPos[i].w)) {
