// Copyright (c) 2017-2020 Xiamen Yaji Software Co., Ltd.
#define CLUSTERS_X 16
#define CLUSTERS_Y 8
#define CLUSTERS_Z 24
#define MAX_LIGHTS_PER_CLUSTER 100u

#pragma glBinding(4)
readonly buffer b_ccLightsBuffer { vec4 b_ccLights[]; };

#pragma glBinding(5)
readonly buffer b_clusterLightIndicesBuffer { uint b_clusterLightIndices[]; };

#pragma glBinding(6)
readonly buffer b_clusterLightGridBuffer { uvec4 b_clusterLightGrid[]; };

struct CCLight
{
  vec4 cc_lightPos;
  vec4 cc_lightColor;
  vec4 cc_lightSizeRangeAngle;
  vec4 cc_lightDir;
};

struct Cluster
{
  vec3 minBounds;
  vec3 maxBounds;
};

struct LightGrid
{
  uint offset;
  uint ccLights;
};

float screen2EyeDepth(float depth, float near, float far)
{
  float ndc = 2.0 * depth - 1.0;
  float eye = 2.0 * far * near / (far + near + ndc * (near - far));
  return eye;
}

CCLight getCCLight(uint i)
{
  CCLight light;
  light.cc_lightPos = b_ccLights[4u * i + 0u];
  light.cc_lightColor = b_ccLights[4u * i + 1u];
  light.cc_lightSizeRangeAngle = b_ccLights[4u * i + 2u];
  light.cc_lightDir = b_ccLights[4u * i + 3u];
  return light;
}

LightGrid getLightGrid(uint cluster)
{
  uvec4 gridvec = b_clusterLightGrid[cluster];
  LightGrid grid;
  grid.offset = gridvec.x;
  grid.ccLights = gridvec.y;
  return grid;
}

uint getGridLightIndex(uint start, uint offset)
{
  return b_clusterLightIndices[start + offset];
}

uint getClusterZIndex(vec4 worldPos)
{
  float scale = float(CLUSTERS_Z) / log(cc_nearFar.y / cc_nearFar.x);
  float bias = -(float(CLUSTERS_Z) * log(cc_nearFar.x) / log(cc_nearFar.y / cc_nearFar.x));
  float eyeDepth = -(cc_matView * worldPos).z;
  uint zIndex = uint(max(log(eyeDepth) * scale + bias, 0.0));
  return zIndex;
}

uint getClusterIndex(vec4 fragCoord, vec4 worldPos)
{
  uint zIndex = getClusterZIndex(worldPos);
  float clusterSizeX = ceil(cc_screenSize.x / float(CLUSTERS_X));
  float clusterSizeY = ceil(cc_screenSize.y / float(CLUSTERS_Y));
  uvec3 indices = uvec3(uvec2(fragCoord.xy / vec2(clusterSizeX, clusterSizeY)), zIndex);
  uint cluster = (16u * 8u) * indices.z + 16u * indices.y + indices.x;
  return cluster;
}

vec4 CCClusterShadingAdditive (StandardSurface s, vec4 shadowPos) {
  // Calculate diffuse & specular
  vec3 diffuse = s.albedo.rgb * (1.0 - s.metallic);
  vec3 specular = mix(vec3(0.04), s.albedo.rgb, s.metallic);
  vec3 diffuseContrib = diffuse / PI;

  vec3 position;
  HIGHP_VALUE_FROM_STRUCT_DEFINED(position, s.position);

  vec3 N = normalize(s.normal);
  vec3 V = normalize(cc_cameraPos.xyz - position);
  float NV = max(abs(dot(N, V)), 0.001);
  specular = BRDFApprox(specular, s.roughness, NV);
  vec3 finalColor = vec3(0.0);

  uint cluster = getClusterIndex(gl_FragCoord, vec4(position, 1.0));
  LightGrid grid = getLightGrid(cluster);
  uint numLights = grid.ccLights;

  for (uint i = 0u; i < MAX_LIGHTS_PER_CLUSTER; i++) {
    if (i >= numLights) break;
    uint lightIndex = getGridLightIndex(grid.offset, i);
    CCLight light = getCCLight(lightIndex);
    vec3 SLU = light.cc_lightPos.xyz - position;
    vec3 SL = normalize(SLU);
    vec3 SH = normalize(SL + V);
    float SNL = max(dot(N, SL), 0.001);
    float SNH = max(dot(N, SH), 0.0);

    float distSqr = dot(SLU, SLU);
    float litRadius = light.cc_lightSizeRangeAngle.x;
    float litRadiusSqr = litRadius * litRadius;
    float illum = PI * (litRadiusSqr / max(litRadiusSqr , distSqr));
    float attRadiusSqrInv = 1.0 / max(light.cc_lightSizeRangeAngle.y, 0.01);
    attRadiusSqrInv *= attRadiusSqrInv;
    float att = GetDistAtt(distSqr, attRadiusSqrInv);
    vec3 lspec = specular * CalcSpecular(s.roughness, SNH, SH, N);

    if (light.cc_lightPos.w > 0.0) {
      float cosInner = max(dot(-light.cc_lightDir.xyz, SL), 0.01);
      float cosOuter = light.cc_lightSizeRangeAngle.z;
      float litAngleScale = 1.0 / max(0.001, cosInner - cosOuter);
      float litAngleOffset = -cosOuter * litAngleScale;
      att *= GetAngleAtt(SL, -light.cc_lightDir.xyz, litAngleScale, litAngleOffset);
    }

    vec3 lightColor = light.cc_lightColor.rgb;

    float shadow = 1.0;
    #if CC_RECEIVE_SHADOW
      if (light.cc_lightPos.w > 0.0) {
<<<<<<< HEAD
        shadow = CCSpotShadowFactorBase(shadowPos, s.position);
=======
        CC_SPOT_SHADOW_FACTOR_BASE(shadow, shadowPos, position, light.cc_lightPos, N);
>>>>>>> c392e019
      }
    #endif

    lightColor *= shadow;
    finalColor += SNL * lightColor * light.cc_lightColor.w * illum * att * (diffuseContrib + lspec);
  }

  return vec4(finalColor, 0.0);
}<|MERGE_RESOLUTION|>--- conflicted
+++ resolved
@@ -134,11 +134,7 @@
     float shadow = 1.0;
     #if CC_RECEIVE_SHADOW
       if (light.cc_lightPos.w > 0.0) {
-<<<<<<< HEAD
-        shadow = CCSpotShadowFactorBase(shadowPos, s.position);
-=======
-        CC_SPOT_SHADOW_FACTOR_BASE(shadow, shadowPos, position, light.cc_lightPos, N);
->>>>>>> c392e019
+        shadow = CCSpotShadowFactorBase(shadowPos, position);
       }
     #endif
 
