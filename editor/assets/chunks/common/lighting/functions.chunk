#include <common/lighting/attenuation1>

// helper functions for lighting model-functions

float CalculateDistanceAttenuation(float distToLightSqr, float lightRadius, float lightRange)
{
  float litRadiusSqr = lightRadius * lightRadius;
  float attRadiusSqrInv = 1.0 / max(lightRange, 0.01);
  attRadiusSqrInv *= attRadiusSqrInv;
  
  // soft edge fading
  float edgeAttenuation = litRadiusSqr / max(litRadiusSqr, distToLightSqr);
  return GetDistAtt(distToLightSqr, attRadiusSqrInv) * edgeAttenuation;
}

float CalculateAngleAttenuation(vec3 spotLightDir, vec3 L, float cosAngleOuter)
{
  float cosInner = max(dot(spotLightDir, L), 0.01);
  float litAngleScale = 1.0 / max(0.001, cosInner - cosAngleOuter);
  float litAngleOffset = -cosAngleOuter * litAngleScale;
  return GetAngleAtt(L, spotLightDir, litAngleScale, litAngleOffset);
}

// return unnormalized vector, support oppo-side
// V from pixel to camera
vec3 CalculateRefractDirection(vec3 N, vec3 V, float NoV, float ior)
{
  float NoVAbs = abs(NoV);
  // two sided
  float sideSign = NoV < 0.0 ? -1.0 : 1.0;
  N *= sideSign;
  NoV *= sideSign;
  float sinB = sqrt(1.0 - NoVAbs*NoVAbs) / ior;
  vec3 X = normalize(-V + N * NoVAbs);
  vec3 R = -N + X * sinB;
  return R;
}

vec3 CalculateReflectDirection(vec3 N, vec3 V, float NoV)
{
  // two sided
  float sideSign = NoV < 0.0 ? -1.0 : 1.0;
  N *= sideSign;
  return reflect(-V, N);
}

// for bumped planar reflection
vec3 CalculatePlanarReflectPositionOnPlane(vec3 N, vec3 V, vec3 worldPos, vec4 plane, vec3 cameraPos, float probeReflectedDepth)
{
  float distPixelToPlane = -dot(plane, vec4(worldPos, 1.0));
  // bring plane to worldPos, avoid artifacts when reflected point away from plane (do not bring worldPos to plane)
  plane.w += distPixelToPlane;
  float distCameraToPlane = abs(-dot(plane, vec4(cameraPos, 1.0)));
  vec3 planeN = plane.xyz;
  vec3 virtualCameraPos = cameraPos - 2.0 * distCameraToPlane * planeN;
  /*support for two-sided reflections
  float sideSignPlaneN = dot(planeN, V) < 0.0 ? -1.0 : 1.0;
  float sideSignN = dot(N, V) < 0.0 ? -1.0 : 1.0;
  planeN *= sideSignPlaneN;
  N *= sideSignN;*/
  vec3 bumpedR = normalize(reflect(-V, N)); //R'  

  // actually reflected pos alone bumpedR direction, avoid tracing by specified a fake depth
  vec3 reflectedPointPos = worldPos + probeReflectedDepth * bumpedR;
  vec3 virtualCameraToReflectedPoint = normalize(reflectedPointPos - virtualCameraPos);

  // the ray from virtual camera to reflected point, will intersect with plane on P'
  float y = distCameraToPlane / max(EPSILON_LOWP, dot(planeN, virtualCameraToReflectedPoint));
  return virtualCameraPos + y * virtualCameraToReflectedPoint;
<<<<<<< HEAD
=======
}



// fix cubemap direction with box projection
// return unnormalized vector and weight for exceeding
vec4 CalculateBoxProjectedDirection(vec3 R, vec3 worldPos, vec3 cubeCenterPos, vec3 cubeBoxHalfSize)
{
  // point W is the worldPos in the space origin align with cube center
  vec3 W = worldPos - cubeCenterPos;
  // find point P which intersected with cube box border from W alone R
  vec3 projectedLength = (sign(R) * cubeBoxHalfSize - W) / (R + vec3(EPSILON));
  float len = min(min(projectedLength.x, projectedLength.y), projectedLength.z);
  vec3 P = W + len * R;
  float weight = len < 0.0 ? 0.0 : 1.0;
  return vec4(P, weight);
>>>>>>> 6bfb1a29
}<|MERGE_RESOLUTION|>--- conflicted
+++ resolved
@@ -67,8 +67,6 @@
   // the ray from virtual camera to reflected point, will intersect with plane on P'
   float y = distCameraToPlane / max(EPSILON_LOWP, dot(planeN, virtualCameraToReflectedPoint));
   return virtualCameraPos + y * virtualCameraToReflectedPoint;
-<<<<<<< HEAD
-=======
 }
 
 
@@ -85,5 +83,4 @@
   vec3 P = W + len * R;
   float weight = len < 0.0 ? 0.0 : 1.0;
   return vec4(P, weight);
->>>>>>> 6bfb1a29
 }