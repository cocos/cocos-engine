// depthHS = ndc depth(-1 ~ +1)
float GetCameraDepthRH(float depthHS, mat4 matProj)
{
    return -matProj[3][2] / (depthHS + matProj[2][2]);
}
float GetCameraDepthRH(float depthHS, float matProj32, float matProj22)
{
    return -matProj32 / (depthHS + matProj22);
}

// posHS = ndc pos (xyz: -1 ~ +1)
vec4 GetViewPosFromNDCPosRH(vec3 posHS, mat4 matProj, mat4 matProjInv)
{
    float w = -GetCameraDepthRH(posHS.z, matProj);
    return matProjInv * vec4(posHS * w, w);
}

vec4 GetWorldPosFromNDCPosRH(vec3 posHS, mat4 matProj, mat4 matViewProjInv)
{
    float w = -GetCameraDepthRH(posHS.z, matProj);
    return matViewProjInv * vec4(posHS * w, w);
}

float GetLinearDepthFromViewSpace(vec3 viewPos, float near, float far) {
  float dist = length(viewPos);
  return (dist - near) / (far - near);
}

// params must be normalized
vec3 CalculateBinormal(vec3 normal, vec3 tangent, float mirrorNormal)
{
    return cross(normal.xyz, tangent) * mirrorNormal;
}


// param1 is normal from normalmap
// return value is un-normalized
vec3 CalculateNormalFromTangentSpace(vec3 normalFromTangentSpace, float normalStrength, vec3 normal, vec3 tangent, float mirrorNormal)
{
    vec3 binormal = CalculateBinormal(normal, tangent, mirrorNormal);
    return (normalFromTangentSpace.x * normalStrength) * normalize(tangent) +
           (normalFromTangentSpace.y * normalStrength) * normalize(binormal) +
            normalFromTangentSpace.z * normalize(normal);
}

<<<<<<< HEAD

// rotationAngle: 0-1 stand for 0-180 rotation
void RotateTangentAndBinormal(inout vec3 tangent, inout vec3 binormal, vec3 normal, float rotationAngle)
{
    rotationAngle = clamp(rotationAngle, 0.0, 1.0 - EPSILON_LOWP); // 1.0 is invalid value that equals to 90 rotation (coef=0, angle>0.5)
    float coef = fract(rotationAngle * 2.0);
    bool isNegative = rotationAngle <= 0.5;

    // spherical interpolating is more accuracy and linear transitions but expensive, use simple pow fix instead
    coef = pow(coef, isNegative ? 0.75 : 1.25);
    vec3 binormalNew = isNegative ? mix(binormal, -tangent, coef) : mix(-tangent, -binormal, coef);
    vec3 tangentNew = isNegative ? mix(tangent, binormal, coef) : mix(binormal, -tangent, coef);
=======
vec3 RotationVecFromAxisY(vec3 v, float cosTheta, float sinTheta)
{
    vec3 result;
    result.x = dot(v, vec3(cosTheta, 0.0, -sinTheta));
    result.y = v.y;
    result.z = dot(v, vec3(sinTheta, 0.0,  cosTheta));
    return result;
}

// rotationAngle: radians, 0-2Pi
void RotateTangentAndBinormal(inout vec3 tangent, inout vec3 binormal, vec3 normal, float rotationAngle)
{
    float cosTheta = cos(rotationAngle), sinTheta = sin(rotationAngle);
    vec3 B = RotationVecFromAxisY(vec3(1.0, 0.0, 0.0), cosTheta, sinTheta);
    vec3 T = RotationVecFromAxisY(vec3(0.0, 0.0, 1.0), cosTheta, sinTheta);

    vec3 tangentNew, binormalNew;
    binormalNew.x = dot(B, binormal);
    binormalNew.y = dot(B, normal);
    binormalNew.z = dot(B, tangent);
    binormal = normalize(binormalNew);

    tangentNew.x = dot(T, binormal);
    tangentNew.y = dot(T, normal);
    tangentNew.z = dot(T, tangent);
>>>>>>> 19285981
    tangent = normalize(tangentNew);
    binormal = normalize(binormalNew);
}<|MERGE_RESOLUTION|>--- conflicted
+++ resolved
@@ -43,20 +43,6 @@
             normalFromTangentSpace.z * normalize(normal);
 }
 
-<<<<<<< HEAD
-
-// rotationAngle: 0-1 stand for 0-180 rotation
-void RotateTangentAndBinormal(inout vec3 tangent, inout vec3 binormal, vec3 normal, float rotationAngle)
-{
-    rotationAngle = clamp(rotationAngle, 0.0, 1.0 - EPSILON_LOWP); // 1.0 is invalid value that equals to 90 rotation (coef=0, angle>0.5)
-    float coef = fract(rotationAngle * 2.0);
-    bool isNegative = rotationAngle <= 0.5;
-
-    // spherical interpolating is more accuracy and linear transitions but expensive, use simple pow fix instead
-    coef = pow(coef, isNegative ? 0.75 : 1.25);
-    vec3 binormalNew = isNegative ? mix(binormal, -tangent, coef) : mix(-tangent, -binormal, coef);
-    vec3 tangentNew = isNegative ? mix(tangent, binormal, coef) : mix(binormal, -tangent, coef);
-=======
 vec3 RotationVecFromAxisY(vec3 v, float cosTheta, float sinTheta)
 {
     vec3 result;
@@ -82,7 +68,6 @@
     tangentNew.x = dot(T, binormal);
     tangentNew.y = dot(T, normal);
     tangentNew.z = dot(T, tangent);
->>>>>>> 19285981
     tangent = normalize(tangentNew);
     binormal = normalize(binormalNew);
 }