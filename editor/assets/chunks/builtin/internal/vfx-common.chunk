#pragma define-meta CC_VFX_RENDERER_TYPE range([0, 2])
#pragma define CC_VFX_RENDERER_TYPE_SPRITE 0
#pragma define CC_VFX_RENDERER_TYPE_MESH 1
#pragma define CC_VFX_RENDERER_TYPE_RIBBON 2

#pragma define-meta CC_VFX_SPRITE_FACING_MODE range([0, 3])
#pragma define CC_VFX_SPRITE_FACING_MODE_CAMERA 0
#pragma define CC_VFX_SPRITE_FACING_MODE_HORIZONTAL 1
#pragma define CC_VFX_SPRITE_FACING_MODE_VERTICAL 2
#pragma define CC_VFX_SPRITE_FACING_MODE_CUSTOM 3

#pragma define-meta CC_VFX_SPRITE_ALIGNMENT_MODE range([0, 2])
#pragma define CC_VFX_SPRITE_ALIGNMENT_MODE_NONE 0
#pragma define CC_VFX_SPRITE_ALIGNMENT_MODE_VELOCITY 1
#pragma define CC_VFX_SPRITE_ALIGNMENT_MODE_CUSTOM 2

uniform VFXConstants {
  vec2 u_vfx_sub_image_size;
  vec2 u_vfx_sprite_pivot;
  vec4 nodeRotation;
};

#include <builtin/uniforms/cc-global>
#include <builtin/uniforms/cc-local>
#include <common/math/transform>

#if CC_VFX_P_POSITION
in vec3 a_vfx_p_position;
#endif
#if CC_VFX_P_MESH_ORIENTATION
in vec3 a_vfx_p_mesh_orientation;  // mesh orientation
#endif
#if CC_VFX_P_SPRITE_ROTATION
in float a_vfx_p_sprite_rotation;  // sprite rotation
#endif
#if CC_VFX_P_SCALE
in vec3 a_vfx_p_scale;  // scale
#endif
#if CC_VFX_P_SPRITE_SIZE
in vec2 a_vfx_p_sprite_size;  // sprite size
#endif
#if CC_VFX_P_COLOR
in vec4 a_vfx_p_color;
#endif
#if CC_VFX_P_SUB_UV_INDEX
in float a_vfx_p_sub_uv_index;
#endif
#if CC_VFX_P_VELOCITY
in vec3 a_vfx_p_velocity; // velocity.x, velocity.y, velocity.z
#endif

void computeVertPos (inout vec4 pos, vec2 vertOffset, vec4 q, vec2 size
) {
#if CC_VFX_SPRITE_FACING_MODE == CC_VFX_SPRITE_FACING_MODE_CAMERA
  vec3 viewSpaceVert = vec3(vertOffset.x * size.x, vertOffset.y * size.y, 0.);
  vec3 camX = normalize(vec3(cc_matViewInv[0][0], cc_matViewInv[1][0], cc_matViewInv[2][0]));
  vec3 camY = normalize(vec3(cc_matViewInv[0][1], cc_matViewInv[1][1], cc_matViewInv[2][1]));
  vec3 camZ = normalize(vec3(cc_matViewInv[0][2], cc_matViewInv[1][2], cc_matViewInv[2][2]));
  pos.xyz += rotateInLocalSpace(viewSpaceVert, camX, camY, camZ, q);
#elif CC_VFX_SPRITE_FACING_MODE == CC_VFX_SPRITE_FACING_MODE_HORIZONTAL
  vec3 viewSpaceVert = vec3(vertOffset.x * size.x, vertOffset.y * size.y, 0.);
  vec3 camX = vec3(1, 0, 0);
  vec3 camY = vec3(0, 0, -1);
  pos.xyz += rotateInLocalSpace(viewSpaceVert, camX, camY, cross(camX, camY), q);
#elif CC_VFX_SPRITE_FACING_MODE == CC_VFX_SPRITE_FACING_MODE_VERTICAL
  vec3 viewSpaceVert = vec3(vertOffset.x * size.x, vertOffset.y * size.y, 0.);
  rotateVecFromQuat(viewSpaceVert, q);
  vec3 camX = normalize(vec3(cc_matView[0][0], cc_matView[1][0], cc_matView[2][0]));
  vec3 camY = vec3(0, 1, 0);
  vec3 offset = camX * viewSpaceVert.x + camY * viewSpaceVert.y;
  pos.xyz += offset;
#else
  pos.x += vertOffset.x;
  pos.y += vertOffset.y;
#endif
}

struct VFXParticleInput {
  vec3 position;
  #if CC_VFX_RENDERER_TYPE == CC_VFX_RENDERER_TYPE_SPRITE
  vec2 spriteSize;
  vec3 velocity;
  float spriteRotation;
  float subUVIndex;
  #endif
  #if CC_VFX_RENDERER_TYPE == CC_VFX_RENDERER_TYPE_MESH
  vec3 meshOrientation;
  vec3 scale;
  float subUVIndex;
  #endif
  #if CC_VFX_RENDERER_TYPE == CC_VFX_RENDERER_TYPE_RIBBON
  vec3 size;
  vec3 velocity;
  #endif
  vec4 color;
};

void CCVFXSetupParticleInput (out VFXParticleInput particleInput) {
  #if CC_VFX_P_POSITION
  particleInput.position = a_vfx_p_position;
  #else
  particleInput.position = vec3(0., 0., 0.);
  #endif
  #if CC_VFX_RENDERER_TYPE == CC_VFX_RENDERER_TYPE_SPRITE
  #if CC_VFX_P_VELOCITY
  particleInput.velocity = a_vfx_p_velocity;
  #else
  particleInput.velocity = vec3(0., 0., 0.);
  #endif
  #if CC_VFX_P_SPRITE_ROTATION
  particleInput.spriteRotation = a_vfx_p_sprite_rotation;
  #else
  particleInput.spriteRotation = 0.;
  #endif
  #if CC_VFX_P_SPRITE_SIZE
  particleInput.spriteSize = a_vfx_p_sprite_size;
  #else
  particleInput.spriteSize = vec3(1.0, 1.0);
  #endif
  #if CC_VFX_P_SUB_UV_INDEX
  particleInput.subUVIndex = a_vfx_p_sub_uv_index;
  #else
  particleInput.subUVIndex = 0.0;
  #endif
  #elif CC_VFX_RENDERER_TYPE == CC_VFX_RENDERER_TYPE_MESH
  #if CC_VFX_P_MESH_ORIENTATION
  particleInput.meshOrientation = a_vfx_p_mesh_orientation;
  #else 
  particleInput.meshOrientation = vec3(0., 0., 0.);
  #endif
  #if CC_VFX_P_SCALE
  particleInput.scale = a_vfx_p_scale;
  #else
  particleInput.scale = vec3(1.0, 1.0, 1.0);
  #endif
  #if CC_VFX_P_SUB_UV_INDEX
  particleInput.subUVIndex = a_vfx_p_sub_uv_index;
  #else
  particleInput.subUVIndex = 0.0;
  #endif
  #elif CC_VFX_RENDERER_TYPE == CC_VFX_RENDERER_TYPE_RIBBON
  #if CC_VFX_P_SCALE
  particleInput.size = a_vfx_p_scale;
  #else
  particleInput.size = vec3(1.0);
  #endif
  #if CC_VFX_P_VELOCITY
  particleInput.velocity = a_vfx_p_velocity;
  #else
  particleInput.velocity = vec3(0., 0., 0.);
  #endif
  #endif // CC_VFX_RENDERER_TYPE
  #if CC_VFX_P_COLOR
  particleInput.color = a_vfx_p_color;
  #else
  particleInput.color = vec4(1.0, 1.0, 1.0, 1.0);
  #endif
  
}

vec4 CalculateParticlePosition (VFXParticleInput particleInput, vec3 position) {
  vec4 pos = vec4(particleInput.position.xyz, 1);

  #if CC_VFX_RENDERER_TYPE == CC_VFX_RENDERER_TYPE_SPRITE
    vec4 rot = quaternionFromEuler(vec3(0., 0., particleInput.spriteRotation));
  #elif CC_VFX_RENDERER_TYPE == CC_VFX_RENDERER_TYPE_MESH
    vec4 rot = quaternionFromEuler(particleInput.meshOrientation);
  #endif

  #if CC_VFX_RENDERER_TYPE == CC_VFX_RENDERER_TYPE_SPRITE
    vec2 offset = vec2(position.xy - u_vfx_sprite_pivot);
    computeVertPos(pos, offset, rot, particleInput.spriteSize);
  #elif CC_VFX_RENDERER_TYPE == CC_VFX_RENDERER_TYPE_MESH
    mat3 rotMat = quatToMat3(rot);
    mat3 nodeMat = quatToMat3(nodeRotation);
    rotMat = nodeMat * rotMat;
    rot = mat3ToQuat(rotMat);

    mat4 xformNoScale = matrixFromRT(rot, pos.xyz);
    mat4 xform = matFromRTS(rot, pos.xyz, particleInput.scale);
    pos = xform * vec4(position, 1);
    vec4 normal = xformNoScale * vec4(a_normal, 0);
  #endif
  return pos;
}

<<<<<<< HEAD
vec2 CCVFXApplyParticleTexCoord (VFXParticleInput particleInput, vec2 texCoord) {
  #if CC_VFX_RENDERER_TYPE == CC_VFX_RENDERER_TYPE_SPRITE || CC_VFX_RENDERER_TYPE == CC_VFX_RENDERER_TYPE_MESH
  float frameY = floor(particleInput.subUVIndex * u_vfx_sub_image_size.y);
  float frameX = floor(particleInput.subUVIndex * u_vfx_sub_image_size.x * u_vfx_sub_image_size.y - frameY * u_vfx_sub_image_size.x);
  return (vec2(frameX, frameY) + texCoord) / vec2(u_vfx_sub_image_size.x, u_vfx_sub_image_size.y);
  #else
  return texCoord;
  #endif
=======
vec4 CalculateRibbonPosition (VFXParticleInput particleInput, vec3 position) {
    highp vec4 pos = vec4(particleInput.position, 1.0);
    vec4 velocity = vec4(particleInput.velocity.xyz, 0.0);

    #if !CC_USE_WORLD_SPACE
        pos = cc_matWorld * pos;
        velocity = cc_matWorld * velocity;
    #endif

    float vertOffset = particleInput.size.x * particleInput.size.z;
    vec3 camUp = normalize(cross(pos.xyz - cc_cameraPos.xyz, velocity.xyz));
    pos.xyz += camUp * vertOffset;
    return pos;
}

vec4 CCVFXApplyParticlePosition (VFXParticleInput particleInput, vec3 position) {
  #if CC_VFX_RENDERER_TYPE != CC_VFX_RENDERER_TYPE_RIBBON
    return CalculateParticlePosition(particleInput, position);
  #elif
    return CalculateRibbonPosition(particleInput, position);
  #endif
}

vec4 CCVFXApplyParticleTexCoord (VFXParticleInput particleInput, vec2 texCoord) {
  float frameY = floor(subUVIndex * frameTile.y);
  float frameX = floor(subUVIndex * frameTile.x * frameTile.y - frameY * frameTile.x);
  return (vec2(frameX, frameY) + texCoord) / vec2(frameTile.x, frameTile.y);
>>>>>>> 153cbb7b
}

vec4 CCVFXApplyParticleColor (VFXParticleInput particleInput, vec4 color) {
  return color * particleInput.color;
}<|MERGE_RESOLUTION|>--- conflicted
+++ resolved
@@ -184,7 +184,29 @@
   return pos;
 }
 
-<<<<<<< HEAD
+vec4 CalculateRibbonPosition (VFXParticleInput particleInput, vec3 position) {
+    highp vec4 pos = vec4(particleInput.position, 1.0);
+    vec4 velocity = vec4(particleInput.velocity.xyz, 0.0);
+
+    #if !CC_USE_WORLD_SPACE
+        pos = cc_matWorld * pos;
+        velocity = cc_matWorld * velocity;
+    #endif
+
+    float vertOffset = particleInput.size.x * particleInput.size.z;
+    vec3 camUp = normalize(cross(pos.xyz - cc_cameraPos.xyz, velocity.xyz));
+    pos.xyz += camUp * vertOffset;
+    return pos;
+}
+
+vec4 CCVFXApplyParticlePosition (VFXParticleInput particleInput, vec3 position) {
+  #if CC_VFX_RENDERER_TYPE != CC_VFX_RENDERER_TYPE_RIBBON
+    return CalculateParticlePosition(particleInput, position);
+  #elif
+    return CalculateRibbonPosition(particleInput, position);
+  #endif
+}
+
 vec2 CCVFXApplyParticleTexCoord (VFXParticleInput particleInput, vec2 texCoord) {
   #if CC_VFX_RENDERER_TYPE == CC_VFX_RENDERER_TYPE_SPRITE || CC_VFX_RENDERER_TYPE == CC_VFX_RENDERER_TYPE_MESH
   float frameY = floor(particleInput.subUVIndex * u_vfx_sub_image_size.y);
@@ -193,35 +215,6 @@
   #else
   return texCoord;
   #endif
-=======
-vec4 CalculateRibbonPosition (VFXParticleInput particleInput, vec3 position) {
-    highp vec4 pos = vec4(particleInput.position, 1.0);
-    vec4 velocity = vec4(particleInput.velocity.xyz, 0.0);
-
-    #if !CC_USE_WORLD_SPACE
-        pos = cc_matWorld * pos;
-        velocity = cc_matWorld * velocity;
-    #endif
-
-    float vertOffset = particleInput.size.x * particleInput.size.z;
-    vec3 camUp = normalize(cross(pos.xyz - cc_cameraPos.xyz, velocity.xyz));
-    pos.xyz += camUp * vertOffset;
-    return pos;
-}
-
-vec4 CCVFXApplyParticlePosition (VFXParticleInput particleInput, vec3 position) {
-  #if CC_VFX_RENDERER_TYPE != CC_VFX_RENDERER_TYPE_RIBBON
-    return CalculateParticlePosition(particleInput, position);
-  #elif
-    return CalculateRibbonPosition(particleInput, position);
-  #endif
-}
-
-vec4 CCVFXApplyParticleTexCoord (VFXParticleInput particleInput, vec2 texCoord) {
-  float frameY = floor(subUVIndex * frameTile.y);
-  float frameX = floor(subUVIndex * frameTile.x * frameTile.y - frameY * frameTile.x);
-  return (vec2(frameX, frameY) + texCoord) / vec2(frameTile.x, frameTile.y);
->>>>>>> 153cbb7b
 }
 
 vec4 CCVFXApplyParticleColor (VFXParticleInput particleInput, vec4 color) {
