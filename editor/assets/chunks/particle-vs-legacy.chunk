--- conflicted
+++ resolved
@@ -10,12 +10,8 @@
 
 in vec3 a_texCoord;  // xy:vertex index,z:frame index
 #if !CC_INSTANCE_PARTICLE
-<<<<<<< HEAD
- in vec3 a_position;  // center position
-=======
   in vec3 a_position;  // center position
   in vec3 a_texCoord;  // xy:vertex index,z:frame index
->>>>>>> dcf77288
 #endif
 #if CC_INSTANCE_PARTICLE
   in vec4 a_texCoord4; // xyz:position,z:frame index
