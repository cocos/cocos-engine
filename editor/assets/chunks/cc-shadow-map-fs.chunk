--- conflicted
+++ resolved
@@ -4,63 +4,6 @@
 #include <cc-shadow>
 #include <packing>
 
-<<<<<<< HEAD
-#pragma builtin(global)
-layout(set = 0, binding = 2) uniform sampler2D cc_shadowMap;
-
-#pragma builtin(local)
-layout(set = 2, binding = 11) uniform sampler2D cc_spotLightingMap;
-
-float CCGetShadowFactorX1 (vec4 shadowPos) {
-  vec3 clipPos = shadowPos.xyz / shadowPos.w * 0.5 + 0.5;
-  if (clipPos.x < 0.0 || clipPos.x > 1.0 ||
-	    clipPos.y < 0.0 || clipPos.y > 1.0 ||
-		  clipPos.z <-1.0 || clipPos.z > 1.0) { return 0.0; }
-
-  float closestDepth = unpackRGBAToDepth(texture(cc_shadowMap, clipPos.xy));
-  float shadow = step(closestDepth, clipPos.z - cc_shadowInfo.w);
-
-  return shadow;
-}
-
-float CCGetShadowFactorX5 (vec4 shadowPos) {
-  vec3 clipPos = shadowPos.xyz / shadowPos.w * 0.5 + 0.5;
-  if (clipPos.x < 0.0 || clipPos.x > 1.0 ||
-	    clipPos.y < 0.0 || clipPos.y > 1.0 ||
-		  clipPos.z <-1.0 || clipPos.z > 1.0) { return 0.0; }
-
-  float offsetx = 1.0 / cc_shadowInfo.x;
-  float offsety = 1.0 / cc_shadowInfo.y;
-  float shadow = 0.0;
-  float closestDepth = 0.0;
-  closestDepth = unpackRGBAToDepth(texture(cc_shadowMap, vec2(clipPos.x - offsetx, clipPos.y - offsety)));
-  shadow += step(closestDepth, clipPos.z - cc_shadowInfo.w);
-  closestDepth = unpackRGBAToDepth(texture(cc_shadowMap, vec2(clipPos.x - offsetx, clipPos.y + offsety)));
-  shadow += step(closestDepth, clipPos.z - cc_shadowInfo.w);
-  closestDepth = unpackRGBAToDepth(texture(cc_shadowMap, vec2(clipPos.x, clipPos.y)));
-  shadow += step(closestDepth, clipPos.z - cc_shadowInfo.w);
-  closestDepth = unpackRGBAToDepth(texture(cc_shadowMap, vec2(clipPos.x + offsetx, clipPos.y - offsety)));
-  shadow += step(closestDepth, clipPos.z - cc_shadowInfo.w);
-  closestDepth = unpackRGBAToDepth(texture(cc_shadowMap, vec2(clipPos.x + offsetx, clipPos.y + offsety)));
-  shadow += step(closestDepth, clipPos.z - cc_shadowInfo.w);
-
-  return shadow / 5.0;
-}
-
-float CCGetShadowFactorX9 (vec4 shadowPos) {
-  vec3 clipPos = shadowPos.xyz / shadowPos.w * 0.5 + 0.5;
-  if (clipPos.x < 0.0 || clipPos.x > 1.0 ||
-	    clipPos.y < 0.0 || clipPos.y > 1.0 ||
-		  clipPos.z <-1.0 || clipPos.z > 1.0) { return 0.0; }
-
-  float offsetx = 1.0 / cc_shadowInfo.x;
-  float offsety = 1.0 / cc_shadowInfo.y;
-  float shadow = 0.0;
-  for (int i = -1; i <= 1; i++) {
-    for (int j = -1; j <= 1; j++) {
-      float closestDepth = unpackRGBAToDepth(texture(cc_shadowMap, clipPos.xy + vec2(i, j) * vec2(offsetx, offsety)));
-      shadow += step(closestDepth, clipPos.z - cc_shadowInfo.w);
-=======
 #if CC_RECEIVE_SHADOW
   #pragma builtin(global)
   layout(set = 0, binding = 2) uniform sampler2D cc_shadowMap;
@@ -118,30 +61,11 @@
         float closestDepth = unpackRGBAToDepth(texture(cc_shadowMap, clipPos.xy + vec2(i, j) * vec2(offsetx, offsety)));
         shadow += step(closestDepth, clipPos.z - cc_shadowInfo.w);
       }
->>>>>>> 14ba8c02
     }
 
     return shadow / 9.0;
   }
 
-<<<<<<< HEAD
-  return shadow / 9.0;
-}
-
-float CCGetShadowFactorX25 (vec4 shadowPos) {
-  vec3 clipPos = shadowPos.xyz / shadowPos.w * 0.5 + 0.5;
-  if (clipPos.x < 0.0 || clipPos.x > 1.0 ||
-	    clipPos.y < 0.0 || clipPos.y > 1.0 ||
-		  clipPos.z <-1.0 || clipPos.z > 1.0) { return 0.0; }
-
-  float offsetx = 1.0 / cc_shadowInfo.x;
-  float offsety = 1.0 / cc_shadowInfo.y;
-  float shadow = 0.0;
-  for (int i = -2; i <= 2; i++) {
-    for (int j = -2; j <= 2; j++) {
-      float closestDepth = unpackRGBAToDepth(texture(cc_shadowMap, clipPos.xy + vec2(i, j) * vec2(offsetx, offsety)));
-      shadow += step(closestDepth, clipPos.z - cc_shadowInfo.w);
-=======
   float CCGetShadowFactorX25 () {
     vec3 clipPos = v_shadowPos.xyz / v_shadowPos.w * 0.5 + 0.5;
     if (clipPos.x < 0.0 || clipPos.x > 1.0 ||
@@ -156,7 +80,6 @@
         float closestDepth = unpackRGBAToDepth(texture(cc_shadowMap, clipPos.xy + vec2(i, j) * vec2(offsetx, offsety)));
         shadow += step(closestDepth, clipPos.z - cc_shadowInfo.w);
       }
->>>>>>> 14ba8c02
     }
 
     return shadow / 25.0;
@@ -174,59 +97,6 @@
     return shadow;
   }
 
-<<<<<<< HEAD
-  return shadow / 25.0;
-}
-
-float CCGetDirLightShadowFactorX1 (vec4 shadowPos) {
-  vec3 clipPos = shadowPos.xyz / shadowPos.w * 0.5 + 0.5;
-  if (clipPos.x < 0.0 || clipPos.x > 1.0 ||
-	    clipPos.y < 0.0 || clipPos.y > 1.0 ||
-		  clipPos.z <-1.0 || clipPos.z > 1.0) { return 0.0; }
-
-  float closestDepth = unpackRGBAToDepth(texture(cc_spotLightingMap, clipPos.xy));
-  float shadow = step(closestDepth, clipPos.z - cc_shadowInfo.w);
-
-  return shadow;
-}
-
-float CCGetDirLightShadowFactorX5 (vec4 shadowPos) {
-  vec3 clipPos = shadowPos.xyz / shadowPos.w * 0.5 + 0.5;
-  if (clipPos.x < 0.0 || clipPos.x > 1.0 ||
-	    clipPos.y < 0.0 || clipPos.y > 1.0 ||
-		  clipPos.z <-1.0 || clipPos.z > 1.0) { return 0.0; }
-
-  float offsetx = 1.0 / cc_shadowInfo.x;
-  float offsety = 1.0 / cc_shadowInfo.y;
-  float shadow = 0.0;
-  float closestDepth = 0.0;
-  closestDepth = unpackRGBAToDepth(texture(cc_spotLightingMap, vec2(clipPos.x - offsetx, clipPos.y - offsety)));
-  shadow += step(closestDepth, clipPos.z - cc_shadowInfo.w);
-  closestDepth = unpackRGBAToDepth(texture(cc_spotLightingMap, vec2(clipPos.x - offsetx, clipPos.y + offsety)));
-  shadow += step(closestDepth, clipPos.z - cc_shadowInfo.w);
-  closestDepth = unpackRGBAToDepth(texture(cc_spotLightingMap, vec2(clipPos.x, clipPos.y)));
-  shadow += step(closestDepth, clipPos.z - cc_shadowInfo.w);
-  closestDepth = unpackRGBAToDepth(texture(cc_spotLightingMap, vec2(clipPos.x + offsetx, clipPos.y - offsety)));
-  shadow += step(closestDepth, clipPos.z - cc_shadowInfo.w);
-  closestDepth = unpackRGBAToDepth(texture(cc_spotLightingMap, vec2(clipPos.x + offsetx, clipPos.y + offsety)));
-
-  return shadow / 5.0;
-}
-
-float CCGetDirLightShadowFactorX9 (vec4 shadowPos) {
-  vec3 clipPos = shadowPos.xyz / shadowPos.w * 0.5 + 0.5;
-  if (clipPos.x < 0.0 || clipPos.x > 1.0 ||
-	    clipPos.y < 0.0 || clipPos.y > 1.0 ||
-		  clipPos.z <-1.0 || clipPos.z > 1.0) { return 0.0; }
-
-  float offsetx = 1.0 / cc_shadowInfo.x;
-  float offsety = 1.0 / cc_shadowInfo.y;
-  float shadow = 0.0;
-  for (int i = -1; i <= 1; i++) {
-    for (int j = -1; j <= 1; j++) {
-      float closestDepth = unpackRGBAToDepth(texture(cc_spotLightingMap, clipPos.xy + vec2(i, j) * vec2(offsetx, offsety)));
-      shadow += step(closestDepth, clipPos.z - cc_shadowInfo.w);
-=======
   float CCGetDirLightShadowFactorX5 () {
     vec3 clipPos = v_shadowPos.xyz / v_shadowPos.w * 0.5 + 0.5;
     if (clipPos.x < 0.0 || clipPos.x > 1.0 ||
@@ -264,30 +134,11 @@
         float closestDepth = unpackRGBAToDepth(texture(cc_spotLightingMap, clipPos.xy + vec2(i, j) * vec2(offsetx, offsety)));
         shadow += step(closestDepth, clipPos.z - cc_shadowInfo.w);
       }
->>>>>>> 14ba8c02
     }
 
     return shadow / 9.0;
   }
 
-<<<<<<< HEAD
-  return shadow / 9.0;
-}
-
-float CCGetDirLightShadowFactorX25 (vec4 shadowPos) {
-  vec3 clipPos = shadowPos.xyz / shadowPos.w * 0.5 + 0.5;
-  if (clipPos.x < 0.0 || clipPos.x > 1.0 ||
-	    clipPos.y < 0.0 || clipPos.y > 1.0 ||
-		  clipPos.z <-1.0 || clipPos.z > 1.0) { return 0.0; }
-
-  float offsetx = 1.0 / cc_shadowInfo.x;
-  float offsety = 1.0 / cc_shadowInfo.y;
-  float shadow = 0.0;
-  for (int i = -2; i <= 2; i++) {
-    for (int j = -2; j <= 2; j++) {
-      float closestDepth = unpackRGBAToDepth(texture(cc_spotLightingMap, clipPos.xy + vec2(i, j) * vec2(offsetx, offsety)));
-      shadow += step(closestDepth, clipPos.z - cc_shadowInfo.w);
-=======
   float CCGetDirLightShadowFactorX25 () {
     vec3 clipPos = v_shadowPos.xyz / v_shadowPos.w * 0.5 + 0.5;
     if (clipPos.x < 0.0 || clipPos.x > 1.0 ||
@@ -302,41 +153,11 @@
         float closestDepth = unpackRGBAToDepth(texture(cc_spotLightingMap, clipPos.xy + vec2(i, j) * vec2(offsetx, offsety)));
         shadow += step(closestDepth, clipPos.z - cc_shadowInfo.w);
       }
->>>>>>> 14ba8c02
     }
 
     return shadow / 25.0;
   }
 
-<<<<<<< HEAD
-  return shadow / 25.0;
-}
-
-#define CC_DIR_SHADOW_FACTOR(finalColor)                                                                                  \
-  {                                                                                                                       \
-    float pcf = cc_shadowInfo.z + 0.001;                                                                                  \
-    float shadowAttenuation = 0.0;                                                                                        \
-    if (pcf > 3.0) shadowAttenuation = CCGetDirLightShadowFactorX25(v_shadowPos);                                                    \
-    else if (3.0 > pcf && pcf > 2.0) shadowAttenuation = CCGetDirLightShadowFactorX9(v_shadowPos);                                   \
-    else if (2.0 > pcf && pcf > 1.0) shadowAttenuation = CCGetDirLightShadowFactorX5(v_shadowPos);                                   \
-    else shadowAttenuation = CCGetDirLightShadowFactorX1(v_shadowPos);                                                               \
-    finalColor *= 1.0 - shadowAttenuation;                                                                                \
-  }                                                                                                                       \
-#pragma // empty pragma trick to get rid of trailing semicolons at effect compile time
-
-#define CC_SHADOW_FACTOR(finalColor, atten)                                                                               \
-  {                                                                                                                       \
-    float pcf = cc_shadowInfo.z + 0.001;                                                                                  \
-    float shadowAttenuation = 0.0;                                                                                        \
-    if (pcf > 3.0) shadowAttenuation = CCGetShadowFactorX25(v_shadowPos);                                                            \
-    else if (3.0 > pcf && pcf > 2.0) shadowAttenuation = CCGetShadowFactorX9(v_shadowPos);                                           \
-    else if (2.0 > pcf && pcf > 1.0) shadowAttenuation = CCGetShadowFactorX5(v_shadowPos);                                           \
-    else shadowAttenuation = CCGetShadowFactorX1(v_shadowPos);                                                                       \
-    vec3 shadowColor = cc_shadowColor.rgb * cc_shadowColor.a + finalColor.rgb * (1.0 - cc_shadowColor.a);                 \
-    finalColor.rgb = shadowColor.rgb * shadowAttenuation * atten + finalColor.rgb * (1.0 - shadowAttenuation * atten);    \
-  }                                                                                                                       \
-#pragma // empty pragma trick to get rid of trailing semicolons at effect compile time
-=======
   #define CC_DIR_SHADOW_FACTOR(finalColor)                                                                                  \
     {                                                                                                                       \
       float pcf = cc_shadowInfo.z + 0.001;                                                                                  \
@@ -362,5 +183,4 @@
     }                                                                                                                       \
   #pragma // empty pragma trick to get rid of trailing semicolons at effect compile time
 
-#endif
->>>>>>> 14ba8c02
+#endif