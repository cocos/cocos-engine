
in vec4 v_shadowPos;

#include <cc-shadow>
#include <packing>

#pragma builtin(global)
layout(set = 0, binding = 4) uniform sampler2D cc_shadowMap;

#pragma builtin(local)
layout(set = 2, binding = 11) uniform sampler2D cc_spotLightingMap;

float CCGetShadowFactorX1 () {
  vec3 clipPos = v_shadowPos.xyz / v_shadowPos.w * 0.5 + 0.5;
  if (clipPos.x < 0.0 || clipPos.x > 1.0 ||
	    clipPos.y < 0.0 || clipPos.y > 1.0 ||
		  clipPos.z <-1.0 || clipPos.z > 1.0) { return 0.0; }

  float closestDepth = unpackRGBAToDepth(texture(cc_shadowMap, clipPos.xy));
  float shadow = step(closestDepth, clipPos.z - cc_shadowInfo.w);

  return shadow;
}

float CCGetShadowFactorX5 () {
  vec3 clipPos = v_shadowPos.xyz / v_shadowPos.w * 0.5 + 0.5;
  if (clipPos.x < 0.0 || clipPos.x > 1.0 ||
	    clipPos.y < 0.0 || clipPos.y > 1.0 ||
		  clipPos.z <-1.0 || clipPos.z > 1.0) { return 0.0; }

  float offsetx = 1.0 / cc_shadowInfo.x;
  float offsety = 1.0 / cc_shadowInfo.y;
  float shadow = 0.0;
  float closestDepth = 0.0;
  closestDepth = unpackRGBAToDepth(texture(cc_shadowMap, vec2(clipPos.x - offsetx, clipPos.y - offsety)));
  shadow += step(closestDepth, clipPos.z - cc_shadowInfo.w);
  closestDepth = unpackRGBAToDepth(texture(cc_shadowMap, vec2(clipPos.x - offsetx, clipPos.y + offsety)));
  shadow += step(closestDepth, clipPos.z - cc_shadowInfo.w);
  closestDepth = unpackRGBAToDepth(texture(cc_shadowMap, vec2(clipPos.x, clipPos.y)));
  shadow += step(closestDepth, clipPos.z - cc_shadowInfo.w);
  closestDepth = unpackRGBAToDepth(texture(cc_shadowMap, vec2(clipPos.x + offsetx, clipPos.y - offsety)));
  shadow += step(closestDepth, clipPos.z - cc_shadowInfo.w);
  closestDepth = unpackRGBAToDepth(texture(cc_shadowMap, vec2(clipPos.x + offsetx, clipPos.y + offsety)));
  shadow += step(closestDepth, clipPos.z - cc_shadowInfo.w);

  return shadow / 5.0;
}

float CCGetShadowFactorX9 () {
  vec3 clipPos = v_shadowPos.xyz / v_shadowPos.w * 0.5 + 0.5;
  if (clipPos.x < 0.0 || clipPos.x > 1.0 ||
	    clipPos.y < 0.0 || clipPos.y > 1.0 ||
		  clipPos.z <-1.0 || clipPos.z > 1.0) { return 0.0; }

  float offsetx = 1.0 / cc_shadowInfo.x;
  float offsety = 1.0 / cc_shadowInfo.y;
  float shadow = 0.0;
  for (int i = -1; i <= 1; i++) {
    for (int j = -1; j <= 1; j++) {
      float closestDepth = unpackRGBAToDepth(texture(cc_shadowMap, clipPos.xy + vec2(i, j) * vec2(offsetx, offsety)));
      shadow += step(closestDepth, clipPos.z - cc_shadowInfo.w);
    }
  }

  return shadow / 9.0;
}

float CCGetShadowFactorX25 () {
  vec3 clipPos = v_shadowPos.xyz / v_shadowPos.w * 0.5 + 0.5;
  if (clipPos.x < 0.0 || clipPos.x > 1.0 ||
	    clipPos.y < 0.0 || clipPos.y > 1.0 ||
		  clipPos.z <-1.0 || clipPos.z > 1.0) { return 0.0; }

  float offsetx = 1.0 / cc_shadowInfo.x;
  float offsety = 1.0 / cc_shadowInfo.y;
  float shadow = 0.0;
  for (int i = -2; i <= 2; i++) {
    for (int j = -2; j <= 2; j++) {
      float closestDepth = unpackRGBAToDepth(texture(cc_shadowMap, clipPos.xy + vec2(i, j) * vec2(offsetx, offsety)));
      shadow += step(closestDepth, clipPos.z - cc_shadowInfo.w);
    }
  }

<<<<<<< HEAD
  return shadow / 25.0;
}

float CCGetDirLightShadowFactor () {
  vec3 clipPos = v_shadowPos.xyz / v_shadowPos.w * 0.5 + 0.5;
  if (clipPos.x < 0.0 || clipPos.x > 1.0 || 
	    clipPos.y < 0.0 || clipPos.y > 1.0 || 
		  clipPos.z <-1.0 || clipPos.z > 1.0) { return 0.0; }

  float closestDepth = unpackRGBAToDepth(texture(cc_spotLightingMap, clipPos.xy));
  float shadow = step(closestDepth, clipPos.z - 0.00000055);

  return shadow;
}
=======
  return shadow /= 25.0;
}

#define CC_SHADOW_FACTOR(finalColor, atten)                                                                               \
  {                                                                                                                       \
    float pcf = cc_shadowInfo.z + 0.001;                                                                                  \
    float shadowAttenuation = 0.0;                                                                                        \
    if (pcf > 3.0) shadowAttenuation = CCGetShadowFactorX25();                                                            \
    else if (3.0 > pcf && pcf > 2.0) shadowAttenuation = CCGetShadowFactorX9();                                           \
    else if (2.0 > pcf && pcf > 1.0) shadowAttenuation = CCGetShadowFactorX5();                                           \
    else shadowAttenuation = CCGetShadowFactorX1();                                                                       \
    vec3 shadowColor = cc_shadowColor.rgb * cc_shadowColor.a + finalColor.rgb * (1.0 - cc_shadowColor.a);                 \
    finalColor.rgb = shadowColor.rgb * shadowAttenuation * atten + finalColor.rgb * (1.0 - shadowAttenuation * atten);    \
  }                                                                                                                       \
  #pragma // empty pragma trick to get rid of trailing semicolons at effect compile time
>>>>>>> da6ec26b
<|MERGE_RESOLUTION|>--- conflicted
+++ resolved
@@ -81,7 +81,6 @@
     }
   }
 
-<<<<<<< HEAD
   return shadow / 25.0;
 }
 
@@ -96,9 +95,6 @@
 
   return shadow;
 }
-=======
-  return shadow /= 25.0;
-}
 
 #define CC_SHADOW_FACTOR(finalColor, atten)                                                                               \
   {                                                                                                                       \
@@ -111,5 +107,4 @@
     vec3 shadowColor = cc_shadowColor.rgb * cc_shadowColor.a + finalColor.rgb * (1.0 - cc_shadowColor.a);                 \
     finalColor.rgb = shadowColor.rgb * shadowAttenuation * atten + finalColor.rgb * (1.0 - shadowAttenuation * atten);    \
   }                                                                                                                       \
-  #pragma // empty pragma trick to get rid of trailing semicolons at effect compile time
->>>>>>> da6ec26b
+  #pragma // empty pragma trick to get rid of trailing semicolons at effect compile time