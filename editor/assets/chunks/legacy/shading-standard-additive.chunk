// Copyright (c) 2017-2020 Xiamen Yaji Software Co., Ltd.

#include <legacy/lighting>

#if CC_ENABLE_CLUSTERED_LIGHT_CULLING == 0
vec4 CCStandardShadingAdditive (StandardSurface s, vec4 shadowPos) {
  vec3 position;
  HIGHP_VALUE_FROM_STRUCT_DEFINED(position, s.position);
  // Calculate diffuse & specular
  vec3 diffuse = s.albedo.rgb * (1.0 - s.metallic);
  vec3 specular = mix(vec3(0.04), s.albedo.rgb, s.metallic);
  vec3 diffuseContrib = diffuse / PI;

  vec3 N = normalize(s.normal);
  vec3 V = normalize(cc_cameraPos.xyz - position);
  float NV = max(abs(dot(N, V)), 0.0);
  specular = BRDFApprox(specular, s.roughness, NV);
  vec3 finalColor = vec3(0.0);

  int numLights = CC_PIPELINE_TYPE == CC_PIPELINE_TYPE_FORWARD ? LIGHTS_PER_PASS : int(cc_lightDir[0].w);

  for (int i = 0; i < LIGHTS_PER_PASS; i++) {
    if (i >= numLights) break;
<<<<<<< HEAD
    if (IS_RANGED_DIRECTIONAL_LIGHT(cc_lightPos[i].w)) {
      vec3 L = normalize(-cc_lightDir[i].xyz);
      float NL = max(dot(N, L), 0.0);
      vec3 H = normalize(L + V);
      float NH = max(dot(N, H), 0.0);

      // Cook-Torrance Microfacet Specular BRDF
      vec3 specularContrib = specular * CalcSpecular(s.roughness, NH, H, N);
      vec3 dirlightContrib = (diffuseContrib + specularContrib);
      float isOutOfRange = GetOutOfRange(position, cc_lightPos[i].xyz, cc_lightDir[i].xyz, cc_lightSizeRangeAngle[i].xyz, cc_lightBoundingSizeVS[i].xyz);
      finalColor += NL * cc_lightColor[i].rgb * cc_lightColor[i].w * dirlightContrib * isOutOfRange;
    } else {
      vec3 SLU = cc_lightPos[i].xyz - position;
      vec3 SL = normalize(SLU);
      vec3 SH = normalize(SL + V);
      float SNL = max(dot(N, SL), 0.0);
      float SNH = max(dot(N, SH), 0.0);
=======
    vec3 SLU = cc_lightPos[i].xyz - position;
    vec3 SL = normalize(SLU);
    vec3 SH = normalize(SL + V);
    float SNL = max(dot(N, SL), 0.0);
    float SNH = max(dot(N, SH), 0.0);

    float distSqr = dot(SLU, SLU);
    float litRadius = cc_lightSizeRangeAngle[i].x;
    float litRadiusSqr = litRadius * litRadius;
    float illum = (IS_POINT_LIGHT(cc_lightPos[i].w) || IS_RANGED_DIRECTIONAL_LIGHT(cc_lightPos[i].w)) ? 1.0 : litRadiusSqr / max(litRadiusSqr, distSqr);
    float attRadiusSqrInv = 1.0 / max(cc_lightSizeRangeAngle[i].y, 0.01);
    attRadiusSqrInv *= attRadiusSqrInv;
    float att = GetDistAtt(distSqr, attRadiusSqrInv);
    vec3 lspec = specular * CalcSpecular(s.roughness, SNH, SH, N);

    if (IS_SPOT_LIGHT(cc_lightPos[i].w)) {
      float cosInner = max(dot(-cc_lightDir[i].xyz, SL), 0.01);
      float cosOuter = cc_lightSizeRangeAngle[i].z;
      float litAngleScale = 1.0 / max(0.001, cosInner - cosOuter);
      float litAngleOffset = -cosOuter * litAngleScale;
      att *= GetAngleAtt(SL, -cc_lightDir[i].xyz, litAngleScale, litAngleOffset);
    }
>>>>>>> 682f0a25

      float distSqr = dot(SLU, SLU);
      float litRadius = cc_lightSizeRangeAngle[i].x;
      float litRadiusSqr = litRadius * litRadius;
      float illum = litRadiusSqr / max(litRadiusSqr, distSqr);
      if(IS_POINT_LIGHT(cc_lightPos[i].w))
        illum = 1.0;
      float attRadiusSqrInv = 1.0 / max(cc_lightSizeRangeAngle[i].y, 0.01);
      attRadiusSqrInv *= attRadiusSqrInv;
      float att = GetDistAtt(distSqr, attRadiusSqrInv);
      vec3 lspec = specular * CalcSpecular(s.roughness, SNH, SH, N);

<<<<<<< HEAD
      if (IS_SPOT_LIGHT(cc_lightPos[i].w)) {
        float cosInner = max(dot(-cc_lightDir[i].xyz, SL), 0.01);
        float cosOuter = cc_lightSizeRangeAngle[i].z;
        float litAngleScale = 1.0 / max(0.001, cosInner - cosOuter);
        float litAngleOffset = -cosOuter * litAngleScale;
        att *= GetAngleAtt(SL, -cc_lightDir[i].xyz, litAngleScale, litAngleOffset);
=======
    float shadow = 1.0;
    #if CC_RECEIVE_SHADOW  && CC_SHADOW_TYPE == CC_SHADOW_MAP
      if (IS_SPOT_LIGHT(cc_lightPos[i].w) && cc_lightSizeRangeAngle[i].w > 0.0) {
        shadow = CCSpotShadowFactorBase(shadowPos, position, s.shadowBias);
>>>>>>> 682f0a25
      }

      vec3 lightColor = cc_lightColor[i].rgb;

      float shadow = 1.0;
      #if CC_RECEIVE_SHADOW  && CC_SHADOW_TYPE == CC_SHADOW_MAP
        if (IS_SPOT_LIGHT(cc_lightPos[i].w) && cc_lightSizeRangeAngle[i].w > 0.0) {
          shadow = CCSpotShadowFactorBase(shadowPos, position, s.shadowBias);
        }
      #endif

      lightColor *= shadow;
      finalColor += SNL * lightColor * cc_lightColor[i].w * illum * att * (diffuseContrib + lspec);
    }
  }

  return vec4(finalColor, 0.0);
}
#endif<|MERGE_RESOLUTION|>--- conflicted
+++ resolved
@@ -21,7 +21,6 @@
 
   for (int i = 0; i < LIGHTS_PER_PASS; i++) {
     if (i >= numLights) break;
-<<<<<<< HEAD
     if (IS_RANGED_DIRECTIONAL_LIGHT(cc_lightPos[i].w)) {
       vec3 L = normalize(-cc_lightDir[i].xyz);
       float NL = max(dot(N, L), 0.0);
@@ -39,55 +38,22 @@
       vec3 SH = normalize(SL + V);
       float SNL = max(dot(N, SL), 0.0);
       float SNH = max(dot(N, SH), 0.0);
-=======
-    vec3 SLU = cc_lightPos[i].xyz - position;
-    vec3 SL = normalize(SLU);
-    vec3 SH = normalize(SL + V);
-    float SNL = max(dot(N, SL), 0.0);
-    float SNH = max(dot(N, SH), 0.0);
-
-    float distSqr = dot(SLU, SLU);
-    float litRadius = cc_lightSizeRangeAngle[i].x;
-    float litRadiusSqr = litRadius * litRadius;
-    float illum = (IS_POINT_LIGHT(cc_lightPos[i].w) || IS_RANGED_DIRECTIONAL_LIGHT(cc_lightPos[i].w)) ? 1.0 : litRadiusSqr / max(litRadiusSqr, distSqr);
-    float attRadiusSqrInv = 1.0 / max(cc_lightSizeRangeAngle[i].y, 0.01);
-    attRadiusSqrInv *= attRadiusSqrInv;
-    float att = GetDistAtt(distSqr, attRadiusSqrInv);
-    vec3 lspec = specular * CalcSpecular(s.roughness, SNH, SH, N);
-
-    if (IS_SPOT_LIGHT(cc_lightPos[i].w)) {
-      float cosInner = max(dot(-cc_lightDir[i].xyz, SL), 0.01);
-      float cosOuter = cc_lightSizeRangeAngle[i].z;
-      float litAngleScale = 1.0 / max(0.001, cosInner - cosOuter);
-      float litAngleOffset = -cosOuter * litAngleScale;
-      att *= GetAngleAtt(SL, -cc_lightDir[i].xyz, litAngleScale, litAngleOffset);
-    }
->>>>>>> 682f0a25
 
       float distSqr = dot(SLU, SLU);
       float litRadius = cc_lightSizeRangeAngle[i].x;
       float litRadiusSqr = litRadius * litRadius;
-      float illum = litRadiusSqr / max(litRadiusSqr, distSqr);
-      if(IS_POINT_LIGHT(cc_lightPos[i].w))
-        illum = 1.0;
+    float illum = (IS_POINT_LIGHT(cc_lightPos[i].w) || IS_RANGED_DIRECTIONAL_LIGHT(cc_lightPos[i].w)) ? 1.0 : litRadiusSqr / max(litRadiusSqr, distSqr);
       float attRadiusSqrInv = 1.0 / max(cc_lightSizeRangeAngle[i].y, 0.01);
       attRadiusSqrInv *= attRadiusSqrInv;
       float att = GetDistAtt(distSqr, attRadiusSqrInv);
       vec3 lspec = specular * CalcSpecular(s.roughness, SNH, SH, N);
 
-<<<<<<< HEAD
       if (IS_SPOT_LIGHT(cc_lightPos[i].w)) {
         float cosInner = max(dot(-cc_lightDir[i].xyz, SL), 0.01);
         float cosOuter = cc_lightSizeRangeAngle[i].z;
         float litAngleScale = 1.0 / max(0.001, cosInner - cosOuter);
         float litAngleOffset = -cosOuter * litAngleScale;
         att *= GetAngleAtt(SL, -cc_lightDir[i].xyz, litAngleScale, litAngleOffset);
-=======
-    float shadow = 1.0;
-    #if CC_RECEIVE_SHADOW  && CC_SHADOW_TYPE == CC_SHADOW_MAP
-      if (IS_SPOT_LIGHT(cc_lightPos[i].w) && cc_lightSizeRangeAngle[i].w > 0.0) {
-        shadow = CCSpotShadowFactorBase(shadowPos, position, s.shadowBias);
->>>>>>> 682f0a25
       }
 
       vec3 lightColor = cc_lightColor[i].rgb;
