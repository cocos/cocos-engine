--- conflicted
+++ resolved
@@ -37,7 +37,6 @@
     vec3 finalColor = vec3(0.0);
 
     for (int i = 0; i < LIGHTS_PER_PASS; i++) {
-<<<<<<< HEAD
       if (IS_RANGED_DIRECTIONAL_LIGHT(cc_lightPos[i].w)) {
         vec3 L = normalize(-cc_lightDir[i].xyz);
         float NL = max(dot(N, L), 0.0);
@@ -65,9 +64,7 @@
         float distSqr = dot(SLU, SLU);
         float litRadius = cc_lightSizeRangeAngle[i].x;
         float litRadiusSqr = litRadius * litRadius;
-        float illum = litRadiusSqr / max(litRadiusSqr , distSqr);
-        if(IS_POINT_LIGHT(cc_lightPos[i].w))
-          illum = 1.0;
+      float illum = (IS_POINT_LIGHT(cc_lightPos[i].w) || IS_RANGED_DIRECTIONAL_LIGHT(cc_lightPos[i].w)) ? 1.0 : litRadiusSqr / max(litRadiusSqr , distSqr);
         float attRadiusSqrInv = 1.0 / max(cc_lightSizeRangeAngle[i].y, 0.01);
         attRadiusSqrInv *= attRadiusSqrInv;
         float att = GetDistAtt(distSqr, attRadiusSqrInv);
@@ -87,34 +84,6 @@
         }
 
         finalColor += SNL * cc_lightColor[i].rgb * cc_lightColor[i].a * illum * att * s.baseStep * (diffuse + specular);
-=======
-      vec3 SLU = cc_lightPos[i].xyz - position;
-      vec3 SL = normalize(SLU);
-      vec3 SH = normalize(SL + V);
-      float SNL = 0.5 * dot(N, SL) + 0.5;
-      float SNH = 0.5 * dot(N, SH) + 0.5;
-
-      float distSqr = dot(SLU, SLU);
-      float litRadius = cc_lightSizeRangeAngle[i].x;
-      float litRadiusSqr = litRadius * litRadius;
-      float illum = (IS_POINT_LIGHT(cc_lightPos[i].w) || IS_RANGED_DIRECTIONAL_LIGHT(cc_lightPos[i].w)) ? 1.0 : litRadiusSqr / max(litRadiusSqr , distSqr);
-      float attRadiusSqrInv = 1.0 / max(cc_lightSizeRangeAngle[i].y, 0.01);
-      attRadiusSqrInv *= attRadiusSqrInv;
-      float att = GetDistAtt(distSqr, attRadiusSqrInv);
-      vec3 diffuse = mix(s.shade1, s.shade2,
-        clamp(1.0 + (s.shadeStep - s.shadeFeather - SNL) / s.shadeFeather, 0.0, 1.0));
-      diffuse = mix(s.baseColor.rgb, diffuse,
-        clamp(1.0 + (s.baseStep - s.baseFeather - SNL) / s.baseFeather, 0.0, 1.0));
-      float specularMask = step(specularWeight, SNH);
-      vec3 specular = s.specular.rgb * specularMask;
-
-      if (IS_SPOT_LIGHT(cc_lightPos[i].w)) {
-        float cosInner = max(dot(-cc_lightDir[i].xyz, SL), 0.01);
-        float cosOuter = cc_lightSizeRangeAngle[i].z;
-        float litAngleScale = 1.0 / max(0.001, cosInner - cosOuter);
-        float litAngleOffset = -cosOuter * litAngleScale;
-        att *= GetAngleAtt(SL, -cc_lightDir[i].xyz, litAngleScale, litAngleOffset);
->>>>>>> 682f0a25
       }
     }
 
