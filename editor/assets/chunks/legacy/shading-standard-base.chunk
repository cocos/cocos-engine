// Copyright (c) 2017-2020 Xiamen Yaji Software Co., Ltd.
// reference: 'moving frostbite to pbr' & UE4 BRDF.usf

#include <builtin/uniforms/cc-global>
#include <common/common-define>
#include <common/color/gamma>
#include <legacy/shadow-map-base>

#if CC_USE_IBL
  #include <builtin/uniforms/cc-environment>
  #include <builtin/uniforms/cc-reflection-probe>
  #include <common/texture/texture-lod>
  #include <common/data/unpack>

  #if CC_USE_DIFFUSEMAP
    #include <builtin/uniforms/cc-diffusemap>
  #endif
#endif

#if CC_LIGHT_PROBE_ENABLED && CC_USE_LIGHT_PROBE
#include <common/lighting/sh>
#endif

float GGXMobile (float roughness, float NoH, vec3 H, vec3 N) {
  vec3 NxH = cross(N, H);
  float OneMinusNoHSqr = dot(NxH, NxH);
  float a = roughness * roughness;
  float n = NoH * a;
  float p = a / (OneMinusNoHSqr + n * n);
  return p * p;
}

float CalcSpecular (float roughness, float NoH, vec3 H, vec3 N) {
  return (roughness * 0.25 + 0.25) * GGXMobile(roughness, NoH, H, N);
}

vec3 BRDFApprox (vec3 specular, float roughness, float NoV) {
  const vec4 c0 = vec4(-1.0, -0.0275, -0.572, 0.022);
  const vec4 c1 = vec4(1.0, 0.0425, 1.04, -0.04);
  vec4 r = roughness * c0 + c1;
  float a004 = min(r.x * r.x, exp2(-9.28 * NoV)) * r.x + r.y;
  vec2 AB = vec2(-1.04, 1.04) * a004 + r.zw;
  AB.y *= clamp(50.0 * specular.g, 0.0, 1.0);
  return specular * AB.x + AB.y;
}

vec2 getScreenUV(vec3 worldPos)
{
  vec4 clipPos = cc_matViewProj * vec4(worldPos, 1.0);
  vec2 screenUV = clipPos.xy / clipPos.w * 0.5 + 0.5;
  screenUV = vec2(1.0 - screenUV.x, 1.0 - screenUV.y);
  screenUV = cc_cameraPos.w > 1.0 ? vec2(screenUV.x, 1.0 - screenUV.y) : screenUV;
  return screenUV;
}

#if USE_REFLECTION_DENOISE
#pragma extension([GL_OES_standard_derivatives, __VERSION__ < 110])
<<<<<<< HEAD
  vec3 GetEnvReflectionWithMipFiltering(vec3 rotationDir, vec3 R, float roughness, float mipCount, float denoiseIntensity, vec2 screenUV) {
=======
  vec3 GetEnvReflectionWithMipFiltering(vec3 R, float roughness, float mipCount, float denoiseIntensity, vec2 screenUV) {
>>>>>>> 120d7fe9
    #if CC_USE_IBL
    	float mip = roughness * (mipCount - 1.0);
    	float delta = (dot(dFdx(R), dFdy(R))) * 1000.0;
    	float mipBias = mix(0.0, 5.0, clamp(delta, 0.0, 1.0));


<<<<<<< HEAD

      #if USE_REFLECTION_PROBE == PROBE_CUBEMAP
        vec4 biased = fragTextureLod(cc_reflectionProbeCubemap, R, mip + mipBias);
     	  vec4 filtered = texture(cc_reflectionProbeCubemap, R);
      #elif USE_REFLECTION_PROBE == PROBE_PLANAR
        vec4 envmap = texture(cc_reflectionProbePlanarMap, screenUV);
      #else
        vec4 biased = fragTextureLod(cc_environment, rotationDir, mip + mipBias);
     	  vec4 filtered = texture(cc_environment, rotationDir);
      #endif

      #if CC_USE_IBL == IBL_RGBE || USE_REFLECTION_PROBE != NONE
=======
      #if USE_REFLECTION_PROBE == REFLECTION_PROBE_CUBE
        vec4 biased = fragTextureLod(cc_reflectionProbeCubemap, R, mip + mipBias);
     	  vec4 filtered = texture(cc_reflectionProbeCubemap, R);
      #elif USE_REFLECTION_PROBE == REFLECTION_PROBE_PLANAR
        vec4 biased = fragTextureLod(cc_reflectionProbePlanarMap, screenUV, mip + mipBias);
        vec4 filtered = texture(cc_reflectionProbePlanarMap, screenUV);
      #else
        vec4 biased = fragTextureLod(cc_environment, R, mip + mipBias);
     	  vec4 filtered = texture(cc_environment, R);
      #endif

      #if CC_USE_IBL == IBL_RGBE || USE_REFLECTION_PROBE != REFLECTION_PROBE_NONE
>>>>>>> 120d7fe9
      	biased.rgb = unpackRGBE(biased);
      	filtered.rgb = unpackRGBE(filtered);
      #else
      	biased.rgb = SRGBToLinear(biased.rgb);
      	filtered.rgb = SRGBToLinear(filtered.rgb);
      #endif
      	
      return mix(biased.rgb, filtered.rgb, denoiseIntensity);
    #else
      return vec3(0.0, 0.0, 0.0);
    #endif
  }
#endif


struct StandardSurface {
  // albedo
  vec4 albedo;
  // these two need to be in the same coordinate system
  HIGHP_VALUE_STRUCT_DEFINE(vec3, position);
  vec3 normal;
  // emissive
  vec3 emissive;
  // light map
  vec3 lightmap;
  float lightmap_test;
  // PBR params
  float roughness;
  float metallic;
  float occlusion;
  float specularIntensity;

  #if CC_RECEIVE_SHADOW
    vec2 shadowBias;
  #endif
};

vec4 CCStandardShadingBase (StandardSurface s, vec4 shadowPos) {
  // Calculate diffuse & specular
  vec3 diffuse = s.albedo.rgb * (1.0 - s.metallic);
 
  vec3 specular = mix(vec3(0.08 * s.specularIntensity), s.albedo.rgb, s.metallic);

  vec3 position;
  HIGHP_VALUE_FROM_STRUCT_DEFINED(position, s.position);

  vec3 N = normalize(s.normal);
  vec3 V = normalize(cc_cameraPos.xyz - position);
  vec3 L = normalize(-cc_mainLitDir.xyz);
  float NL = max(dot(N, L), 0.0);

  float shadow = 1.0;
  #if CC_RECEIVE_SHADOW && CC_SHADOW_TYPE == CC_SHADOW_MAP
    if (NL > 0.0 && cc_mainLitDir.w > 0.0) {
      if (cc_shadowLPNNInfo.w > 0.0) {
        #if CC_DIR_LIGHT_SHADOW_TYPE == CC_DIR_LIGHT_SHADOW_CASCADED
          shadow = CCCSMFactorBase(position, N, s.shadowBias);
        #endif
      } else {
        #if CC_DIR_LIGHT_SHADOW_TYPE == CC_DIR_LIGHT_SHADOW_UNIFORM
          shadow = CCShadowFactorBase(shadowPos, N, s.shadowBias);
        #endif
      }
    }
  #endif

  #if CC_USE_LIGHTMAP && !CC_FORWARD_ADD
    vec3 lightmap = s.lightmap.rgb;
    #if CC_USE_HDR
        // convert from standard camera exposure parameters to current exposure value
        // baked in LDR scene still regarded as exposured with standard camera parameters
        lightmap.rgb *= cc_exposure.w * cc_exposure.x;
    #endif
    vec3 finalColor = diffuse * lightmap.rgb * shadow;
  #else
    float NV = max(abs(dot(N, V)), 0.0);
    specular = BRDFApprox(specular, s.roughness, NV);
  
    vec3 H = normalize(L + V);
    float NH = max(dot(N, H), 0.0);
    vec3 finalColor = NL * cc_mainLitColor.rgb * cc_mainLitColor.w;
    vec3 diffuseContrib = diffuse / PI;
  
    // Cook-Torrance Microfacet Specular BRDF
    vec3 specularContrib = specular * CalcSpecular(s.roughness, NH, H, N);
    vec3 dirlightContrib = (diffuseContrib + specularContrib);
  
    dirlightContrib *= shadow;
    finalColor *= dirlightContrib;
  #endif

  float fAmb = 0.5 - N.y * 0.5;
  vec3 ambDiff = mix(cc_ambientSky.rgb, cc_ambientGround.rgb, fAmb);


  #if CC_USE_IBL
    #if CC_USE_DIFFUSEMAP && (!CC_LIGHT_PROBE_ENABLED || !CC_USE_LIGHT_PROBE)
      // Diffuse reflection irradiance
      vec4 diffuseMap = texture(cc_diffuseMap, N);
      #if CC_USE_DIFFUSEMAP == IBL_RGBE
        ambDiff = unpackRGBE(diffuseMap);
      #else
        ambDiff = SRGBToLinear(diffuseMap.rgb);
      #endif
    #endif

    vec3 R = normalize(reflect(-V, N));

    vec3 rotationDir = RotationVecFromAxisY(R.xyz, cc_surfaceTransform.z, cc_surfaceTransform.w);
    #if USE_REFLECTION_DENOISE && !CC_IBL_CONVOLUTED
<<<<<<< HEAD
      vec2 screenUV = getScreenUV(s.position);
      vec3 env = GetEnvReflectionWithMipFiltering(rotationDir, R, s.roughness, cc_ambientGround.w, 0.6, screenUV);
    #else
      #if USE_REFLECTION_PROBE == PROBE_CUBEMAP
        vec4 envmap = fragTextureLod(cc_reflectionProbeCubemap, R, s.roughness * (cc_ambientGround.w - 1.0));
      #elif USE_REFLECTION_PROBE == PROBE_PLANAR
=======
      #if USE_REFLECTION_PROBE == REFLECTION_PROBE_CUBE
        vec3 env = GetEnvReflectionWithMipFiltering(R, s.roughness, cc_ambientGround.w, 0.6, vec2(0.0));
      #elif USE_REFLECTION_PROBE == REFLECTION_PROBE_PLANAR
        vec2 screenUV = getScreenUV(s.position);
        vec3 env = GetEnvReflectionWithMipFiltering(R, s.roughness, cc_ambientGround.w, 0.6, screenUV);
      #else
        vec3 env = GetEnvReflectionWithMipFiltering(rotationDir, s.roughness, cc_ambientGround.w, 0.6, vec2(0.0));
      #endif
    #else
      #if USE_REFLECTION_PROBE == REFLECTION_PROBE_CUBE
        vec4 envmap = fragTextureLod(cc_reflectionProbeCubemap, R, s.roughness * (cc_ambientGround.w - 1.0));
      #elif USE_REFLECTION_PROBE == REFLECTION_PROBE_PLANAR
>>>>>>> 120d7fe9
        vec2 screenUV = getScreenUV(s.position);
        vec4 envmap = texture(cc_reflectionProbePlanarMap, screenUV);
      #else
        vec4 envmap = fragTextureLod(cc_environment, rotationDir, s.roughness * (cc_ambientGround.w - 1.0));
      #endif


      #if CC_USE_IBL == IBL_RGBE || USE_REFLECTION_PROBE != NONE
        vec3 env = unpackRGBE(envmap);
      #else
        vec3 env = SRGBToLinear(envmap.rgb);
      #endif
    #endif

    finalColor += env * cc_ambientSky.w * specular * s.occlusion;
  #endif

#if CC_LIGHT_PROBE_ENABLED && CC_USE_LIGHT_PROBE
  ambDiff = SHEvaluate(N);
  finalColor += ambDiff.rgb * diffuse * s.occlusion;
#else
  finalColor += ambDiff.rgb * cc_ambientSky.w * diffuse * s.occlusion;
#endif

  finalColor += s.emissive;

  return vec4(finalColor, s.albedo.a);
}<|MERGE_RESOLUTION|>--- conflicted
+++ resolved
@@ -55,31 +55,13 @@
 
 #if USE_REFLECTION_DENOISE
 #pragma extension([GL_OES_standard_derivatives, __VERSION__ < 110])
-<<<<<<< HEAD
-  vec3 GetEnvReflectionWithMipFiltering(vec3 rotationDir, vec3 R, float roughness, float mipCount, float denoiseIntensity, vec2 screenUV) {
-=======
   vec3 GetEnvReflectionWithMipFiltering(vec3 R, float roughness, float mipCount, float denoiseIntensity, vec2 screenUV) {
->>>>>>> 120d7fe9
     #if CC_USE_IBL
     	float mip = roughness * (mipCount - 1.0);
     	float delta = (dot(dFdx(R), dFdy(R))) * 1000.0;
     	float mipBias = mix(0.0, 5.0, clamp(delta, 0.0, 1.0));
 
 
-<<<<<<< HEAD
-
-      #if USE_REFLECTION_PROBE == PROBE_CUBEMAP
-        vec4 biased = fragTextureLod(cc_reflectionProbeCubemap, R, mip + mipBias);
-     	  vec4 filtered = texture(cc_reflectionProbeCubemap, R);
-      #elif USE_REFLECTION_PROBE == PROBE_PLANAR
-        vec4 envmap = texture(cc_reflectionProbePlanarMap, screenUV);
-      #else
-        vec4 biased = fragTextureLod(cc_environment, rotationDir, mip + mipBias);
-     	  vec4 filtered = texture(cc_environment, rotationDir);
-      #endif
-
-      #if CC_USE_IBL == IBL_RGBE || USE_REFLECTION_PROBE != NONE
-=======
       #if USE_REFLECTION_PROBE == REFLECTION_PROBE_CUBE
         vec4 biased = fragTextureLod(cc_reflectionProbeCubemap, R, mip + mipBias);
      	  vec4 filtered = texture(cc_reflectionProbeCubemap, R);
@@ -92,7 +74,6 @@
       #endif
 
       #if CC_USE_IBL == IBL_RGBE || USE_REFLECTION_PROBE != REFLECTION_PROBE_NONE
->>>>>>> 120d7fe9
       	biased.rgb = unpackRGBE(biased);
       	filtered.rgb = unpackRGBE(filtered);
       #else
@@ -203,14 +184,6 @@
 
     vec3 rotationDir = RotationVecFromAxisY(R.xyz, cc_surfaceTransform.z, cc_surfaceTransform.w);
     #if USE_REFLECTION_DENOISE && !CC_IBL_CONVOLUTED
-<<<<<<< HEAD
-      vec2 screenUV = getScreenUV(s.position);
-      vec3 env = GetEnvReflectionWithMipFiltering(rotationDir, R, s.roughness, cc_ambientGround.w, 0.6, screenUV);
-    #else
-      #if USE_REFLECTION_PROBE == PROBE_CUBEMAP
-        vec4 envmap = fragTextureLod(cc_reflectionProbeCubemap, R, s.roughness * (cc_ambientGround.w - 1.0));
-      #elif USE_REFLECTION_PROBE == PROBE_PLANAR
-=======
       #if USE_REFLECTION_PROBE == REFLECTION_PROBE_CUBE
         vec3 env = GetEnvReflectionWithMipFiltering(R, s.roughness, cc_ambientGround.w, 0.6, vec2(0.0));
       #elif USE_REFLECTION_PROBE == REFLECTION_PROBE_PLANAR
@@ -223,7 +196,6 @@
       #if USE_REFLECTION_PROBE == REFLECTION_PROBE_CUBE
         vec4 envmap = fragTextureLod(cc_reflectionProbeCubemap, R, s.roughness * (cc_ambientGround.w - 1.0));
       #elif USE_REFLECTION_PROBE == REFLECTION_PROBE_PLANAR
->>>>>>> 120d7fe9
         vec2 screenUV = getScreenUV(s.position);
         vec4 envmap = texture(cc_reflectionProbePlanarMap, screenUV);
       #else
