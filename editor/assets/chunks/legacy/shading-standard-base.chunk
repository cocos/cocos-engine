--- conflicted
+++ resolved
@@ -55,10 +55,10 @@
     	float mipBias = mix(0.0, 5.0, clamp(delta, 0.0, 1.0));
 
 
-      #if CC_USE_REFLECTION_PROBE == REFLECTION_PROBE_CUBE
+      #if USE_REFLECTION_PROBE == REFLECTION_PROBE_CUBE
         vec4 biased = fragTextureLod(cc_reflectionProbeCubemap, R, mip + mipBias);
      	  vec4 filtered = texture(cc_reflectionProbeCubemap, R);
-      #elif CC_USE_REFLECTION_PROBE == REFLECTION_PROBE_PLANAR
+      #elif USE_REFLECTION_PROBE == REFLECTION_PROBE_PLANAR
         vec4 biased = fragTextureLod(cc_reflectionProbePlanarMap, screenUV, mip + mipBias);
         vec4 filtered = texture(cc_reflectionProbePlanarMap, screenUV);
       #else
@@ -66,7 +66,7 @@
      	  vec4 filtered = texture(cc_environment, R);
       #endif
 
-      #if CC_USE_IBL == IBL_RGBE || CC_USE_REFLECTION_PROBE != REFLECTION_PROBE_NONE
+      #if CC_USE_IBL == IBL_RGBE || USE_REFLECTION_PROBE != REFLECTION_PROBE_NONE
       	biased.rgb = unpackRGBE(biased);
       	filtered.rgb = unpackRGBE(filtered);
       #else
@@ -185,36 +185,12 @@
 
     vec3 rotationDir = RotationVecFromAxisY(R.xyz, cc_surfaceTransform.z, cc_surfaceTransform.w);
     #if USE_REFLECTION_DENOISE && !CC_IBL_CONVOLUTED
-<<<<<<< HEAD
-      #if CC_USE_REFLECTION_PROBE == REFLECTION_PROBE_CUBE
-        vec3 env = GetEnvReflectionWithMipFiltering(R, s.roughness, cc_ambientGround.w, 0.6, vec2(0.0));
-      #elif CC_USE_REFLECTION_PROBE == REFLECTION_PROBE_PLANAR
-        vec2 screenUV = getScreenUV(s.position);
-        vec3 env = GetEnvReflectionWithMipFiltering(R, s.roughness, cc_ambientGround.w, 0.6, screenUV);
-      #else
-        vec3 env = GetEnvReflectionWithMipFiltering(rotationDir, s.roughness, cc_ambientGround.w, 0.6, vec2(0.0));
-      #endif
-    #else
-      #if CC_USE_REFLECTION_PROBE == REFLECTION_PROBE_CUBE
-        vec4 envmap = fragTextureLod(cc_reflectionProbeCubemap, R, s.roughness * (cc_ambientGround.w - 1.0));
-      #elif CC_USE_REFLECTION_PROBE == REFLECTION_PROBE_PLANAR
-        vec2 screenUV = getScreenUV(s.position);
-        vec4 envmap = texture(cc_reflectionProbePlanarMap, screenUV);
-      #else
-        vec4 envmap = fragTextureLod(cc_environment, rotationDir, s.roughness * (cc_ambientGround.w - 1.0));
-      #endif
-
-
-      #if CC_USE_IBL == IBL_RGBE || CC_USE_REFLECTION_PROBE != REFLECTION_PROBE_NONE
-        vec3 env = unpackRGBE(envmap);
-=======
       env = GetEnvReflectionWithMipFiltering(rotationDir, s.roughness, cc_ambientGround.w, 0.6, vec2(0.0));
     #else
       vec4 envmap = fragTextureLod(cc_environment, rotationDir, s.roughness * (cc_ambientGround.w - 1.0));
 
       #if CC_USE_IBL == IBL_RGBE || USE_REFLECTION_PROBE != REFLECTION_PROBE_NONE
         env = unpackRGBE(envmap);
->>>>>>> a8652162
       #else
         env = SRGBToLinear(envmap.rgb);
       #endif
