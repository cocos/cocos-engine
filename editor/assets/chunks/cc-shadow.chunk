// Copyright (c) 2017-2020 Xiamen Yaji Software Co., Ltd.

#pragma builtin(global)
layout(set = 0, binding = 1) uniform CCShadow {
  highp mat4 cc_matLightPlaneProj;
  highp mat4 cc_matLightViewProj;
  lowp vec4 cc_shadowColor;
<<<<<<< HEAD
  lowp vec4 cc_shadowInfo;         //x -> width; y -> height; z -> pcf; w -> bais; 
=======
  lowp vec4 cc_shadowInfo;         //x -> width; y -> height; z -> pcf; w -> bais;
>>>>>>> 3375a5cf
};<|MERGE_RESOLUTION|>--- conflicted
+++ resolved
@@ -5,9 +5,5 @@
   highp mat4 cc_matLightPlaneProj;
   highp mat4 cc_matLightViewProj;
   lowp vec4 cc_shadowColor;
-<<<<<<< HEAD
-  lowp vec4 cc_shadowInfo;         //x -> width; y -> height; z -> pcf; w -> bais; 
-=======
   lowp vec4 cc_shadowInfo;         //x -> width; y -> height; z -> pcf; w -> bais;
->>>>>>> 3375a5cf
 };