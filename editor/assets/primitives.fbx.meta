--- conflicted
+++ resolved
@@ -1,9 +1,5 @@
 {
-<<<<<<< HEAD
-  "ver": "2.3.6",
-=======
   "ver": "2.3.8",
->>>>>>> 1aed1fe8
   "importer": "fbx",
   "imported": true,
   "uuid": "1263d74c-8167-4928-91a6-4e2672411f47",
@@ -228,12 +224,8 @@
     "imageMetas": [],
     "fbx": {
       "preferLocalTimeSpan": false,
-<<<<<<< HEAD
-      "smartMaterialEnabled": false
-=======
       "smartMaterialEnabled": false,
       "matchMeshNames": false
->>>>>>> 1aed1fe8
     },
     "mountAllAnimationsOnPrefab": true,
     "lods": {
