--- conflicted
+++ resolved
@@ -1,9 +1,5 @@
 {
-<<<<<<< HEAD
-  "ver": "2.3.3",
-=======
   "ver": "2.3.4",
->>>>>>> 5210fddb
   "importer": "fbx",
   "imported": true,
   "uuid": "1263d74c-8167-4928-91a6-4e2672411f47",
