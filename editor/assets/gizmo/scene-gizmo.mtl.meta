{
<<<<<<< HEAD
  "ver": "1.0.16",
=======
  "ver": "1.0.20",
>>>>>>> 4d35600c
  "importer": "material",
  "imported": true,
  "uuid": "6d3bfb1f-604a-4fb3-9fd8-789862cc55e7",
  "files": [
    ".json"
  ],
  "subMetas": {},
  "userData": {}
}<|MERGE_RESOLUTION|>--- conflicted
+++ resolved
@@ -1,9 +1,5 @@
 {
-<<<<<<< HEAD
-  "ver": "1.0.16",
-=======
   "ver": "1.0.20",
->>>>>>> 4d35600c
   "importer": "material",
   "imported": true,
   "uuid": "6d3bfb1f-604a-4fb3-9fd8-789862cc55e7",
