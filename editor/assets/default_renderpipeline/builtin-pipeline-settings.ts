/*
 Copyright (c) 2021-2024 Xiamen Yaji Software Co., Ltd.

 https://www.cocos.com/

 Permission is hereby granted, free of charge, to any person obtaining a copy
 of this software and associated documentation files (the "Software"), to deal
 in the Software without restriction, including without limitation the rights to
 use, copy, modify, merge, publish, distribute, sublicense, and/or sell copies
 of the Software, and to permit persons to whom the Software is furnished to do so,
 subject to the following conditions:

 The above copyright notice and this permission notice shall be included in
 all copies or substantial portions of the Software.

 THE SOFTWARE IS PROVIDED "AS IS", WITHOUT WARRANTY OF ANY KIND, EXPRESS OR
 IMPLIED, INCLUDING BUT NOT LIMITED TO THE WARRANTIES OF MERCHANTABILITY,
 FITNESS FOR A PARTICULAR PURPOSE AND NONINFRINGEMENT. IN NO EVENT SHALL THE
 AUTHORS OR COPYRIGHT HOLDERS BE LIABLE FOR ANY CLAIM, DAMAGES OR OTHER
 LIABILITY, WHETHER IN AN ACTION OF CONTRACT, TORT OR OTHERWISE, ARISING FROM,
 OUT OF OR IN CONNECTION WITH THE SOFTWARE OR THE USE OR OTHER DEALINGS IN
 THE SOFTWARE.
*/

import {
    _decorator,
    Camera,
    CCBoolean,
    CCFloat,
    CCInteger,
    Component,
    Material,
    rendering,
    Texture2D,
} from 'cc';

import { EDITOR } from 'cc/env';

import {
    PipelineSettings,
    makePipelineSettings,
    fillRequiredPipelineSettings,
} from './builtin-pipeline-types';

const { ccclass, disallowMultiple, executeInEditMode, menu, property, requireComponent, type } = _decorator;

@ccclass('BuiltinPipelineSettings')
@menu('Rendering/BuiltinPipelineSettings')
@requireComponent(Camera)
@disallowMultiple
@executeInEditMode
export class BuiltinPipelineSettings extends Component {
    @property
    private readonly _settings: PipelineSettings = makePipelineSettings();

    // Enable/Disable
    onEnable(): void {
        fillRequiredPipelineSettings(this._settings);
        const cameraComponent = this.getComponent(Camera)!;
        const camera = cameraComponent.camera;
        camera.pipelineSettings = this._settings;

        if (EDITOR) {
            this._tryEnableEditorPreview();
        }
    }
    onDisable(): void {
        const cameraComponent = this.getComponent(Camera)!;
        const camera = cameraComponent.camera;
        camera.pipelineSettings = null;

        if (EDITOR) {
            this._disableEditorPreview();
        }
    }

    // Editor Preview
    @property(CCBoolean)
    protected _editorPreview = false;

    @property({
        displayName: 'Editor Preview (Experimental)',
        type: CCBoolean,
    })
    get editorPreview(): boolean {
        return this._editorPreview;
    }
    set editorPreview(v: boolean) {
        this._editorPreview = v;
        if (EDITOR) {
            this._tryEnableEditorPreview();
        }
    }
    private _tryEnableEditorPreview(): void {
        if (rendering === undefined) {
            return;
        }
        if (this._editorPreview) {
            rendering.setEditorPipelineSettings(this._settings);
        } else {
            this._disableEditorPreview();
        }
    }
    private _disableEditorPreview(): void {
        if (rendering === undefined) {
            return;
        }
        const current = rendering.getEditorPipelineSettings() as PipelineSettings | null;
        if (current === this._settings) {
            rendering.setEditorPipelineSettings(null);
        }
    }

    // MSAA
    @property({
        group: { id: 'MSAA', name: 'Multisample Anti-Aliasing' },
        type: CCBoolean,
    })
    get MsaaEnable(): boolean {
        return this._settings.msaa.enabled;
    }
    set MsaaEnable(value: boolean) {
        this._settings.msaa.enabled = value;
        if (EDITOR) {
            this._tryEnableEditorPreview();
        }
    }

    @property({
        group: { id: 'MSAA', name: 'Multisample Anti-Aliasing', style: 'section' },
        type: CCInteger,
        range: [2, 4, 2],
    })
    set msaaSampleCount(value: number) {
        value = 2 ** Math.ceil(Math.log2(Math.max(value, 2)));
        value = Math.min(value, 4);
        this._settings.msaa.sampleCount = value;
        if (EDITOR) {
            this._tryEnableEditorPreview();
        }
    }
    get msaaSampleCount(): number {
        return this._settings.msaa.sampleCount;
    }

    // Shading Scale
    @property({
        group: { id: 'ShadingScale', name: 'ShadingScale', style: 'section' },
        type: CCBoolean,
    })
    set shadingScaleEnable(value: boolean) {
        this._settings.enableShadingScale = value;
        if (EDITOR) {
            this._tryEnableEditorPreview();
        }
    }
    get shadingScaleEnable(): boolean {
        return this._settings.enableShadingScale;
    }

    @property({
        tooltip: 'i18n:postprocess.shadingScale',
        group: { id: 'ShadingScale', name: 'ShadingScale' },
        type: CCFloat,
        range: [0.01, 4, 0.01],
        slide: true,
    })
    set shadingScale(value: number) {
        this._settings.shadingScale = value;
        if (EDITOR) {
            this._tryEnableEditorPreview();
        }
    }
    get shadingScale(): number {
        return this._settings.shadingScale;
    }

    // DepthOfField
    @property({
        group: { id: 'DepthOfField', name: 'DepthOfField (PostProcessing)', style: 'section' },
        type: CCBoolean,
        visible: false,
    })
    set dofEnable(value: boolean) {
        this._settings.depthOfField.enabled = value;
        if (EDITOR) {
            this._tryEnableEditorPreview();
        }
    }
    get dofEnable(): boolean {
        return this._settings.depthOfField.enabled;
    }

    @property({
        group: { id: 'DepthOfField', name: 'DepthOfField (PostProcessing)', style: 'section' },
        type: Material,
        visible: false,
    })
    set dofMaterial(value: Material) {
        if (this._settings.depthOfField.material === value) {
            return;
        }
        this._settings.depthOfField.material = value;
        if (EDITOR) {
            this._tryEnableEditorPreview();
        }
    }
    get dofMaterial(): Material {
        return this._settings.depthOfField.material!;
    }

    @property({
        group: { id: 'DepthOfField', name: 'DepthOfField (PostProcessing)', style: 'section' },
        type: CCFloat,
        min: 0,
        visible: false,
    })
    set dofFocusDistance(value: number) {
        this._settings.depthOfField.focusDistance = value;
    }
    get dofFocusDistance(): number {
        return this._settings.depthOfField.focusDistance;
    }

    @property({
        group: { id: 'DepthOfField', name: 'DepthOfField (PostProcessing)', style: 'section' },
        type: CCFloat,
        min: 0,
        visible: false,
    })
    set dofFocusRange(value: number) {
        this._settings.depthOfField.focusRange = value;
    }
    get dofFocusRange(): number {
        return this._settings.depthOfField.focusRange;
    }

    @type(CCFloat)
    @property({
        group: { id: 'DepthOfField', name: 'DepthOfField (PostProcessing)', style: 'section' },
        type: CCFloat,
        range: [1, 10, 0.01],
        slide: true,
        visible: false,
    })
    set dofBokehRadius(value: number) {
        this._settings.depthOfField.bokehRadius = value;
    }
    get dofBokehRadius(): number {
        return this._settings.depthOfField.bokehRadius;
    }

    // Bloom
    @property({
        group: { id: 'Bloom', name: 'Bloom (PostProcessing)', style: 'section' },
        type: CCBoolean,
    })
    set bloomEnable(value: boolean) {
        this._settings.bloom.enabled = value;
        if (EDITOR) {
            this._tryEnableEditorPreview();
        }
    }
    get bloomEnable(): boolean {
        return this._settings.bloom.enabled;
    }

    @property({
        group: { id: 'Bloom', name: 'Bloom (PostProcessing)', style: 'section' },
        type: Material,
    })
    set bloomMaterial(value: Material) {
        if (this._settings.bloom.material === value) {
            return;
        }
        this._settings.bloom.material = value;
        if (EDITOR) {
            this._tryEnableEditorPreview();
        }
    }
    get bloomMaterial(): Material {
        return this._settings.bloom.material!;
    }

    @property({
        tooltip: 'i18n:bloom.enableAlphaMask',
        group: { id: 'Bloom', name: 'Bloom (PostProcessing)', style: 'section' },
        type: CCBoolean,
    })
    set bloomEnableAlphaMask(value: boolean) {
        this._settings.bloom.enableAlphaMask = value;
        if (EDITOR) {
            this._tryEnableEditorPreview();
        }
    }
    get bloomEnableAlphaMask(): boolean {
        return this._settings.bloom.enableAlphaMask;
    }

    @property({
        tooltip: 'i18n:bloom.iterations',
        group: { id: 'Bloom', name: 'Bloom (PostProcessing)', style: 'section' },
        type: CCInteger,
        range: [1, 6, 1],
        slide: true,
    })
    set bloomIterations(value: number) {
        this._settings.bloom.iterations = value;
        if (EDITOR) {
            this._tryEnableEditorPreview();
        }
    }
    get bloomIterations(): number {
        return this._settings.bloom.iterations;
    }

    @property({
        tooltip: 'i18n:bloom.threshold',
        group: { id: 'Bloom', name: 'Bloom (PostProcessing)', style: 'section' },
        type: CCFloat,
        min: 0,
        step: 0.01,
    })
    set bloomThreshold(value: number) {
        this._settings.bloom.threshold = value;
    }
    get bloomThreshold(): number {
        return this._settings.bloom.threshold;
    }

<<<<<<< HEAD
    @property({
        tooltip: 'i18n:bloom.intensity',
        group: { id: 'Bloom', name: 'Bloom (PostProcessing)', style: 'section' },
        type: CCFloat,
        min: 0,
        visible: false,
    })
=======
>>>>>>> 3a5898d4
    set bloomIntensity(value: number) {
        this._settings.bloom.intensity = value;
    }
    get bloomIntensity(): number {
        return this._settings.bloom.intensity;
    }

    // Color Grading (LDR)
    @property({
        group: { id: 'Color Grading', name: 'ColorGrading (LDR) (PostProcessing)', style: 'section' },
        type: CCBoolean,
    })
    set colorGradingEnable(value: boolean) {
        this._settings.colorGrading.enabled = value;
        if (EDITOR) {
            this._tryEnableEditorPreview();
        }
    }
    get colorGradingEnable(): boolean {
        return this._settings.colorGrading.enabled;
    }

    @property({
        group: { id: 'Color Grading', name: 'ColorGrading (LDR) (PostProcessing)', style: 'section' },
        type: Material,
    })
    set colorGradingMaterial(value: Material) {
        if (this._settings.colorGrading.material === value) {
            return;
        }
        this._settings.colorGrading.material = value;
        if (EDITOR) {
            this._tryEnableEditorPreview();
        }
    }
    get colorGradingMaterial(): Material {
        return this._settings.colorGrading.material!;
    }

    @property({
        tooltip: 'i18n:color_grading.contribute',
        group: { id: 'Color Grading', name: 'ColorGrading (LDR) (PostProcessing)', style: 'section' },
        type: CCFloat,
        range: [0, 1, 0.01],
        slide: true,
    })
    set colorGradingContribute(value: number) {
        this._settings.colorGrading.contribute = value;
    }
    get colorGradingContribute(): number {
        return this._settings.colorGrading.contribute;
    }

    @property({
        tooltip: 'i18n:color_grading.originalMap',
        group: { id: 'Color Grading', name: 'ColorGrading (LDR) (PostProcessing)', style: 'section' },
        type: Texture2D,
    })
    set colorGradingMap(val: Texture2D) {
        this._settings.colorGrading.colorGradingMap = val;
        if (EDITOR) {
            this._tryEnableEditorPreview();
        }
    }
    get colorGradingMap(): Texture2D {
        return this._settings.colorGrading.colorGradingMap!;
    }

    // FXAA
    @property({
        group: { id: 'FXAA', name: 'Fast Approximate Anti-Aliasing (PostProcessing)', style: 'section' },
        type: CCBoolean,
    })
    set fxaaEnable(value: boolean) {
        this._settings.fxaa.enabled = value;
        if (EDITOR) {
            this._tryEnableEditorPreview();
        }
    }
    get fxaaEnable(): boolean {
        return this._settings.fxaa.enabled;
    }

    @property({
        group: { id: 'FXAA', name: 'Fast Approximate Anti-Aliasing (PostProcessing)', style: 'section' },
        type: Material,
    })
    set fxaaMaterial(value: Material) {
        if (this._settings.fxaa.material === value) {
            return;
        }
        this._settings.fxaa.material = value;
        if (EDITOR) {
            this._tryEnableEditorPreview();
        }
    }
    get fxaaMaterial(): Material {
        return this._settings.fxaa.material!;
    }

    // FSR
    @property({
        group: { id: 'FSR', name: 'FidelityFX Super Resolution', style: 'section' },
        type: CCBoolean,
    })
    set fsrEnable(value: boolean) {
        this._settings.fsr.enabled = value;
        if (EDITOR) {
            this._tryEnableEditorPreview();
        }
    }
    get fsrEnable(): boolean {
        return this._settings.fsr.enabled;
    }

    @property({
        group: { id: 'FSR', name: 'FidelityFX Super Resolution', style: 'section' },
        type: Material,
    })
    set fsrMaterial(value: Material) {
        if (this._settings.fsr.material === value) {
            return;
        }
        this._settings.fsr.material = value;
        if (EDITOR) {
            this._tryEnableEditorPreview();
        }
    }
    get fsrMaterial(): Material {
        return this._settings.fsr.material!;
    }

    @property({
        group: { id: 'FSR', name: 'FidelityFX Super Resolution', style: 'section' },
        type: CCFloat,
        range: [0, 1, 0.01],
        slide: true,
    })
    set fsrSharpness(value: number) {
        this._settings.fsr.sharpness = value;
    }
    get fsrSharpness(): number {
        return this._settings.fsr.sharpness;
    }

    @property({
        group: { id: 'ToneMapping', name: 'ToneMapping', style: 'section' },
        type: Material,
    })
    set toneMappingMaterial(value: Material) {
        if (this._settings.toneMapping.material === value) {
            return;
        }
        this._settings.toneMapping.material = value;
        if (EDITOR) {
            this._tryEnableEditorPreview();
        }
    }
    get toneMappingMaterial(): Material {
        return this._settings.toneMapping.material!;
    }
}<|MERGE_RESOLUTION|>--- conflicted
+++ resolved
@@ -328,16 +328,6 @@
         return this._settings.bloom.threshold;
     }
 
-<<<<<<< HEAD
-    @property({
-        tooltip: 'i18n:bloom.intensity',
-        group: { id: 'Bloom', name: 'Bloom (PostProcessing)', style: 'section' },
-        type: CCFloat,
-        min: 0,
-        visible: false,
-    })
-=======
->>>>>>> 3a5898d4
     set bloomIntensity(value: number) {
         this._settings.bloom.intensity = value;
     }
