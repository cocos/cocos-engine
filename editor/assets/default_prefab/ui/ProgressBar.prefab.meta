{
<<<<<<< HEAD
  "ver": "1.1.31",
=======
  "ver": "1.1.32",
>>>>>>> 9d4cb44c
  "importer": "prefab",
  "imported": true,
  "uuid": "0d9353c4-6fb9-49bb-bc62-77f1750078c2",
  "files": [
    ".json"
  ],
  "subMetas": {},
  "userData": {
    "syncNodeName": "ProgressBar"
  }
}<|MERGE_RESOLUTION|>--- conflicted
+++ resolved
@@ -1,9 +1,5 @@
 {
-<<<<<<< HEAD
-  "ver": "1.1.31",
-=======
   "ver": "1.1.32",
->>>>>>> 9d4cb44c
   "importer": "prefab",
   "imported": true,
   "uuid": "0d9353c4-6fb9-49bb-bc62-77f1750078c2",
