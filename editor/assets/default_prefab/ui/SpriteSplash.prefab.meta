{
<<<<<<< HEAD
  "ver": "1.1.31",
=======
  "ver": "1.1.32",
>>>>>>> 9d4cb44c
  "importer": "prefab",
  "imported": true,
  "uuid": "e5f21aad-3a69-4011-ac62-b74352ac025e",
  "files": [
    ".json"
  ],
  "subMetas": {},
  "userData": {
    "syncNodeName": "SpriteSplash"
  }
}<|MERGE_RESOLUTION|>--- conflicted
+++ resolved
@@ -1,9 +1,5 @@
 {
-<<<<<<< HEAD
-  "ver": "1.1.31",
-=======
   "ver": "1.1.32",
->>>>>>> 9d4cb44c
   "importer": "prefab",
   "imported": true,
   "uuid": "e5f21aad-3a69-4011-ac62-b74352ac025e",
