--- conflicted
+++ resolved
@@ -1,9 +1,5 @@
 {
-<<<<<<< HEAD
-  "ver": "1.1.31",
-=======
   "ver": "1.1.32",
->>>>>>> 9d4cb44c
   "importer": "prefab",
   "imported": true,
   "uuid": "ab3e16f9-671e-48a7-90b7-d0884d9cbb85",
