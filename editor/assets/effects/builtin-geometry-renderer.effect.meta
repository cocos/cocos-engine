--- conflicted
+++ resolved
@@ -1,9 +1,5 @@
 {
-<<<<<<< HEAD
-  "ver": "1.5.2",
-=======
   "ver": "1.5.7",
->>>>>>> 524d859d
   "importer": "effect",
   "imported": true,
   "uuid": "4bb480dd-8384-4bc9-987f-de67cc53052a",
