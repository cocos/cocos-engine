--- conflicted
+++ resolved
@@ -1,9 +1,5 @@
 {
-<<<<<<< HEAD
-  "ver": "1.5.2",
-=======
   "ver": "1.5.7",
->>>>>>> 524d859d
   "importer": "effect",
   "imported": true,
   "uuid": "810e96e4-e456-4468-9b59-f4e8f39732c0",
