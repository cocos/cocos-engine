{
<<<<<<< HEAD
  "ver": "1.5.2",
=======
  "ver": "1.5.7",
>>>>>>> 524d859d
  "importer": "effect",
  "imported": true,
  "uuid": "ec8106fe-05bf-4e94-943c-e0d3b7bb5e45",
  "files": [
    ".json"
  ],
  "subMetas": {},
  "userData": {}
}<|MERGE_RESOLUTION|>--- conflicted
+++ resolved
@@ -1,9 +1,5 @@
 {
-<<<<<<< HEAD
-  "ver": "1.5.2",
-=======
   "ver": "1.5.7",
->>>>>>> 524d859d
   "importer": "effect",
   "imported": true,
   "uuid": "ec8106fe-05bf-4e94-943c-e0d3b7bb5e45",
