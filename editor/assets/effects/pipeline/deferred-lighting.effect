--- conflicted
+++ resolved
@@ -44,49 +44,16 @@
   #include <common/math/coordinates>
   #include <common/common-define>
 
-<<<<<<< HEAD
+  #if __VERSION__ >= 460
+    #include <builtin/uniforms/cc-acceleration-structure>
+  #endif
+
+  in vec2 v_uv;
   #pragma subpass
   #pragma subpassColor in albedoMap
   #pragma subpassColor in normalMap
   #pragma subpassColor in emissiveMap
   #pragma subpassDepth in depthStencil
-=======
-  #if __VERSION__ >= 460
-    #include <builtin/uniforms/cc-acceleration-structure>
-  #endif
-
-  in vec2 v_uv;
-
-  #if CC_DEVICE_CAN_BENEFIT_FROM_INPUT_ATTACHMENT
-    #pragma extension([GL_EXT_shader_framebuffer_fetch, __VERSION__ < 450, enable])
-    #if __VERSION__ >= 450
-      layout(binding = 0, input_attachment_index = 0) uniform subpassInput gbuffer_albedoMap;
-      layout(binding = 1, input_attachment_index = 1) uniform subpassInput gbuffer_normalMap;
-      layout(binding = 2, input_attachment_index = 2) uniform subpassInput gbuffer_emissiveMap;
-      layout(binding = 3, input_attachment_index = 3) uniform subpassInput depth_stencil;
-    #elif __VERSION__ >= 300
-      layout(location = 0) inout vec4 gbuffer_albedoMap;
-      layout(location = 1) inout vec4 gbuffer_normalMap;
-      layout(location = 2) inout vec4 gbuffer_emissiveMap;
-      layout(binding = 3) uniform sampler2D depth_stencil;
-    #else
-      layout(binding = 3) uniform sampler2D depth_stencil;
-    #endif
-  #else
-    #pragma rate gbuffer_albedoMap pass
-    layout(binding = 0) uniform sampler2D gbuffer_albedoMap;
-    #pragma rate gbuffer_normalMap pass
-    layout(binding = 1) uniform sampler2D gbuffer_normalMap;
-    #pragma rate gbuffer_emissiveMap pass
-    layout(binding = 2) uniform sampler2D gbuffer_emissiveMap;
-    #pragma rate depth_stencil pass
-    layout(binding = 3) uniform sampler2D depth_stencil;
-  #endif
-
-  #if !CC_DEVICE_CAN_BENEFIT_FROM_INPUT_ATTACHMENT || __VERSION__ >= 450
-    layout(location = 0) out vec4 fragColor;
-  #endif
->>>>>>> c7c47ab8
 
   layout(location = 0) out vec4 fragColor;
 
