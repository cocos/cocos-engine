{
<<<<<<< HEAD
  "ver": "1.5.2",
=======
  "ver": "1.5.7",
>>>>>>> 524d859d
  "importer": "effect",
  "imported": true,
  "uuid": "cb2c332a-fa5e-4235-a129-f011634bb7ad",
  "files": [
    ".json"
  ],
  "subMetas": {},
  "userData": {
    "editor": {
      "hide": true
    }
  }
}<|MERGE_RESOLUTION|>--- conflicted
+++ resolved
@@ -1,9 +1,5 @@
 {
-<<<<<<< HEAD
-  "ver": "1.5.2",
-=======
   "ver": "1.5.7",
->>>>>>> 524d859d
   "importer": "effect",
   "imported": true,
   "uuid": "cb2c332a-fa5e-4235-a129-f011634bb7ad",
