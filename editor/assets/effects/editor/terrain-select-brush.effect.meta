{
<<<<<<< HEAD
  "ver": "1.4.7",
=======
  "ver": "1.4.8",
>>>>>>> e2a16f44
  "importer": "effect",
  "imported": true,
  "uuid": "9b4d3fa5-89bf-4715-b69a-dbbd1efaf6a5",
  "files": [
    ".json"
  ],
  "subMetas": {},
  "userData": {}
}<|MERGE_RESOLUTION|>--- conflicted
+++ resolved
@@ -1,9 +1,5 @@
 {
-<<<<<<< HEAD
-  "ver": "1.4.7",
-=======
   "ver": "1.4.8",
->>>>>>> e2a16f44
   "importer": "effect",
   "imported": true,
   "uuid": "9b4d3fa5-89bf-4715-b69a-dbbd1efaf6a5",
