{
<<<<<<< HEAD
  "ver": "1.5.2",
=======
  "ver": "1.5.7",
>>>>>>> 524d859d
  "importer": "effect",
  "imported": true,
  "uuid": "971bdb23-3ff6-43eb-b422-1c30165a3663",
  "files": [
    ".json"
  ],
  "subMetas": {},
  "userData": {}
}<|MERGE_RESOLUTION|>--- conflicted
+++ resolved
@@ -1,9 +1,5 @@
 {
-<<<<<<< HEAD
-  "ver": "1.5.2",
-=======
   "ver": "1.5.7",
->>>>>>> 524d859d
   "importer": "effect",
   "imported": true,
   "uuid": "971bdb23-3ff6-43eb-b422-1c30165a3663",
