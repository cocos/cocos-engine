--- conflicted
+++ resolved
@@ -157,23 +157,17 @@
             "default": ["spine"],
             "label": "Spine",
             "description": "Spine support",
-<<<<<<< HEAD
-            "wechatPlugin": true,
+            "native": "USE_SPINE",
+	        "wechatPlugin": true,
             "category": "2D Features"
-=======
-            "native": "USE_SPINE"
->>>>>>> 0dc393b8
         },
         "dragon-bones": {
             "default": ["dragon-bones"],
             "label": "DragonBones",
             "description": "Description support",
-<<<<<<< HEAD
-            "wechatPlugin": true,
+            "native": "USE_DRAGONBONES",
+	        "wechatPlugin": true,
             "category": "2D Features"
-=======
-            "native": "USE_DRAGONBONES"
->>>>>>> 0dc393b8
         }
     }
 }