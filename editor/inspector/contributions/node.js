--- conflicted
+++ resolved
@@ -833,15 +833,12 @@
 
                 sectionBody.__sections__ = [];
 
-<<<<<<< HEAD
-                componentList.forEach((component, i) => {
+                componentList.forEach(async (component, i) => {
                     const additional = JSON.stringify([{
                         type: component.type,
                         value: component.value.uuid.value,
                     }]);
-=======
-                componentList.forEach(async (component, i) => {
->>>>>>> 181c145e
+
                     const $section = document.createElement('ui-section');
                     $section.setAttribute('expand', '');
                     $section.setAttribute('class', 'component');
