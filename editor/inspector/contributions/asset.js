'use strict';
const fs = require('fs');
const path = require('path');

const showImage = ['cc.ImageAsset', 'cc.SpriteFrame', 'cc.Texture2D'];

exports.listeners = {};

exports.style = fs.readFileSync(path.join(__dirname, './asset.css'), 'utf8');

exports.template = `
<ui-section whole class="container">
    <header class="header" slot="header">
<<<<<<< HEAD
        <ui-icon class="icon" color tooltip="i18n:inspector.locate_asset"></ui-icon>
        <ui-image class="image" tooltip="i18n:inspector.locate_asset"></ui-image>
        <ui-label class="name"></ui-label>
        <ui-link value="" class="help" tooltip="i18n:inspector.menu.help_url">
=======
        <ui-icon class="icon" color tooltip="i18n:ENGINE.assets.locate_asset"></ui-icon>
        <ui-image class="image" tooltip="i18n:ENGINE.assets.locate_asset"></ui-image>
        <span class="name"></span>
        <ui-link value="" class="help" tooltip="i18n:ENGINE.menu.help_url">
>>>>>>> 4f917406
            <ui-icon value="help"></ui-icon>
        </ui-link>
        <ui-button class="save tiny green transparent" tooltip="i18n:ENGINE.assets.save">
            <ui-icon value="check"></ui-icon>
        </ui-button>
        <ui-button class="reset tiny red transparent" tooltip="i18n:ENGINE.assets.reset">
            <ui-icon value="reset"></ui-icon>
        </ui-button>
<<<<<<< HEAD
        <ui-icon class="copy" value="copy" tooltip="i18n:ENGINE.inspector.cloneToEdit"></ui-icon>
=======
        <ui-icon class="lock" value="lock" tooltip="i18n:ENGINE.assets.prohibitEditInternalAsset"></ui-icon>
>>>>>>> 4f917406
    </header>
    <section class="content">
        <section class="content-header"></section>
        <section class="content-section"></section>
        <section class="content-footer"></section>
    </section>
</ui-section>
`;
exports.$ = {
    container: '.container',
    header: '.header',
    content: '.content',
    copy: '.copy',
    icon: '.icon',
    image: '.image',
    name: '.name',
    help: '.help',
    save: '.save',
    reset: '.reset',

    contentHeader: '.content-header',
    contentSection: '.content-section',
    contentFooter: '.content-footer',
};
const Elements = {
    panel: {
        ready() {
            const panel = this;
            let animationId;

            panel.__assetChanged__ = (uuid) => {
                if (Array.isArray(panel.uuidList) && panel.uuidList.includes(uuid)) {
                    window.cancelAnimationFrame(animationId);
                    animationId = window.requestAnimationFrame(async () => {
                        await panel.reset();
                    });
                }
            };

            Editor.Message.addBroadcastListener('asset-db:asset-change', panel.__assetChanged__);
        },
        async update() {
            const panel = this;

            let assetList = [];

            try {
                assetList = await Promise.all(
                    panel.uuidList.map((uuid) => {
                        return Editor.Message.request('asset-db', 'query-asset-info', uuid);
                    }),
                );
            } catch (err) {
                console.error(err);
            }

            assetList = assetList.filter(Boolean);

            panel.asset = assetList[0];
            panel.assetList = [];
            panel.uuidList = [];
            panel.type = 'unknown';

            if (panel.asset) {
                // 以第一个资源的类型，过滤多选的其他不同资源; 过滤只读资源的多选
                const type = panel.asset.importer;
                assetList.forEach((asset) => {
                    if (asset.importer === type) {
                        if (panel.uuidList.length > 0 && asset.readonly) {
                            return;
                        }

                        panel.uuidList.push(asset.uuid);
                        panel.assetList.push(asset);
                    }
                });
            }

            // 判断数据合法性
            if (!panel.asset) {
                panel.$.container.style.display = 'none';
            } else {
                panel.$.container.style.display = 'flex';

                panel.type = panel.asset.importer;
                if (panel.assetList.some((asset) => asset.importer !== panel.type)) {
                    panel.type = 'unknown';
                }
            }

            panel.$this.setAttribute('sub-type', panel.type);

            if (panel.type === 'unknown') {
                panel.metaList = [];
                panel.metaListOrigin = [];
                return false;
            }

            try {
                panel.metaList = await Promise.all(
                    panel.uuidList.map((uuid) => {
                        return Editor.Message.request('asset-db', 'query-asset-meta', uuid);
                    }),
                );
            } catch (err) {
                console.error(err);
                panel.metaList = [];
            }

            panel.metaList = panel.metaList.filter(Boolean);

            panel.metaListOrigin = panel.metaList.map((meta) => {
                return JSON.stringify(meta);
            });

            panel.getHelpUrl(Editor.I18n.t(`ENGINE.help.assets.${panel.type}`));
        },
        close() {
            const panel = this;

            Editor.Message.removeBroadcastListener('asset-db:asset-change', panel.__assetChanged__);
        },
    },
    header: {
        ready() {
            const panel = this;

            panel.$.save.addEventListener('click', (event) => {
                event.stopPropagation();
                panel.save();
            });

            panel.$.reset.addEventListener('click', (event) => {
                event.stopPropagation();
                panel.reset();
            });

            panel.$.copy.addEventListener('click', async (event) => {
                event.stopPropagation();
                const assetsDir = path.join(Editor.Project.path, 'assets');
                const result = await Editor.Dialog.select({
                    path: assetsDir,
                    type: 'directory',
                });

                let filePath = result.filePaths[0];
                if (!filePath) {
                    return;
                }

                filePath = path.join(filePath, panel.asset.name);

                // 必须保存在 /assets 文件夹下
                if (!Editor.Utils.Path.contains(assetsDir, filePath)) {
                    await Editor.Dialog.warn(Editor.I18n.t('ENGINE.dialog.warn'), {
                        detail: Editor.I18n.t('ENGINE.inspector.cloneToDirectoryIllegal'),
                        buttons: [Editor.I18n.t('ENGINE.dialog.confirm')],
                    });
                    return;
                }

                const target = await Editor.Message.request('asset-db', 'query-url', filePath);
                if (target) {
                    const asset = await Editor.Message.request('asset-db', 'copy-asset', panel.asset.url, target);
                    if (asset) {
                        const lastSelectType = Editor.Selection.getLastSelectedType();
                        if (lastSelectType === 'asset') {
                            // 纯资源模式下
                            Editor.Selection.clear(lastSelectType);
                            Editor.Selection.select(lastSelectType, asset.uuid);
                        } else if (lastSelectType === 'node') {
                            // 节点里使用资源的情况下，如材质
                            Editor.Message.broadcast('inspector:replace-asset-uuid-in-nodes', panel.asset.uuid, asset.uuid);
                        }
                    }
                }
            });

            panel.$.icon.addEventListener('click', (event) => {
                event.stopPropagation();
                panel.uuidList.forEach((uuid) => {
                    Editor.Message.request('assets', 'ui-kit:touch-asset', uuid);
                });
            });
        },
        update() {
            const panel = this;

            if (!panel.asset) {
                return;
            }

            panel.$.name.value = panel.assetList.length === 1 ? panel.asset.name : `${panel.assetList.length} selections`;

            if (panel.asset.readonly) {
                panel.$.name.setAttribute('tooltip', 'i18n:inspector.asset.prohibitEditInternalAsset');
                panel.$.name.setAttribute('readonly', '');
                panel.$.copy.style.display = 'inline-block';
            } else {
                panel.$.name.removeAttribute('tooltip');
                panel.$.name.removeAttribute('readonly');
                panel.$.copy.style.display = 'none';
            }

            const isImage = showImage.includes(panel.asset.type);

            if (isImage) {
                panel.$.image.value = panel.asset.uuid;
                panel.$.header.prepend(panel.$.image);
                panel.$.icon.remove();
            } else {
                panel.$.icon.value = panel.asset.importer;
                panel.$.header.prepend(panel.$.icon);

                panel.$.image.value = ''; // 清空，避免缓存
                panel.$.image.remove();
            }
        },
        async isDirty() {
            const panel = this;

            const isDirty = await panel.isDirty();
            if (isDirty) {
                panel.$.header.setAttribute('dirty', '');
            } else {
                panel.$.header.removeAttribute('dirty');
            }
        },
    },
    content: {
        ready() {
            const panel = this;

            panel.contentRenders = {};
        },
        update() {
            const panel = this;

            // 重置渲染对象
            panel.contentRenders = {
                header: {
                    list: [],
                    contentRender: panel.$.contentHeader,
                },
                section: {
                    list: panel.renderMap.section['unknown'],
                    contentRender: panel.$.contentSection,
                },
                footer: {
                    list: [],
                    contentRender: panel.$.contentFooter,
                },
            };

            for (const renderName in panel.renderMap) {
                if (panel.renderMap[renderName] && panel.renderMap[renderName][panel.type]) {
                    panel.contentRenders[renderName].list = panel.renderMap[renderName][panel.type];
                }
            }

            for (const renderName in panel.contentRenders) {
                const { list, contentRender } = panel.contentRenders[renderName];
                contentRender.__panels__ = Array.from(contentRender.children);
                let i = 0;
                for (i; i < list.length; i++) {
                    const file = list[i];
                    if (!contentRender.__panels__[i]) {
                        contentRender.__panels__[i] = document.createElement('ui-panel');
                        contentRender.__panels__[i].addEventListener('change', () => {
                            Elements.header.isDirty.call(panel);
                        });
                        contentRender.appendChild(contentRender.__panels__[i]);
                    }
                    contentRender.__panels__[i].setAttribute('src', file);
                }

                // 清除尾部多余的节点
                for (i; i < contentRender.__panels__.length; i++) {
                    contentRender.removeChild(contentRender.__panels__[i]);
                }

                contentRender.__panels__ = Array.from(contentRender.children);
                Array.prototype.forEach.call(contentRender.__panels__, ($panel) => {
                    $panel.injectionStyle(`ui-prop { margin-top: 5px; }`);
                    $panel.update(panel.assetList, panel.metaList);
                });
            }
        },
    },
};
exports.methods = {
    async isDirty() {
        const panel = this;

        let isDirty = false;

        // 1/2 满足大部分资源的情况，因为大部分资源只修改 meta 数据
        if (panel.metaList) {
            isDirty = panel.metaList.some((meta, index) => {
                return panel.metaListOrigin[index] !== JSON.stringify(meta);
            });
            if (isDirty) {
                return isDirty;
            }
        }

        // 2/2 部分资源需要 scene 配合，数据的是否变动需要调接口
        for (const renderName in panel.contentRenders) {
            const { contentRender } = panel.contentRenders[renderName];

            if (!Array.isArray(contentRender.__panels__)) {
                continue;
            }

            for (let i = 0; i < contentRender.__panels__.length; i++) {
                isDirty = await contentRender.__panels__[i].callMethod('isDirty');
                if (isDirty) {
                    return isDirty;
                }
            }
        }

        return isDirty;
    },
    async save() {
        const panel = this;

        // 首先调用所有 panel 里的 methods.canApply 检查是否允许保存
        const tasks = [];

        for (const renderName in panel.contentRenders) {
            const { contentRender } = panel.contentRenders[renderName];
            if (!Array.isArray(contentRender.__panels__)) {
                continue;
            }
            for (let i = 0; i < contentRender.__panels__.length; i++) {
                tasks.push(contentRender.__panels__[i].callMethod('canApply'));
            }
        }

        const canApplyResults = await Promise.all(tasks);
        const canApply = !canApplyResults.some((boolean) => {
            return boolean === false;
        });

        // 不允许保存则中断
        if (!canApply) {
            return;
        }

        // 有些资源在内部的 apply 保存数据后，会自动重导资源，自动更新 meta 数据，所以 meta 不需要再额外更新
        let continueSaveMeta = true;

        for (const renderName in panel.contentRenders) {
            const { contentRender } = panel.contentRenders[renderName];
            if (!Array.isArray(contentRender.__panels__)) {
                continue;
            }
            for (let i = 0; i < contentRender.__panels__.length; i++) {
                const saveState = await contentRender.__panels__[i].callMethod('apply');
                /**
                 * return false; 是保存失败
                 * return true; 是保存成功，但不继续保存 meta
                 * return; 是保存成功，且向上冒泡继续保存 meta
                 */
                if (saveState === false) {
                    return;
                } else if (saveState === true) {
                    continueSaveMeta = false;
                }
            }
        }
        panel.$.header.removeAttribute('dirty');

        if (continueSaveMeta === false) {
            return;
        }
        panel.uuidList.forEach((uuid, index) => {
            const content = JSON.stringify(panel.metaList[index]);
            // 没有变化则不修改
            if (content === panel.metaListOrigin[index]) {
                return;
            }
            panel.metaListOrigin[index] = content;
            Editor.Message.request('asset-db', 'save-asset-meta', uuid, content);
        });
    },
    async reset() {
        const panel = this;
        panel.$.header.removeAttribute('dirty');

        for (const renderName in panel.contentRenders) {
            const { contentRender } = panel.contentRenders[renderName];

            for (let i = 0; i < contentRender.__panels__.length; i++) {
                await contentRender.__panels__[i].callMethod('reset');
            }
        }

        panel.$this.update(panel.uuidList, panel.renderMap);
    },
    getHelpUrl(url) {
        const panel = this;

        if (url) {
            panel.$.help.style.display = 'block';
            panel.$.help.value = url;
        } else {
            panel.$.help.style.display = 'none';
        }
    },
};
exports.update = async function update(uuidList, renderMap, dropConfig) {
    const panel = this;

    panel.uuidList = uuidList || [];
    panel.renderMap = renderMap;
    panel.dropConfig = dropConfig;

    for (const prop in Elements) {
        const element = Elements[prop];
        if (element.update) {
            await element.update.call(panel);
        }
    }
};
exports.ready = function ready() {
    const panel = this;

    for (const prop in Elements) {
        const element = Elements[prop];
        if (element.ready) {
            element.ready.call(panel);
        }
    }
};

exports.beforeClose = async function beforeClose() {
    const panel = this;

    if (panel.isDialoging) {
        return false;
    }

    for (const renderName in panel.contentRenders) {
        const { contentRender } = panel.contentRenders[renderName];
        if (!Array.isArray(contentRender.__panels__)) {
            continue;
        }
        for (let i = 0; i < contentRender.__panels__.length; i++) {
            const canClose = await contentRender.__panels__[i].canClose();
            if (!canClose) {
                return false;
            }
        }
    }

    const isDirty = await panel.isDirty();
    if (!isDirty) {
        return true;
    }

    let result = 2;
    if (await Editor.Profile.getConfig('inspector', 'asset.auto_save')) {
        result = 1;
    } else {
        panel.isDialoging = true;
        const message = Editor.I18n.t(`ENGINE.assets.check_is_saved.assetMessage`).replace('${assetName}', panel.asset.name);
        const warnResult = await Editor.Dialog.warn(message, {
            buttons: [Editor.I18n.t('ENGINE.assets.check_is_saved.abort'), Editor.I18n.t('ENGINE.assets.check_is_saved.save'), 'Cancel'],
            default: 1,
            cancel: 2,
        });

        result = warnResult.response;

        panel.isDialoging = false;
    }

    if (result === 0) {
        // abort
        panel.$.header.removeAttribute('dirty');
        return true;
    }

    if (result === 1) {
        // save
        await panel.save();
        return true;
    }

    return false;
};

exports.close = async function close() {
    const panel = this;

    for (const prop in Elements) {
        const element = Elements[prop];
        if (element.close) {
            element.close.call(panel);
        }
    }
};

exports.config = {
    header: require('../assets-header'),
    section: require('../assets'),
    footer: require('../assets-footer'),
};<|MERGE_RESOLUTION|>--- conflicted
+++ resolved
@@ -11,17 +11,10 @@
 exports.template = `
 <ui-section whole class="container">
     <header class="header" slot="header">
-<<<<<<< HEAD
-        <ui-icon class="icon" color tooltip="i18n:inspector.locate_asset"></ui-icon>
-        <ui-image class="image" tooltip="i18n:inspector.locate_asset"></ui-image>
-        <ui-label class="name"></ui-label>
-        <ui-link value="" class="help" tooltip="i18n:inspector.menu.help_url">
-=======
         <ui-icon class="icon" color tooltip="i18n:ENGINE.assets.locate_asset"></ui-icon>
         <ui-image class="image" tooltip="i18n:ENGINE.assets.locate_asset"></ui-image>
-        <span class="name"></span>
+        <ui-label class="name"></ui-label>
         <ui-link value="" class="help" tooltip="i18n:ENGINE.menu.help_url">
->>>>>>> 4f917406
             <ui-icon value="help"></ui-icon>
         </ui-link>
         <ui-button class="save tiny green transparent" tooltip="i18n:ENGINE.assets.save">
@@ -30,11 +23,7 @@
         <ui-button class="reset tiny red transparent" tooltip="i18n:ENGINE.assets.reset">
             <ui-icon value="reset"></ui-icon>
         </ui-button>
-<<<<<<< HEAD
         <ui-icon class="copy" value="copy" tooltip="i18n:ENGINE.inspector.cloneToEdit"></ui-icon>
-=======
-        <ui-icon class="lock" value="lock" tooltip="i18n:ENGINE.assets.prohibitEditInternalAsset"></ui-icon>
->>>>>>> 4f917406
     </header>
     <section class="content">
         <section class="content-header"></section>
