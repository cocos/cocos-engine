'use strict';

const { join } = require('path');
const { updateElementReadonly, updateElementInvalid } = require('../utils/assets');

exports.template = /* html */`
<div class="asset-image">
    <ui-prop>
        <ui-label slot="label" value="i18n:ENGINE.assets.image.type" tooltip="i18n:ENGINE.assets.image.typeTip"></ui-label>
        <ui-select slot="content" class="type-select"></ui-select>
    </ui-prop>
    <ui-prop>
        <ui-label slot="label" value="i18n:ENGINE.assets.image.flipVertical" tooltip="i18n:ENGINE.assets.image.flipVerticalTip"></ui-label>
        <ui-checkbox slot="content" class="flipVertical-checkbox"></ui-checkbox>
    </ui-prop>
    <ui-prop  class="fixATA-prop">
        <ui-label slot="label" value="i18n:ENGINE.assets.image.fixAlphaTransparencyArtifacts" tooltip="i18n:ENGINE.assets.image.fixAlphaTransparencyArtifactsTip"></ui-label>
        <ui-checkbox slot="content" class="fixAlphaTransparencyArtifacts-checkbox"></ui-checkbox>
    </ui-prop>
    <ui-prop>
        <ui-label slot="label" value="i18n:ENGINE.assets.image.flipGreenChannel" tooltip="i18n:ENGINE.assets.image.flipGreenChannelTip"></ui-label>
        <ui-checkbox slot="content" class="flipGreenChannel-checkbox"></ui-checkbox>
    </ui-prop>
    <ui-prop class="isRGBE-prop">
        <ui-label slot="label" value="i18n:ENGINE.assets.image.isRGBE" tooltip="i18n:ENGINE.assets.image.isRGBETip"></ui-label>
        <ui-checkbox slot="content" class="isRGBE-checkbox"></ui-checkbox>
    </ui-prop>
    <ui-section expand class="sub-panel-section" cache-expand="image-sub-panel-section">
        <ui-label slot="header"></ui-label>
        <ui-panel></ui-panel>
    </ui-section>
    <ui-section expand class="sub-texture-panel-section" cache-expand="image-sub-panel-section" hidden>
        <ui-label slot="header"></ui-label>
        <ui-panel></ui-panel>
    </ui-section>
</div>
`;

exports.style = /* css */`
    .asset-image > ui-prop {
        margin: 4px 0;
    }
    .asset-image > ui-section {
        margin: 4px 0;
    }
    .asset-image > ui-section > ui-panel {
        margin-top: 5px;
    }
`;

exports.$ = {
    container: '.asset-image',
    typeSelect: '.type-select',
    flipVerticalCheckbox: '.flipVertical-checkbox',
    flipGreenChannel: '.flipGreenChannel-checkbox',
    fixAlphaTransparencyArtifactsCheckbox: '.fixAlphaTransparencyArtifacts-checkbox',
    fixATAProp: '.fixATA-prop',
    isRGBEProp: '.isRGBE-prop',
    isRGBECheckbox: '.isRGBE-checkbox',
    panelSection: '.sub-panel-section',
    texturePanelSection: '.sub-texture-panel-section',
};

const Elements = {
    type: {
        ready() {
            const panel = this;

            panel.$.typeSelect.addEventListener('change', (event) => {
                // metaList take the type of the first asset selected to solve
                let spriteFrameChange;
                if (panel.meta.userData.type === 'sprite-frame') {
                    spriteFrameChange = 'spriteFrameToOthers';
                } else if (event.target.value === 'sprite-frame') {
                    spriteFrameChange = 'othersToSpriteFrame';
                }

                panel.metaList.forEach((meta) => {
                    meta.userData.type = event.target.value;
                });

                // There are other properties whose updates depend on its changes attribute corresponds to the edit element
                Elements.isRGBE.update.call(panel);
                Elements.fixAlphaTransparencyArtifacts.update.call(panel);
                // imageAssets type change to spriteFrame, update mipmaps
                panel.updatePanel(spriteFrameChange);
                // need to be dispatched after updatePanel
                panel.dispatch('change');
            });

            panel.$.typeSelect.addEventListener('confirm', () => {
                panel.dispatch('snapshot');
            });
        },
        update() {
            const panel = this;

            let optionsHtml = '';
            const types = ['raw', 'texture', 'normal map', 'sprite-frame', 'texture cube'];
            types.forEach((type) => {
                optionsHtml += `<option value="${type}">${type}</option>`;
            });
            panel.$.typeSelect.innerHTML = optionsHtml;

            panel.$.typeSelect.value = panel.meta.userData.type;

            updateElementInvalid.call(panel, panel.$.typeSelect, 'type');
            updateElementReadonly.call(panel, panel.$.typeSelect);
        },
    },
    flipVertical: {
        ready() {
            const panel = this;

            panel.$.flipVerticalCheckbox.addEventListener('change', (event) => {
                panel.metaList.forEach((meta) => {
                    meta.userData.flipVertical = event.target.value;
                });
                panel.dispatch('change');
            });

            panel.$.flipVerticalCheckbox.addEventListener('confirm', () => {
                panel.dispatch('snapshot');
            });
        },
        update() {
            const panel = this;

            panel.$.flipVerticalCheckbox.value = panel.meta.userData.flipVertical;

            updateElementInvalid.call(panel, panel.$.flipVerticalCheckbox, 'flipVertical');
            updateElementReadonly.call(panel, panel.$.flipVerticalCheckbox);
        },
    },
    fixAlphaTransparencyArtifacts: {
        ready() {
            const panel = this;

            panel.$.fixAlphaTransparencyArtifactsCheckbox.addEventListener('change', (event) => {
                panel.metaList.forEach((meta) => {
                    meta.userData.fixAlphaTransparencyArtifacts = event.target.value;
                });
                panel.dispatch('change');
            });

            panel.$.fixAlphaTransparencyArtifactsCheckbox.addEventListener('confirm', () => {
                panel.dispatch('snapshot');
            });
        },
        update() {
            const panel = this;

            const fixAlphaTransparencyArtifactsCheckbox = panel.$.fixAlphaTransparencyArtifactsCheckbox;
            const fixATAProp = panel.$.fixATAProp;
            fixAlphaTransparencyArtifactsCheckbox.value = panel.meta.userData.fixAlphaTransparencyArtifacts;
            const bannedTypes = ['normal map'];
            const isCapableToFixAlphaTransparencyArtifacts = !bannedTypes.includes(panel.meta.userData.type);
            if (isCapableToFixAlphaTransparencyArtifacts) {
                fixATAProp.style.display = 'block';
                updateElementInvalid.call(panel, panel.$.fixAlphaTransparencyArtifactsCheckbox, 'fixAlphaTransparencyArtifacts');
                updateElementReadonly.call(panel, panel.$.fixAlphaTransparencyArtifactsCheckbox);
            } else {
                fixATAProp.style.display = 'none';
            }
        },
    },
    isRGBE: {
        ready() {
            const panel = this;

            panel.$.isRGBECheckbox.addEventListener('change', (event) => {
                panel.metaList.forEach((meta) => {
                    meta.userData.isRGBE = event.target.value;
                });
                panel.dispatch('change');
            });

            panel.$.isRGBECheckbox.addEventListener('confirm', () => {
                panel.dispatch('snapshot');
            });
        },
        update() {
            const panel = this;

            if (panel.meta.userData.type === 'texture cube') {
                panel.$.isRGBEProp.style.display = 'block';

                panel.$.isRGBECheckbox.value = panel.meta.userData.isRGBE;

                updateElementInvalid.call(panel, panel.$.isRGBECheckbox, 'isRGBE');
                updateElementReadonly.call(panel, panel.$.isRGBECheckbox);
            } else {
                panel.$.isRGBEProp.style.display = 'none';
            }
        },
    },
    flipGreenChannel: {
        ready() {
            const panel = this;

            panel.$.flipGreenChannel.addEventListener('change', (event) => {
                panel.metaList.forEach((meta) => {
                    meta.userData.flipGreenChannel = event.target.value;
                });
                panel.dispatch('change');
            });
        },
        update() {
            const panel = this;

            panel.$.flipGreenChannel.value = panel.meta.userData.flipGreenChannel;

            panel.updateInvalid(panel.$.flipGreenChannel, 'flipGreenChannel');
            panel.updateReadonly(panel.$.flipGreenChannel);
        },
    },
};

<<<<<<< HEAD
/**
 * Methods for automatic rendering of components
 * @param assetList
 * @param metaList
 */
exports.update = function (assetList, metaList) {
    this.assetList = assetList;
    this.metaList = metaList;
    this.asset = assetList[0];
    this.meta = metaList[0];

    for (const prop in Elements) {
        const element = Elements[prop];
        if (element.update) {
            element.update.call(this);
        }
    }

    this.updatePanel();
};

/**
 * Method of initializing the panel
 */
exports.ready = function () {
    for (const prop in Elements) {
        const element = Elements[prop];
        if (element.ready) {
            element.ready.call(this);
        }
    }
    this.$.panelSection.addEventListener('change', () => {
        this.dispatch('change');
    });
    this.$.texturePanelSection.addEventListener('change', () => {
        this.dispatch('change');
    });
};

=======
>>>>>>> 7c886c04
exports.methods = {
    updatePanel(spriteFrameChange) {
        this.setPanel(this.$.panelSection, this.meta.userData.type, spriteFrameChange);

        // sprite-frame 需要多显示 texture 面板
        if (this.meta.userData.type === 'sprite-frame') {
            this.setPanel(this.$.texturePanelSection, 'texture', spriteFrameChange);
        } else {
            this.$.texturePanelSection.style.display = 'none';
        }
    },

    setPanel($section, type, spriteFrameChange) {
        const assetList = [];
        const metaList = [];

        const imageTypeToImporter = {
            raw: '',
            texture: 'texture',
            'normal map': 'texture',
            'sprite-frame': 'sprite-frame',
            'texture cube': 'erp-texture-cube',
        };

        const imageImporter = imageTypeToImporter[type];

        this.assetList.forEach((asset) => {
            if (!asset) {
                return;
            }

            for (const subUuid in asset.subAssets) {
                const subAsset = asset.subAssets[subUuid];

                if (!subAsset || subAsset.importer === '*') {
                    continue;
                }

                if (subAsset.importer === imageImporter) {
                    assetList.push(subAsset);
                    break;
                }
            }
        });

        this.metaList.forEach((meta) => {
            if (!meta) {
                return;
            }

            for (const subUuid in meta.subMetas) {
                const subMeta = meta.subMetas[subUuid];

                if (!subMeta || subMeta.importer === '*') {
                    continue;
                }

                if (subMeta.importer === imageImporter) {
                    if (spriteFrameChange === 'othersToSpriteFrame') {
                        // imageAsset 类型切换到 spriteFrame，禁用 mipmaps
                        subMeta.userData.mipfilter = 'none';
                    } else if (spriteFrameChange === 'spriteFrameToOthers' && subMeta.userData.mipfilter === 'none') {
                        // imageAsset 类型从 spriteFrame 切换到其他，原来没启用的话 mipmaps 默认 nearest
                        subMeta.userData.mipfilter = 'nearest';
                    }
                    metaList.push(subMeta);
                    break;
                }
            }
        });

        if (!assetList.length || !metaList.length) {
            $section.style.display = 'none';
            return;
        } else {
            $section.style.display = 'block';
        }

        const asset = assetList[0];
        const $label = $section.querySelector('ui-label');
        $label.setAttribute('value', type);
        const $panel = $section.querySelector('ui-panel');
        $panel.setAttribute('src', join(__dirname, `./${asset.importer}.js`));
        $panel.update(assetList, metaList);
    },
};

exports.ready = function() {
    for (const prop in Elements) {
        const element = Elements[prop];
        if (element.ready) {
            element.ready.call(this);
        }
    }

    this.$.panelSection.addEventListener('change', () => {
        this.dispatch('change');
    });
    this.$.panelSection.addEventListener('snapshot', () => {
        this.dispatch('snapshot');
    });

    this.$.texturePanelSection.addEventListener('change', () => {
        this.dispatch('change');
    });
    this.$.texturePanelSection.addEventListener('snapshot', () => {
        this.dispatch('snapshot');
    });
};

exports.update = function(assetList, metaList) {
    this.assetList = assetList;
    this.metaList = metaList;
    this.asset = assetList[0];
    this.meta = metaList[0];

    for (const prop in Elements) {
        const element = Elements[prop];
        if (element.update) {
            element.update.call(this);
        }
    }

    this.updatePanel();
};<|MERGE_RESOLUTION|>--- conflicted
+++ resolved
@@ -216,48 +216,6 @@
     },
 };
 
-<<<<<<< HEAD
-/**
- * Methods for automatic rendering of components
- * @param assetList
- * @param metaList
- */
-exports.update = function (assetList, metaList) {
-    this.assetList = assetList;
-    this.metaList = metaList;
-    this.asset = assetList[0];
-    this.meta = metaList[0];
-
-    for (const prop in Elements) {
-        const element = Elements[prop];
-        if (element.update) {
-            element.update.call(this);
-        }
-    }
-
-    this.updatePanel();
-};
-
-/**
- * Method of initializing the panel
- */
-exports.ready = function () {
-    for (const prop in Elements) {
-        const element = Elements[prop];
-        if (element.ready) {
-            element.ready.call(this);
-        }
-    }
-    this.$.panelSection.addEventListener('change', () => {
-        this.dispatch('change');
-    });
-    this.$.texturePanelSection.addEventListener('change', () => {
-        this.dispatch('change');
-    });
-};
-
-=======
->>>>>>> 7c886c04
 exports.methods = {
     updatePanel(spriteFrameChange) {
         this.setPanel(this.$.panelSection, this.meta.userData.type, spriteFrameChange);
