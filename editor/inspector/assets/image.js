--- conflicted
+++ resolved
@@ -283,12 +283,8 @@
         $label.setAttribute('value', type);
         const $panel = $section.querySelector('ui-panel');
         $panel.setAttribute('src', join(__dirname, `./${asset.importer}.js`));
-<<<<<<< HEAD
         $panel.injectionStyle(injectionStyle);
-        $panel.update(assetList, metaList);
-=======
         $panel.update(assetList, metaList, this.assetList);
->>>>>>> c8d3be08
     },
 
     checkSpriteFrameChange(srcType, destType) {
