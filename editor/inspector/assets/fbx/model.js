--- conflicted
+++ resolved
@@ -32,15 +32,11 @@
         <ui-label slot="label" value="i18n:ENGINE.assets.fbx.promoteSingleRootNode.name" tooltip="i18n:ENGINE.assets.fbx.promoteSingleRootNode.title"></ui-label>
         <ui-checkbox slot="content" class="promoteSingleRootNode-checkbox"></ui-checkbox>
     </ui-prop>
-<<<<<<< HEAD
-    <ui-section class="mesh-optimizer config" cache-expand="fbx-model-mesh-optimizer">
-=======
     <ui-prop>
         <ui-label slot="label" value="i18n:ENGINE.assets.fbx.generateLightmapUVNode.name" tooltip="i18n:ENGINE.assets.fbx.generateLightmapUVNode.title"></ui-label>
         <ui-checkbox slot="content" class="generateLightmapUVNode-checkbox"></ui-checkbox>
     </ui-prop>
-    <ui-section class="ins-object config" cache-expand="fbx-model-mesh-optimizer">
->>>>>>> e7dab8a0
+    <ui-section class="mesh-optimizer config" cache-expand="fbx-model-mesh-optimizer">
         <div slot="header" class="header">
             <ui-checkbox slot="content" class="meshOptimizer-checkbox"></ui-checkbox>
             <ui-label value="i18n:ENGINE.assets.fbx.meshOptimizer.name" tooltip="i18n:ENGINE.assets.fbx.meshOptimizer.title"></ui-label>
@@ -339,7 +335,7 @@
         ready() {
             const panel = this;
 
-            panel.$.generateLightmapUVNodeCheckbox.addEventListener('change', panel.setProp.bind(panel, 'generateLightmapUVNode'));
+            panel.$.generateLightmapUVNodeCheckbox.addEventListener('change', panel.setProp.bind(panel, 'generateLightmapUVNode', 'boolean'));
             panel.$.generateLightmapUVNodeCheckbox.addEventListener('confirm', () => {
                 panel.dispatch('snapshot');
             });
@@ -542,7 +538,6 @@
             updateElementReadonly.call(panel, panel.$.meshOptimizerTargetRatioSlider);
         },
     },
-<<<<<<< HEAD
     enableSmartLink: {
         ready() {
             const panel = this;
@@ -553,22 +548,6 @@
         },
         update() {
             const panel = this;
-=======
-    setProp(prop, event) {
-        this.metaList.forEach((meta) => {
-            let value = event.target.value;
-            switch (prop) {
-                case 'normals': case 'tangents': case 'morphNormals':
-                    value = Number(value);
-                    break;
-                case 'promoteSingleRootNode':
-                    value = Boolean(value);
-                    break;
-                case 'generateLightmapUVNode':
-                    value = Boolean(value);
-                    break;
-            }
->>>>>>> e7dab8a0
 
             panel.$.meshOptimizerEnableSmartLinkCheckbox.value = getPropValue.call(panel, panel.meta.userData, true, 'meshOptimizer.simplifyOptions.enableSmartLink');
 
