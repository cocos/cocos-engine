'use strict';

exports.template = `
<div class="container">
    <ui-prop>
        <ui-label slot="label" value="i18n:ENGINE.assets.fbx.animationBakeRate.name" tooltip="i18n:ENGINE.assets.fbx.animationBakeRate.title"></ui-label>
        <ui-select slot="content" class="animationBakeRate-select">
            <option value="0">0</option>
            <option value="24">24</option>
            <option value="25">25</option>
            <option value="30">30</option>
            <option value="60">60</option>
        </ui-select>
    </ui-prop>
    <ui-prop>
        <ui-label slot="label" value="i18n:ENGINE.assets.fbx.promoteSingleRootNode.name" tooltip="i18n:ENGINE.assets.fbx.promoteSingleRootNode.title"></ui-label>
        <ui-checkbox slot="content" class="promoteSingleRootNode-checkbox"></ui-checkbox>
    </ui-prop>
    <ui-prop>
        <ui-label slot="label" value="i18n:ENGINE.assets.fbx.preferLocalTimeSpan.name" tooltip="i18n:ENGINE.assets.fbx.preferLocalTimeSpan.title"></ui-label>
        <ui-checkbox slot="content" class="preferLocalTimeSpan-checkbox"></ui-checkbox>
    </ui-prop>
    <ui-prop class="smart-material-prop">
        <ui-label slot="label" value="i18n:ENGINE.assets.fbx.smartMaterialEnabled.name" tooltip="i18n:ENGINE.assets.fbx.smartMaterialEnabled.title"></ui-label>
        <ui-checkbox slot="content" class="smartMaterialEnabled-checkbox"></ui-checkbox>
        <div class="warn-words">
            <ui-label value="i18n:ENGINE.assets.fbx.smartMaterialEnabled.warn"></ui-label>
        </div>
    </ui-prop>
    <ui-section class="legacy">
        <ui-label slot="header" value="i18n:ENGINE.assets.fbx.legacyOptions"></ui-label>
        <div class="legacy-importer">
            <ui-prop>
                <ui-label slot="label" value="i18n:ENGINE.assets.fbx.legacyFbxImporter.name" tooltip="i18n:ENGINE.assets.fbx.legacyFbxImporter.title"></ui-label>
                <ui-checkbox slot="content" class="legacyFbxImporter-checkbox"></ui-checkbox>
            </ui-prop>
            <div class="warn-words">
                <ui-label value="i18n:ENGINE.assets.fbx.legacyFbxImporter.warn"></ui-label>
            </div>
        </div>
    </ui-section>
</div>
`;

exports.style = `
ui-prop,
ui-section {
    margin: 4px 0;
}
.warn-words {
    color: var(--color-warn-fill);
}
.legacy-importer {
    display: none;
    margin-top: 10px;
}
.smart-material-prop .warn-words {
    display: none;
}

.smart-material-prop[readonly] .warn-words {
    display: block;
    margin-top: 5px;
    line-height: 20px;
}
.smart-material-prop[readonly] .smartMaterialEnabled-checkbox {
    pointer-events: none;
    opacity: 0.3;
}
`;

exports.$ = {
    container: '.container',
    legacy: '.legacy',
    legacyImporter: '.legacy-importer',
    legacyFbxImporterCheckbox: '.legacyFbxImporter-checkbox',
    animationBakeRateSelect: '.animationBakeRate-select',
    promoteSingleRootNodeCheckbox: '.promoteSingleRootNode-checkbox',
    preferLocalTimeSpanCheckbox: '.preferLocalTimeSpan-checkbox',
    smartMaterialEnabledCheckbox: '.smartMaterialEnabled-checkbox',
    smartMaterialEnabledProp: '.smart-material-prop',
};

/**
 * attribute corresponds to the edit element
 */
const Elements = {
    legacy: {
        async ready() {
            const panel = this;

            const legacyFbxImporter = await Editor.Profile.getProject('project', 'fbx.legacyFbxImporter.visible');
            if (legacyFbxImporter) {
                panel.$.legacyImporter.style.display = "block";
            }

            if (!legacyFbxImporter) {
                panel.$.legacy.style.display = "none";
            }
        },
    },
    legacyFbxImporter: {
        ready() {
            const panel = this;

            panel.$.animationBakeRateSelect.children[0].innerText = Editor.I18n.t('ENGINE.assets.fbx.animationBakeRate.auto');

            panel.$.legacyFbxImporterCheckbox.addEventListener('change', panel.setProp.bind(panel, 'legacyFbxImporter', 'boolean'));
        },
        update() {
            const panel = this;

            panel.$.legacyFbxImporterCheckbox.value = panel.getDefault(panel.meta.userData.legacyFbxImporter, false);

            panel.updateInvalid(panel.$.legacyFbxImporterCheckbox, 'legacyFbxImporter');
            panel.updateReadonly(panel.$.legacyFbxImporterCheckbox);
        },
    },
    animationBakeRate: {
        ready() {
            const panel = this;

            panel.$.animationBakeRateSelect.addEventListener('change', panel.setProp.bind(panel, 'fbx.animationBakeRate', 'number'));
        },
        update() {
            const panel = this;

            let defaultValue = 0;
            if (panel.meta.userData.fbx) {
                defaultValue = panel.getDefault(panel.meta.userData.fbx.animationBakeRate, defaultValue);
            }

            panel.$.animationBakeRateSelect.value = defaultValue;

            panel.updateInvalid(panel.$.animationBakeRateSelect, 'fbx.animationBakeRate');
            panel.updateReadonly(panel.$.animationBakeRateSelect);
        },
    },
    promoteSingleRootNode: {
        ready() {
            const panel = this;

            panel.$.promoteSingleRootNodeCheckbox.addEventListener('change', panel.setProp.bind(panel, 'fbx.promoteSingleRootNode', 'boolean'));
        },
        update() {
            const panel = this;

            let defaultValue = false;
            if (panel.meta.userData.fbx) {
                defaultValue = panel.getDefault(panel.meta.userData.fbx.promoteSingleRootNode, defaultValue);
            }

            panel.$.promoteSingleRootNodeCheckbox.value = defaultValue;

            panel.updateInvalid(panel.$.promoteSingleRootNodeCheckbox, 'fbx.promoteSingleRootNode');
            panel.updateReadonly(panel.$.promoteSingleRootNodeCheckbox);
        },
    },
    preferLocalTimeSpan: {
        ready() {
            const panel = this;

            panel.$.preferLocalTimeSpanCheckbox.addEventListener('change', panel.setProp.bind(panel, 'fbx.preferLocalTimeSpan', 'boolean'));
        },
        update() {
            const panel = this;

            let defaultValue = true;
            if (panel.meta.userData.fbx) {
                defaultValue = panel.getDefault(panel.meta.userData.fbx.preferLocalTimeSpan, defaultValue);
            }

            panel.$.preferLocalTimeSpanCheckbox.value = defaultValue;

            panel.updateInvalid(panel.$.preferLocalTimeSpanCheckbox, 'fbx.preferLocalTimeSpan');
            panel.updateReadonly(panel.$.preferLocalTimeSpanCheckbox);
        },
    },
    smartMaterialEnabled: {
        ready() {
            const panel = this;

            panel.$.smartMaterialEnabledCheckbox.addEventListener('change', panel.setProp.bind(panel, 'fbx.smartMaterialEnabled', 'boolean'));
        },
        async update() {
            const panel = this;

<<<<<<< HEAD
            const laboratoryExpectedValue = await Editor.Profile.getConfig('engine', 'asset.fbx.material.smart');
=======
            const laboratoryExpectedValue = await Editor.Profile.getProject('project', 'fbx.material.smart');
>>>>>>> cfed2a21
            if (!laboratoryExpectedValue) {
                panel.$.smartMaterialEnabledProp.setAttribute('readonly', '');
            } else {
                panel.$.smartMaterialEnabledProp.removeAttribute('readonly');
            }

            let defaultValue = false;
            if (panel.meta.userData.fbx) {
                defaultValue = panel.getDefault(panel.meta.userData.fbx.smartMaterialEnabled, defaultValue);
            }

            panel.$.smartMaterialEnabledCheckbox.value = defaultValue;

            panel.updateInvalid(panel.$.smartMaterialEnabledCheckbox, 'fbx.smartMaterialEnabled');
            panel.updateReadonly(panel.$.smartMaterialEnabledCheckbox);
        },
    },
};

exports.update = async function(assetList, metaList) {
    this.assetList = assetList;
    this.metaList = metaList;
    this.asset = assetList[0];
    this.meta = metaList[0];

    for (const prop in Elements) {
        const element = Elements[prop];
        if (element.update) {
            await element.update.call(this);
        }
    }
};

exports.ready = function() {
    for (const prop in Elements) {
        const element = Elements[prop];
        if (element.ready) {
            element.ready.call(this);
        }
    }
};

exports.close = function() {
    for (const prop in Elements) {
        const element = Elements[prop];
        if (element.close) {
            element.close.call(this);
        }
    }
};

exports.methods = {
    setProp(prop, type, event) {
        const propNames = prop.split('.');

        this.metaList.forEach((meta) => {
            let target = meta.userData;
            const lastIndex = propNames.length - 1;
            const lastPropName = propNames[lastIndex];

            if (propNames.length > 1) {
                for (let i = 0; i < lastIndex; i++) {
                    const propName = propNames[i];
                    if (!target[propName]) {
                        target[propName] = {};
                    }
                    target = target[propName];
                }
            }

            let value = event.target.value;
            if (type === 'number') {
                value = Number(value);
            } else if (type === 'boolean') {
                value = Boolean(value);
            }

            target[lastPropName] = value;
        });

        this.dispatch('change');
    },
    /**
     * Update whether a data is editable in multi-select state
     */
    updateInvalid(element, prop) {
        const propNames = prop.split('.');
        let thisPropValue = this.meta.userData;

        const invalid = this.metaList.some((meta) => {
            let target = meta.userData;
            const lastIndex = propNames.length - 1;
            const lastPropName = propNames[lastIndex];

            if (propNames.length > 1) {
                for (let i = 0; i < lastIndex; i++) {
                    const propName = propNames[i];
                    if (target[propName] !== undefined) {
                        target = target[propName];
                    }

                    if (thisPropValue[propName] !== undefined) {
                        thisPropValue = thisPropValue[propName];
                    }
                }
            }

            return target[lastPropName] !== thisPropValue[lastPropName];
        });
        element.invalid = invalid;
    },
    /**
     * Update read-only status
     */
    updateReadonly(element) {
        if (this.asset.readonly) {
            element.setAttribute('disabled', true);
        } else {
            element.removeAttribute('disabled');
        }
    },
    getDefault(value, def, prop) {
        if (value === undefined) {
            return def;
        }

        if (prop) {
            value = value[prop];
        }

        if (value === undefined) {
            return def;
        }
        return value;
    },
};<|MERGE_RESOLUTION|>--- conflicted
+++ resolved
@@ -185,11 +185,7 @@
         async update() {
             const panel = this;
 
-<<<<<<< HEAD
-            const laboratoryExpectedValue = await Editor.Profile.getConfig('engine', 'asset.fbx.material.smart');
-=======
             const laboratoryExpectedValue = await Editor.Profile.getProject('project', 'fbx.material.smart');
->>>>>>> cfed2a21
             if (!laboratoryExpectedValue) {
                 panel.$.smartMaterialEnabledProp.setAttribute('readonly', '');
             } else {
