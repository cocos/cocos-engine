--- conflicted
+++ resolved
@@ -114,19 +114,7 @@
 
     async saveData() {
         const that = this;
-<<<<<<< HEAD
         that.$emit('update', that.frame, that.value);
-=======
-        const result = that.value.map((item) => {
-            // TODO Animation events recorded in meta need to be unified https://github.com/cocos-creator/3d-tasks/issues/7416
-            return {
-                functionName: item.func,
-                parameters: item.params,
-                frame: that.frame,
-            };
-        });
-        that.$emit('update', that.frame, result);
->>>>>>> 1d2f42e2
         that.dirty = false;
     },
 
