--- conflicted
+++ resolved
@@ -117,12 +117,7 @@
                     panel.isPreviewDataDirty = true;
                 }
 
-<<<<<<< HEAD
                 async function mouseup (event) {
-=======
-
-                async function mouseup(event) {
->>>>>>> 276b1676
                     await Editor.Message.request('scene', 'on-model-preview-mouse-up', {
                         x: event.x,
                         y: event.y,
