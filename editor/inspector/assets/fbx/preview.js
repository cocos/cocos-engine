--- conflicted
+++ resolved
@@ -169,10 +169,6 @@
             this.isPreviewDataDirty = true;
         },
         close () {
-<<<<<<< HEAD
-=======
-            Editor.Message.removeBroadcastListener('scene:model-preview-model-info', this.infoUpdate);
->>>>>>> 6b9778da
             Editor.Message.send('scene', 'hide-model-preview');
         },
     },
