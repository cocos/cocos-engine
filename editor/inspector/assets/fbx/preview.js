--- conflicted
+++ resolved
@@ -258,25 +258,6 @@
 };
 
 const Elements = {
-<<<<<<< HEAD
-=======
-    playButton: {
-        ready() {
-            this.$.playButton.addEventListener('confirm', this.onPlayButtonClick.bind(this));
-        },
-    },
-    stopButton: {
-        ready() {
-            this.$.stopButton.addEventListener('confirm', this.onStopButtonClick.bind(this));
-        },
-    },
-    animationTimeSlider: {
-        ready() {
-            const slider = this.$.animationTimeSlider;
-            slider.addEventListener('change', this.onAnimationTimeSliderChange.bind(this));
-        },
-    },
->>>>>>> 518c7607
     preview: {
         ready() {
             const panel = this;
@@ -457,15 +438,11 @@
 };
 
 exports.methods = {
-<<<<<<< HEAD
     async apply () {
         // save animation event info
         await this.events.apply.call(this);
     },
     async refreshPreview () {
-=======
-    async refreshPreview() {
->>>>>>> 518c7607
         const panel = this;
 
         // After await, the panel no longer exists
@@ -514,16 +491,10 @@
             await this.stopAnimation();
         }
     },
-<<<<<<< HEAD
 
     onTimeCtrlClick(event) {
         const name = event.target.getAttribute('name');
         if (!name || !this.curEditClipInfo) {
-=======
-    async onStopButtonClick(event) {
-        event.stopPropagation();
-        if (!this.curEditClipInfo) {
->>>>>>> 518c7607
             return;
         }
         switch(name) {
@@ -565,24 +536,15 @@
         });
         this.events.update.call(this, eventInfos);
     },
-<<<<<<< HEAD
 
     async stopAnimation () {
-=======
-    async stopAnimation() {
->>>>>>> 518c7607
         if (!this.curEditClipInfo) {
             return;
         }
 
         await Editor.Message.request('scene', 'execute-model-preview-animation-operation', 'stop');
     },
-<<<<<<< HEAD
     async onPlayButtonClick () {
-=======
-    async onPlayButtonClick(event) {
-        event.stopPropagation();
->>>>>>> 518c7607
         if (!this.curEditClipInfo) {
             return;
         }
@@ -594,11 +556,7 @@
                 await Editor.Message.request('scene', 'execute-model-preview-animation-operation', 'pause');
                 break;
             case PLAY_STATE.STOP:
-<<<<<<< HEAD
                 await Editor.Message.request('scene', 'execute-model-preview-animation-operation', 'play', this.curEditClipInfo.rawClipUUID);
-=======
-                await Editor.Message.request('scene', 'execute-model-preview-animation-operation', 'play', this.curEditClipInfo.clipUUID);
->>>>>>> 518c7607
                 break;
             default:
                 break;
@@ -606,11 +564,7 @@
 
         this.isPreviewDataDirty = true;
     },
-<<<<<<< HEAD
     async onAnimationTimeChange (event) {
-=======
-    async onAnimationTimeSliderChange(event) {
->>>>>>> 518c7607
         event.stopPropagation();
         if (!this.curEditClipInfo) {
             return;
@@ -621,7 +575,6 @@
         this.isPreviewDataDirty = true;
     },
 
-<<<<<<< HEAD
     async setCurrentFrame(frame) {
         frame = Editor.Utils.Math.clamp(frame, 0, this.curTotalFrames);
 
@@ -630,9 +583,6 @@
     },
 
     onModelAnimationUpdate (time) {
-=======
-    onModelAnimationUpdate(time) {
->>>>>>> 518c7607
         if (!this.curEditClipInfo) {
             return;
         }
