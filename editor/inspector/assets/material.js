--- conflicted
+++ resolved
@@ -70,14 +70,6 @@
 
         this.material = record.material;
         this.cacheData = record.cacheData;
-<<<<<<< HEAD
-=======
-
-        await this.updateInterface({ snapshot: false });
-
-        return true;
-    },
->>>>>>> 04d93514
 
         await this.updateInterface();
 
