'use strict';

const { materialTechniquePolyfill } = require('../utils/material');
const { setDisabled, setReadonly, setHidden, loopSetAssetDumpDataReadonly } = require('../utils/prop');
const { join, sep, normalize } = require('path');

exports.style = `
<<<<<<< HEAD
ui-button.location { flex: none; margin-left: 4px; }
=======
.invalid { display: none; }
.invalid[active] { display: block; }
.invalid[active] ~ * { display: none; }

.custom[src] + .default { display: none; }

ui-button.location { flex: none; margin-left: 6px; }
>>>>>>> 265ba47c
`;

exports.template = /* html */ `
<div class="invalid">
    <ui-label value="i18n:ENGINE.assets.multipleWarning"></ui-label>
</div>
<header class="header">
    <ui-prop>
        <ui-label slot="label">Effect</ui-label>
        <ui-select class="effect" slot="content"></ui-select>
        <ui-button class="location" slot="content">
            <ui-icon value="location"></ui-icon>
        </ui-button>
    </ui-prop>
    <ui-prop>
        <ui-label slot="label">Technique</ui-label>
        <ui-select class="technique" slot="content"></ui-select>
    </ui-prop>
</header>
<ui-panel class="custom"></ui-panel>
<div class="default">
    <section class="section">
        <ui-prop class="useInstancing" type="dump"></ui-prop>
        <ui-prop class="useBatching" type="dump"></ui-prop>
    </section>
    <section class="material-dump"></section>
</div>
`;

exports.$ = {
    invalid: '.invalid',

    header: '.header',
    effect: '.effect',
    location: '.location',
    technique: '.technique',
    useInstancing: '.useInstancing',
    useBatching: '.useBatching',
    materialDump: '.material-dump',

    custom: '.custom',
};

exports.methods = {
    record() {
        return JSON.stringify({
            material: this.material,
            cacheData: this.cacheData,
        });
    },
    async restore(record) {
        record = JSON.parse(record);
        if (!record || typeof record !== 'object' || !record.material) {
            return false;
        }

        this.material = record.material;
        this.cacheData = record.cacheData;

        await this.updateEffect();

        await this.updateInterface();

        await this.change({ snapshot: false });

        return true;
    },

    async apply() {
        this.reset();
        await Editor.Message.request('scene', 'apply-material', this.asset.uuid, this.material);
    },

    reset() {
        this.dirtyData.uuid = '';
        this.cacheData = {};
    },

    async change(state) {
        this.canUpdatePreview = true;
        this.setDirtyData();

        if (this.canUpdatePreview) {
            this.updatePreview();
        }

        this.dispatch('change', state);
    },

    async updateEffect() {
        const effectMap = await Editor.Message.request('scene', 'query-all-effects');
        this.effects = Object.keys(effectMap).sort().filter((name) => {
            const effect = effectMap[name];
            return !effect.hideInEditor;
        }).map((name) => {
            const effect = effectMap[name];
            return {
                name,
                uuid: effect.uuid,
            };
        });

        let effectOption = '';
        for (let effect of this.effects) {
            effectOption += `<option>${effect.name}</option>`;
        }
        this.$.effect.innerHTML = effectOption;

        this.$.effect.value = this.material.effect;
        setDisabled(this.asset.readonly, this.$.effect);
    },

    async updateInterface() {
        this.updateTechnique();

        const currentEffectInfo = this.effects.find((effect) => {
            return effect.name === this.material.effect;
        });

        this.customInterface = '';
        if (currentEffectInfo && currentEffectInfo.uuid) {
            const meta = await Editor.Message.request('asset-db', 'query-asset-meta', currentEffectInfo.uuid);
            if (meta && meta.userData && meta.userData.editor) {
                this.customInterface = meta.userData.editor.inspector;
            }
        }

        if (this.customInterface && this.customInterface.startsWith('packages://')) {
            try {
                const relatePath = normalize(this.customInterface.replace('packages://', ''));
                const name = relatePath.split(sep)[0];

                const packagePath = Editor.Package.getPackages({ name, enable: true })[0].path;

                const filePath = join(packagePath, relatePath.split(name)[1]);
                if (this.$.custom.getAttribute('src') !== filePath) {
                    this.$.custom.setAttribute('src', filePath);
                }

                this.$.custom.update(this.material, this.assetList, this.metaList);

            } catch (err) {
                console.error(err);
                console.error(Editor.I18n.t('ENGINE.assets.material.illegal-inspector-url'));
            }
        } else {
            this.$.custom.removeAttribute('src');
            this.updatePasses();
        }
    },

    updateTechnique() {
        let techniqueOption = '';
        this.material.data.forEach((technique, index) => {
            const name = technique.name ? `${index} - ${technique.name}` : index;
            techniqueOption += `<option value="${index}">${name}</option>`;
        });
        this.$.technique.innerHTML = techniqueOption;
        this.$.technique.value = this.material.technique;

        setDisabled(this.asset.readonly, this.$.technique);
    },

    updatePasses() {
        const technique = materialTechniquePolyfill(this.material.data[this.material.technique]);

        this.technique = technique;
        if (!technique || !technique.passes) {
            return;
        }

        if (this.requestInitCache) {
            this.initCache();
        } else {
            this.useCache();
        }

        if (technique.passes) {
            // The interface is not a regular data loop, which needs to be completely cleared and placed, but the UI-prop element is still reusable
            const $container = this.$.materialDump;
            $container.innerText = '';

            if (!$container.$children) {
                $container.$children = {};
            }

            for (let i = 0; i < technique.passes.length; i++) {
                const pass = technique.passes[i];

                // if asset is readonly
                if (this.asset.readonly) {
                    for (const key in pass.value) {
                        loopSetAssetDumpDataReadonly(pass.value[key]);
                    }
                }

                $container.$children[i] = document.createElement('ui-prop');
                $container.$children[i].setAttribute('type', 'dump');
                $container.appendChild($container.$children[i]);
                $container.$children[i].render(pass);

                // Add the checkbox given by the switch attribute
                if (pass.switch && pass.switch.name) {
                    const $checkbox = document.createElement('ui-checkbox');
                    $checkbox.innerText = pass.switch.name;
                    $checkbox.setAttribute('slot', 'header');
                    $checkbox.addEventListener('change', (e) => {
                        pass.switch.value = e.target.value;
                    });
                    setReadonly(this.asset.readonly, $checkbox);
                    $checkbox.value = pass.switch.value;

                    const $section = $container.$children[i].querySelector('ui-section');
                    $section.appendChild($checkbox);

                    const $label = $section.querySelector('ui-label');
                    $label.style.width = 'calc(var(--left-width) - 10px)';
                }

                $container.$children[i].querySelectorAll('ui-prop').forEach(($prop) => {
                    const dump = $prop.dump;
                    if (dump && dump.childMap && dump.children.length) {
                        if (!$prop.$children) {
                            $prop.$children = document.createElement('section');
                            $prop.$children.setAttribute(
                                'style',
                                'border: 1px dashed var(--color-normal-border); padding: 10px; margin: 5px 0;',
                            );

                            for (const childName in dump.childMap) {
                                if (dump.childMap[childName].value === undefined) {
                                    continue;
                                }

                                if (this.asset.readonly) {
                                    loopSetAssetDumpDataReadonly(dump.childMap[childName]);
                                }

                                $prop.$children[childName] = document.createElement('ui-prop');
                                $prop.$children[childName].setAttribute('type', 'dump');
                                $prop.$children[childName].render(dump.childMap[childName]);
                                $prop.$children.appendChild($prop.$children[childName]);
                            }

                            if (Array.from($prop.$children.children).length) {
                                $prop.after($prop.$children);
                            }

                            $prop.addEventListener('change-dump', (e) => {
                                if (e.target.dump.value) {
                                    $prop.$children.removeAttribute('hidden');
                                } else {
                                    $prop.$children.setAttribute('hidden', '');
                                }
                            });
                        }

                        if (dump.value) {
                            $prop.$children.removeAttribute('hidden');
                        } else {
                            $prop.$children.setAttribute('hidden', '');
                        }
                    }
                });
            }
        }

        this.updateInstancing();

        this.updatePreview();
    },

    updateInstancing() {
        const technique = this.technique;

        const firstPass = technique.passes[0];
        if (firstPass.childMap.USE_INSTANCING) {
            technique.useInstancing.value = firstPass.childMap.USE_INSTANCING.value;

            if (firstPass.childMap.USE_BATCHING) {
                technique.useBatching.value = firstPass.childMap.USE_BATCHING.value;
                technique.useBatching.visible = !technique.useInstancing.value;
            }

            this.changeInstancing(technique.useInstancing.value);
        }

        if (technique.useInstancing) {
            this.$.useInstancing.render(technique.useInstancing);
            setHidden(technique.useInstancing && !technique.useInstancing.visible, this.$.useInstancing);
            setReadonly(this.asset.readonly, this.$.useInstancing);
        }

        if (technique.useBatching) {
            this.$.useBatching.render(technique.useBatching);
            setHidden(technique.useInstancing.value || (technique.useBatching && !technique.useBatching.visible), this.$.useBatching);
            setReadonly(this.asset.readonly, this.$.useBatching);
        }
    },

    async updatePreview() {
        await Editor.Message.request('scene', 'preview-material', this.asset.uuid, this.material);
        Editor.Message.broadcast('material-inspector:change-dump');
    },

    changeInstancing(checked) {
        this.technique.passes.forEach((pass) => {
            if (pass.childMap.USE_INSTANCING) {
                pass.childMap.USE_INSTANCING.value = checked;
            }
        });

        // if Instancing show, Batching hidden
        setHidden(checked, this.$.useBatching);
        if (checked) {
            this.changeBatching(false);
            this.$.useBatching.render(this.technique.useBatching);
        }
    },

    changeBatching(checked) {
        this.technique.passes.forEach((pass) => {
            if (pass.childMap.USE_BATCHING) {
                pass.childMap.USE_BATCHING.value = checked;
            }
        });
    },

    initCache() {
        const excludeNames = [
            'children',
            'defines',
            'extends',
            'pipelineStates',
        ];

        const cacheData = this.cacheData;
        this.technique.passes.forEach((pass, i) => {
            if (pass.propertyIndex !== undefined && pass.propertyIndex.value !== i) {
                return;
            }

            cacheProperty(pass.value);
        });

        function cacheProperty(prop) {
            for (const name in prop) {
                // 这些字段是基础类型或配置性的数据，不需要变动
                if (excludeNames.includes(name)) {
                    continue;
                }

                if (prop[name] && typeof prop[name] === 'object') {
                    if (!(name in cacheData)) {
                        const { type, value } = prop[name];
                        if (type) {
                            if (value !== undefined) {
                                cacheData[name] = { type };
                                if (value && typeof value === 'object') {
                                    cacheData[name].value = JSON.parse(JSON.stringify(value));
                                } else {
                                    cacheData[name].value = value;
                                }
                            }
                        }
                    }

                    if (prop[name].childMap && typeof prop[name].childMap === 'object') {
                        cacheProperty(prop[name].childMap);
                    }
                }
            }
        }

        this.requestInitCache = false;
        this.updateInstancing();
        this.updatePreview();
    },

    storeCache(dump) {
        const { name, type, value, default: defaultValue } = dump;

        if (JSON.stringify(value) === JSON.stringify(defaultValue)) {
            delete this.cacheData[name];
        } else {
            this.cacheData[name] = JSON.parse(JSON.stringify({ type, value }));
        }
    },

    useCache() {
        const cacheData = this.cacheData;
        this.technique.passes.forEach((pass, i) => {
            if (pass.propertyIndex !== undefined && pass.propertyIndex.value !== i) {
                return;
            }

            updateProperty(pass.value);
        });

        function updateProperty(prop) {
            for (const name in prop) {
                if (prop[name] && typeof prop[name] === 'object') {
                    if (name in cacheData) {
                        const { type, value } = cacheData[name];
                        if (prop[name].type === type && JSON.stringify(prop[name].value) !== JSON.stringify(value)) {
                            if (value && typeof value === 'object') {
                                prop[name].value = JSON.parse(JSON.stringify(value));
                            } else {
                                prop[name].value = value;
                            }
                        }
                    }

                    if (prop[name].childMap && typeof prop[name].childMap === 'object') {
                        updateProperty(prop[name].childMap);
                    }
                }
            }
        }
    },

    setDirtyData() {
        this.dirtyData.realtime = JSON.stringify({
            effect: this.material.effect,
            technique: this.material.technique,
            techniqueData: this.material.data[this.material.technique],
        });

        if (!this.dirtyData.origin) {
            this.dirtyData.origin = this.dirtyData.realtime;

            this.dispatch('snapshot');
        }
    },

    isDirty() {
        const isDirty = this.dirtyData.origin !== this.dirtyData.realtime;
        return isDirty;
    },
};

/**
 * Methods for automatic rendering of components
 * @param assetList
 * @param metaList
 */
exports.update = async function(assetList, metaList) {
    this.assetList = assetList;
    this.metaList = metaList;
    this.asset = assetList[0];
    this.meta = metaList[0];

    if (assetList.length !== 1) {
        this.$.invalid.setAttribute('active', '');
        return;
    } else {
        this.$.invalid.removeAttribute('active');
    }

    if (this.dirtyData.uuid !== this.asset.uuid) {
        this.dirtyData.uuid = this.asset.uuid;
        this.dirtyData.origin = '';
        this.dirtyData.realtime = '';
        this.cacheData = {};
        this.requestInitCache = true;
    }

    this.material = await Editor.Message.request('scene', 'query-material', this.asset.uuid);

    await this.updateEffect();

    await this.updateInterface();
    this.setDirtyData();
};

/**
 * Method of initializing the panel
 */
exports.ready = async function() {
    this.canUpdatePreview = false;
    // Used to determine whether the material has been modified in isDirty()
    this.dirtyData = {
        uuid: '',
        origin: '',
        realtime: '',
    };

    // Retain the previously modified data when switching pass
    this.cacheData = {};

    // The event that is triggered when the effect used is modified
    this.$.effect.addEventListener('change', async (event) => {
        this.material.effect = event.target.value;
        this.material.data = await Editor.Message.request('scene', 'query-effect', this.material.effect);

        this.$.technique.value = this.material.technique = 0;

        await this.updateInterface();

        this.change();
    });

    this.$.location.addEventListener('change', () => {
        const effect = this.effects.find((_effect) => _effect.name === this.material.effect);
        if (effect) {
            Editor.Message.send('assets', 'twinkle', effect.uuid);
        }
    });

    // Event triggered when the technique being used is changed
    this.$.technique.addEventListener('change', async (event) => {
        this.material.technique = event.target.value;
        await this.updateInterface();
        this.change();
    });

    // The event is triggered when the useInstancing is modified
    this.$.useInstancing.addEventListener('change-dump', (event) => {
        this.changeInstancing(event.target.dump.value);
        this.storeCache(event.target.dump);
        this.change();
    });

    //  The event is triggered when the useBatching is modified
    this.$.useBatching.addEventListener('change-dump', (event) => {
        this.changeBatching(event.target.dump.value);
        this.storeCache(event.target.dump);
        this.change();
    });

    // The event triggered when the content of material is modified
    this.$.materialDump.addEventListener('change-dump', async (event) => {
        const dump = event.target.dump;

        // // show its children
        // if (dump && dump.childMap && dump.children.length && event.target.$children) {
        //     if (dump.value) {
        //         event.target.$children.removeAttribute('hidden');
        //     } else {
        //         event.target.$children.setAttribute('hidden', '');
        //     }
        // }

        this.storeCache(dump);
        this.change();
    });

    this.$.custom.addEventListener('change', () => {
        this.change();
    });
};

exports.close = function() {
    // Used to determine whether the material has been modified in isDirty()
    this.dirtyData = {
        uuid: '',
        origin: '',
        realtime: '',
    };

    this.cacheData = {};
};<|MERGE_RESOLUTION|>--- conflicted
+++ resolved
@@ -5,17 +5,13 @@
 const { join, sep, normalize } = require('path');
 
 exports.style = `
-<<<<<<< HEAD
-ui-button.location { flex: none; margin-left: 4px; }
-=======
 .invalid { display: none; }
 .invalid[active] { display: block; }
 .invalid[active] ~ * { display: none; }
 
 .custom[src] + .default { display: none; }
 
-ui-button.location { flex: none; margin-left: 6px; }
->>>>>>> 265ba47c
+ui-button.location { flex: none; margin-left: 4px; }
 `;
 
 exports.template = /* html */ `
