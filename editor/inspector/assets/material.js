--- conflicted
+++ resolved
@@ -521,7 +521,6 @@
         this.confirm();
     });
 
-<<<<<<< HEAD
     //  The event is triggered when the useBatching is modified
     this.$.useBatching.addEventListener('change-dump', (event) => {
         this.changeBatching(event.target.dump.value);
@@ -530,8 +529,6 @@
         this.confirm();
     });
 
-=======
->>>>>>> fb81a95b
     // The event triggered when the content of material is modified
     this.$.materialDump.addEventListener('change-dump', (event) => {
         const dump = event.target.dump;
