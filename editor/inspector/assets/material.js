'use strict';

const { materialTechniquePolyfill } = require('../utils/material');
const { setDisabled, setReadonly, setHidden, loopSetAssetDumpDataReadonly } = require('../utils/prop');
const { join, sep, normalize } = require('path');
const cacheDot = '._';

exports.style = `
ui-button.location { flex: none; margin-left: 6px; }
`;

exports.template =
/* html */`
<header class="header">
    <ui-prop>
        <ui-label slot="label">Effect</ui-label>
        <ui-select class="effect" slot="content"></ui-select>
        <ui-button class="location" slot="content">
            <ui-icon value="location"></ui-icon>
        </ui-button>
    </ui-prop>
    <ui-prop>
        <ui-label slot="label">Technique</ui-label>
        <ui-select class="technique" slot="content"></ui-select>
    </ui-prop>
</header>
<section class="customSection">
    <ui-panel class="customPanel"></ui-panel>
</section>
<section class="section">
    <ui-prop class="useInstancing" type="dump"></ui-prop>
    <ui-prop class="useBatching" type="dump"></ui-prop>
</section>
<section class="material-dump"></section>
`;

exports.$ = {
    pass: '.pass',
    header: '.header',
    section: '.section',
    effect: '.effect',
    location: '.location',
    technique: '.technique',
    materialDump: '.material-dump',
    useInstancing: '.useInstancing',
    useBatching: '.useBatching',
    customSection: '.customSection',
    customPanel: '.customPanel',
};

exports.methods = {
    async getCustomInspector() {
        const currentEffectInfo = this._effects.find(effect => { return effect.name === this.material.effect; });
        if (currentEffectInfo && currentEffectInfo.uuid) {
            const meta = await Editor.Message.request('asset-db', 'query-asset-meta', currentEffectInfo.uuid);
            return meta && meta.userData && meta.userData.editor && meta.userData.editor.inspector;
        }
        return '';
    },
    /**
     * Custom Save
     */
    async apply() {
        this.reset();
        await Editor.Message.request('scene', 'apply-material', this.asset.uuid, this.material);
    },

    reset() {
        this.dirtyData.origin = this.dirtyData.realtime;
        this.dirtyData.uuid = '';
        this.cacheData = {};
    },
    /**
     * 
     * @param {string} inspector 
     */
    async updateCustomInspector(inspector) {
        this.$.customPanel.hidden = false;
        this.$.section.hidden = true;
        this.$.materialDump.hidden = true;
        try {
            if (inspector.startsWith('packages://')) {
                const relatePath = normalize(inspector.replace('packages://', ''));
                const name = relatePath.split(sep)[0];
                const packagePath = Editor.Package.getPackages({ name, enable: true })[0].path;
                const path = join(packagePath, relatePath.split(name)[1]);
                if (this.$.customPanel.getAttribute('src') !== path) {
                    this.$.customPanel.setAttribute('src', path);
                }
                this.$.customPanel.update(this.material, this.assetList, this.metaList);
            } else {
                throw Editor.I18n.t('ENGINE.assets.material.illegal-inspector-url');
            }
        } catch (error) {
            console.error(error);
            console.error(Editor.I18n.t('ENGINE.assets.material.fail-to-load-custom-inspector', { effect: this.material.effect }));
            this.updatePasses();
        }
    },
    /**
     * Detection of data changes only determines the currently selected technique
     */
    setDirtyData() {
        this.dirtyData.realtime = JSON.stringify({
            effect: this.material.effect,
            technique: this.material.technique,
            techniqueData: this.material.data[this.material.technique],
        });

        if (!this.dirtyData.origin) {
            this.dirtyData.origin = this.dirtyData.realtime;
        }
    },

    isDirty() {
        const isDirty = this.dirtyData.origin !== this.dirtyData.realtime;
        return isDirty;
    },

    /**
     * Update the pass data that is finally displayed in the panel
     */
    updatePasses() {
        if (this.$.customPanel.hasAttribute('src')) {
            this.$.customPanel.removeAttribute('src');
        }
        this.$.customPanel.hidden = true;
        this.$.section.hidden = false;
        this.$.materialDump.hidden = false;
        // Automatic rendering of content
        // The data in passes is not all the values that need to be rendered
        // So it's sorted here, but that doesn't make sense
        // The logical way to do it would be to return a normal dump when querying for material

        const technique = materialTechniquePolyfill(this.material.data[this.material.technique]);
        this.technique = technique;

        if (!technique || !technique.passes) {
            return;
        }

        this.useCache();

        if (technique.passes) {
            // The interface is not a regular data loop, which needs to be completely cleared and placed, but the UI-prop element is still reusable
            const $container = this.$.materialDump;
            $container.innerText = '';

            if (!$container.$children) {
                $container.$children = {};
            }

            for (let i = 0; i < technique.passes.length; i++) {
                const pass = technique.passes[i];
                // If the propertyIndex is not equal to the current pass index, then do not render
                if (pass.propertyIndex !== undefined && pass.propertyIndex.value !== i) {
                    continue;
                }

                // if asset is readonly
                if (this.asset.readonly) {
                    for (const key in pass.value) {
                        loopSetAssetDumpDataReadonly(pass.value[key]);
                    }
                }

                $container.$children[i] = document.createElement('ui-prop');
                $container.$children[i].setAttribute('type', 'dump');
                $container.$children[i].setAttribute('fold', 'false');
                $container.appendChild($container.$children[i]);
                $container.$children[i].render(pass);

                // Add the checkbox given by the switch attribute
                if (pass.switch && pass.switch.name) {
                    const $checkbox = document.createElement('ui-checkbox');
                    $checkbox.innerText = pass.switch.name;
                    $checkbox.setAttribute('slot', 'header');
                    $checkbox.addEventListener('change', (e) => {
                        pass.switch.value = e.target.value;
                    });
                    setReadonly(this.asset.readonly, $checkbox);
                    $checkbox.value = pass.switch.value;

                    const $section = $container.$children[i].querySelector('ui-section');
                    $section.appendChild($checkbox);

                    const $label = $section.querySelector('ui-label');
                    $label.style.width = 'calc(var(--left-width) - 10px)';
                }

                $container.$children[i].querySelectorAll('ui-prop').forEach(($prop) => {
                    const dump = $prop.dump;
                    if (dump && dump.childMap && dump.children.length) {
                        if (!$prop.$children) {
                            $prop.$children = document.createElement('section');
                            $prop.$children.setAttribute(
                                'style',
                                'border: 1px dashed var(--color-normal-border); padding: 10px; margin: 5px 0;',
                            );

                            for (const childName in dump.childMap) {
                                if (dump.childMap[childName].value === undefined) {
                                    continue;
                                }

                                if (this.asset.readonly) {
                                    loopSetAssetDumpDataReadonly(dump.childMap[childName]);
                                }

                                $prop.$children[childName] = document.createElement('ui-prop');
                                $prop.$children[childName].setAttribute('type', 'dump');
                                $prop.$children[childName].render(dump.childMap[childName]);
                                $prop.$children.appendChild($prop.$children[childName]);
                            }

                            if (Array.from($prop.$children.children).length) {
                                $prop.after($prop.$children);
                            }
                        }

                        if (dump.value) {
                            $prop.$children.removeAttribute('hidden');
                        } else {
                            $prop.$children.setAttribute('hidden', '');
                        }
                    }
                });
            }
        }
    },

    updateInstancing() {
        const technique = this.technique;

        const firstPass = technique.passes[0];
        if (firstPass.childMap.USE_INSTANCING) {
            technique.useInstancing.value = firstPass.childMap.USE_INSTANCING.value;

            if (firstPass.childMap.USE_BATCHING) {
                technique.useBatching.value = firstPass.childMap.USE_BATCHING.value;
                technique.useBatching.visible = !technique.useInstancing.value;
            }

            this.changeInstancing(technique.useInstancing.value);
        }

        if (technique.useInstancing) {
            this.$.useInstancing.render(technique.useInstancing);
            setHidden(technique.useInstancing && !technique.useInstancing.visible, this.$.useInstancing);
            setReadonly(this.asset.readonly, this.$.useInstancing);
        }

        if (technique.useBatching) {
            this.$.useBatching.render(technique.useBatching);
            setHidden(technique.useInstancing.value || (technique.useBatching && !technique.useBatching.visible), this.$.useBatching);
            setReadonly(this.asset.readonly, this.$.useBatching);
        }
    },

    changeInstancing(checked) {
        this.technique.passes.forEach((pass) => {
            if (pass.childMap.USE_INSTANCING) {
                pass.childMap.USE_INSTANCING.value = checked;
            }
        });

        // if Instancing show, Batching hidden
        setHidden(checked, this.$.useBatching);
        if (checked) {
            this.changeBatching(false);
            this.$.useBatching.render(this.technique.useBatching);
        }
    },
    changeBatching(checked) {
        this.technique.passes.forEach((pass) => {
            if (pass.childMap.USE_BATCHING) {
                pass.childMap.USE_BATCHING.value = checked;
            }
        });
    },
    /**
     * Update the options data in technique
     */
    updateTechniqueOptions() {
        let techniqueOption = '';
        this.material.data.forEach((technique, index) => {
            const name = technique.name ? `${index} - ${technique.name}` : index;
            techniqueOption += `<option value="${index}">${name}</option>`;
        });
        this.$.technique.innerHTML = techniqueOption;
    },
    hideAllContent(hide) {
        this.$.header.style = hide ? 'display:none' : '';
        this.$.section.style = hide ? 'display:none' : '';
        this.$.materialDump.style = hide ? 'display:none' : '';
    },

    async updatePreview() {
        await Editor.Message.request('scene', 'preview-material', this.asset.uuid, this.material);
        Editor.Message.broadcast('material-inspector:change-dump');
    },

    storeCache() {
        if (!this.technique || !this.technique.passes) {
            return;
        }

        const excludeNames = [
            'children',
            'name',
            'default',
            'defines',
            'propertyIndex',
            'extends',
            'readonly',
            'visible',
            'displayName',
            'elementTypeData',
            'isArray',
            'isMat',
            'enumList',
            'bitmaskList',
            'enumData',
            'isEnum',
            'isObject',
            'switch',
            'pipelineStates',
            'pro',
        ];

        // Obtain an independent and clear data
        const copyData = JSON.parse(JSON.stringify(this.technique.passes));

        Object.assign(this.cacheData, getKeys(copyData, ''));
        function getKeys(data, prev) {
            return Object.keys(data).reduce((rt, key) => {
                // 这些字段是基础类型或配置性的数据，不需要变动
                if (excludeNames.includes(key)) {
                    return rt;
                }

                const dot = prev.length ? cacheDot : '';
                const keyPath = prev + dot + key;

                if (typeof data[key] === 'object') {
                    Object.assign(rt, getKeys(data[key], keyPath));
                } else {
                    if (keyPath.includes('type') || keyPath.includes('value')) {
                        rt[keyPath] = data[key];
                    }
                }
                return rt;
            }, {});
        }
    },

    useCache() {
        if (!this.technique || !this.technique.passes) {
            return;
        }

        const keyPaths = Object.keys(this.cacheData).sort((a, b) => a.length - b.length);
        let typeIndex = 0;

        // First filter out data with the same field path but inconsistent types
        loopType: for (; typeIndex < keyPaths.length; typeIndex++) {
            const keyPath = keyPaths[typeIndex];

            if (!keyPath) {
                continue loopType;
            }

            const keys = keyPath.split(cacheDot);
            if (keys.length === 0) {
                deleteKeyPaths(keyPath);
                continue loopType;
            }

            let index = 0;
            let target = this.technique.passes;
            let currentKey = '';
            let currentPath = '';
            while (index <= keys.length - 1) {
                if (target === undefined) {
                    deleteKeyPaths(currentPath);
                    continue loopType;
                }

                currentKey = keys[index];
                target = target[currentKey];
                index += 1;
                currentPath = keys.slice(0, index).join(cacheDot);

                if (currentKey === 'type') {
                    deleteKeyPaths(currentPath);
                    if (this.cacheData[currentPath] !== target) {
                        index -= 1;
                        currentPath = keys.slice(0, index).join(cacheDot);
                        deleteKeyPaths(currentPath);
                    }
                    continue loopType;
                }
            }
        }

        // Delete fields that are not suitable for pasting into new data
        function deleteKeyPaths(keyPath, startIndex = typeIndex) {
            if (!keyPath) {
                return;
            }

            for (; startIndex < keyPaths.length; startIndex++) {
                if (startIndex >= 0 && keyPaths[startIndex].startsWith(keyPath)) {
                    keyPaths.splice(startIndex, 1);
                    startIndex--;
                    typeIndex--;
                }
            }
        }

        loopValue: for (const keyPath of keyPaths) {
            const keys = keyPath.split('._');
            if (keys.length === 0) {
                break;
            }

            let index = 0;
            let target = this.technique.passes;
            while (index <= keys.length - 2) {
                if (target === undefined) {
                    continue loopValue;
                }

                target = target[keys[index]];
                index += 1;
            }

            const key = keys[index++];

            if (target && target !== this.technique.passes) {
                if (typeof target === 'object') {
                    if (key in target) {
                        target[key] = this.cacheData[keyPath];
                    }
                }
            }
        }

        // Update the extracted useInstancing and useBatching
        this.updateInstancing();
    },
};

/**
 * Methods for automatic rendering of components
 * @param assetList
 * @param metaList
 */
exports.update = async function(assetList, metaList) {
    this.assetList = assetList;
    this.metaList = metaList;
    this.asset = assetList[0];
    this.meta = metaList[0];
    const notOnlyOne = assetList.length !== 1;
    this.hideAllContent(notOnlyOne);
    if (notOnlyOne) {
        return;
    }
    if (!this.dirtyData) {
        return;
    }
    if (this.dirtyData.uuid !== this.asset.uuid) {
        this.dirtyData.uuid = this.asset.uuid;
        this.dirtyData.origin = '';
        this.cacheData = {};
    }
    // set this.material.technique
    this.material = await Editor.Message.request('scene', 'query-material', this.asset.uuid);
    // effect <select> tag
    this.$.effect.value = this.material.effect;
    setDisabled(this.asset.readonly, this.$.effect);
    // technique <select> tag
    this.$.technique.value = this.material.technique;
    setDisabled(this.asset.readonly, this.$.technique);

    this.updateTechniqueOptions();
    this.setDirtyData();
    const inspector = await this.getCustomInspector();
    if (inspector) {
        this.updateCustomInspector(inspector);
    } else {
        // optimize calculate speed when edit multiple materials in node mode
        requestIdleCallback(() => {
            this.updatePasses();
        });
    }
};

/**
 * Method of initializing the panel
 */
exports.ready = async function() {
    // Used to determine whether the material has been modified in isDirty()
    this.dirtyData = {
        uuid: '',
        origin: '',
        realtime: '',
    };

    // Retain the previously modified data when switching pass
    this.cacheData = {};

    // The event triggered when the content of material is modified
    this.$.materialDump.addEventListener('change-dump', async (event) => {
        const dump = event.target.dump;

        // show its children
        if (dump && dump.childMap && dump.children.length && event.target.$children) {
            if (dump.value) {
                event.target.$children.removeAttribute('hidden');
            } else {
                event.target.$children.setAttribute('hidden', '');
            }
        }

        this.setDirtyData();
        this.storeCache();
        this.dispatch('change');

        await this.updatePreview();
    });

    // The event that is triggered when the effect used is modified
    this.$.effect.addEventListener('change', async (event) => {
        this.material.effect = event.target.value;
        this.material.data = await Editor.Message.request('scene', 'query-effect', this.material.effect);
        this.updateTechniqueOptions();
        if (!this.material.data[this.material.technique]) {
            this.$.technique.value = this.material.technique = 0;
        } else {
            this.$.technique.value = this.material.technique;
        }

        this.storeCache();

        const inspector = await this.getCustomInspector();
        if (inspector) {
            this.updateCustomInspector(inspector);
        } else {
            this.updatePasses();
        }
        this.setDirtyData();
        this.dispatch('change');
    });

    this.$.location.addEventListener('change', () => {
        const effect = this._effects.find((_effect) => _effect.name === this.material.effect);
        if (effect) {
            Editor.Message.send('assets', 'twinkle', effect.uuid);
        }
    });

    // Event triggered when the technique being used is changed
    this.$.technique.addEventListener('change', async (event) => {
        this.material.technique = event.target.value;

        this.storeCache();

        const inspector = await this.getCustomInspector();
        if (inspector) {
            this.updateCustomInspector(inspector);
        } else {
            this.updatePasses();
        }
        this.setDirtyData();
        this.dispatch('change');
    });

    // The event is triggered when the useInstancing is modified
    this.$.useInstancing.addEventListener('change-dump', (event) => {
        this.changeInstancing(event.target.dump.value);
        this.storeCache();
        this.setDirtyData();
        this.dispatch('change');
    });

    //  The event is triggered when the useBatching is modified
    this.$.useBatching.addEventListener('change-dump', (event) => {
        this.changeBatching(event.target.dump.value);
        this.storeCache();
        this.setDirtyData();
        this.dispatch('change');
    });

    // When the page is initialized, all effect lists are queried and then not updated again
    const effectMap = await Editor.Message.request('scene', 'query-all-effects');
    this._effects = Object.keys(effectMap)
        .sort()
        .filter((name) => {
            const effect = effectMap[name];
            return !effect.hideInEditor;
        })
        .map((name) => {
            const effect = effectMap[name];
            return {
                name,
                uuid: effect.uuid,
            };
        });
    let effectOption = '';
    for (let effect of this._effects) {
        effectOption += `<option>${effect.name}</option>`;
    }
    this.$.effect.innerHTML = effectOption;
    this.$.customPanel.addEventListener('change', async () => {
<<<<<<< HEAD
=======
        await Editor.Message.request('scene', 'preview-material', this.asset.uuid, this.material);
        Editor.Message.broadcast('material-inspector:change-dump');
>>>>>>> d40a5c83
        this.storeCache();
        await Editor.Message.request('scene', 'preview-material', this.asset.uuid, this.material);
        Editor.Message.broadcast('material-inspector:change-dump');
        this.setDirtyData();
        this.dispatch('change');
        this.updatePreview();
    });
};

exports.close = function() {
    // Used to determine whether the material has been modified in isDirty()
    this.dirtyData = {
        uuid: '',
        origin: '',
        realtime: '',
    };

    this.cacheData = {};
};<|MERGE_RESOLUTION|>--- conflicted
+++ resolved
@@ -613,14 +613,7 @@
     }
     this.$.effect.innerHTML = effectOption;
     this.$.customPanel.addEventListener('change', async () => {
-<<<<<<< HEAD
-=======
-        await Editor.Message.request('scene', 'preview-material', this.asset.uuid, this.material);
-        Editor.Message.broadcast('material-inspector:change-dump');
->>>>>>> d40a5c83
         this.storeCache();
-        await Editor.Message.request('scene', 'preview-material', this.asset.uuid, this.material);
-        Editor.Message.broadcast('material-inspector:change-dump');
         this.setDirtyData();
         this.dispatch('change');
         this.updatePreview();
