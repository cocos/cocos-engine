--- conflicted
+++ resolved
@@ -590,15 +590,7 @@
         },
         async update(...args) {
             try {
-<<<<<<< HEAD
                 const patternPath = this.asset.path.replace(/\/[^/]+$/, '/*');
-=======
-                if (!Array.isArray(this.parentAssetList)) {
-                    this.$.filterDifferent.style.display = 'none';
-                    return;
-                }
-                const parentPath = this.parentAssetList[0].path.replace(/\/[^/]+$/, '/*');
->>>>>>> bca35b26
                 let assets = await Editor.Message.request(
                     'asset-db',
                     'query-assets',
