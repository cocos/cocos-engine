module.exports = {
    dialog: {
        confirm: 'Confirm',
        cancel: 'Cancel',
        warn: 'Warn',
    },

    inspector: {
        cloneToEdit: 'Clone it. Use and go into edit.',
        cloneToDirectoryIllegal: 'Please limit the saved path to the current project assets path',
    },

    assets: {
        reset: 'Reset',
        save: 'Save',
        locate_asset: 'Locate in Assets Panel',
        'label-atlas': {
            SpriteFrameTip: 'SpriteFrame',
            ItemWidthTip: 'Item Width',
            ItemHeightTip: 'Item Height',
            StartCharTip: 'Start Char',
            FontSizeTip: 'Font Size',
            SpriteFrame: 'SpriteFrame',
            ItemWidth: 'Item Width',
            ItemHeight: 'Item Height',
            StartChar: 'Start Char',
            FontSize: 'Font Size',
        },
        particle: {
            spriteFrame: 'Sprite Frame',
            spriteFrameTip: 'Sprite Frame',
        },
        erpTextureCube: {
            anisotropy: 'Anisotropy',
            minFilter: 'Min Filter',
            magFilter: 'Mag Filter',
            mipFilter: 'Mip Filter',
            wrapModeS: 'Wrap Mode S',
            wrapModeT: 'Wrap Mode T',
            anisotropyTip: 'Anisotropy',
            minFilterTip: 'Min Filter',
            magFilterTip: 'Mag Filter',
            mipFilterTip: 'Mip Filter',
            wrapModeSTip: 'Wrap Mode S',
            wrapModeTTip: 'Wrap Mode T',
            faceSize: {
                name: 'Face Size',
                title: 'Size of each cube face. If not specified, or specified as 0, the default size, which is the nearest power of two to (image.width)/4, is used.',
            },
        },
        javascript: {
            plugin: 'Import As Plugin',
            dependencies: 'Dependencies',
            executionScope: 'Execution Scope',
            global: 'Global',
            enclosed: 'Enclosed',
            loadPluginInWeb: 'Load In Web',
            loadPluginInEditor: 'Load In Editor',
            loadPluginInNative: 'Load In Native',
            simulateGlobals: 'Simulate global variables',
            executionScopeTip: 'Do not transpile or wrap this plugin script.',
            executionScopeEnclosed: 'Simulate global variables',
            pluginTip: 'Import As Plugin',
            dependenciesTip: 'Dependencies',
            globalTip: 'Global',
            enclosedTip: 'Enclosed',
            loadPluginInWebTip: 'Load In Web',
            loadPluginInEditorTip: 'Load In Editor',
            loadPluginInNativeTip: 'Load In Native',
            simulateGlobalsTip: 'Simulate global variables',
        },
        scene: {
            asyncLoadAssets: 'Async Load Assets',
        },
        effect: {
            shader: 'Shaders',
            shaderTip: 'Shaders',
            combinations: 'Precompile Combinations',
            combinationsTip: 'Precompile Combinations',
            choose: 'Choose all possible branches.',
            glsl3: 'GLSL 300 ES Output',
            glsl1: 'GLSL 100 Output',
            vert: 'Vertex Shader',
            frag: 'Fragment Shader',
        },
        image: {
            type: 'Type',
            typeTip: 'Type',
            // bakeOfflineMipmaps: 'Bake Offline Mipmaps',
            // bakeOfflineMipmapsTip: 'Bake Offline Mipmaps',
            flipVertical: 'Flip Vertical',
            flipVerticalTip: 'Flip Vertical',
            fixAlphaTransparencyArtifacts: 'Fix Alpha Transparency Artifacts',
            fixAlphaTransparencyArtifactsTip: 'Fill transparent pixels with color of neareast solid pixel. These filled pixels would fix the dark halos at transparent borders of textures. Please turn on this option when you use the Alpha transparency channel in textures.',
            isRGBE: 'Is RGBE',
            isRGBETip: 'Is RGBE',
        },
        spriteFrame: {
            packable: 'Packable',
            packableTip: 'Whether to participate in dynamic atlas',
            rotated: 'Rotated',
            rotatedTip: 'Whether the sprite frame in TexturePacker is rotated',
            offsetX: 'Offset X',
            offsetXTip: 'The x-axis offset of the sprite frame in TexturePacker',
            offsetY: 'Offset Y',
            offsetYTip: 'The y-axis offset of the sprite frame in TexturePacker',
            trimType: 'Trim Type',
            trimTypeTip: 'The type of trimming',
            trimThreshold: 'Trim Threshold',
            trimThresholdTip: 'Transparency threshold for trimming',
            trimX: 'Trim X',
            trimXTip: 'The x coord of the top left corner of the trim rect',
            trimY: 'Trim Y',
            trimYTip: 'The y coord of the top left corner of the trim rect',
            width: 'Trim Width',
            widthTip: 'The width of the trim rect',
            height: 'Trim Height',
            heightTip: 'The height of the trim rect',
            borderTop: 'Border Top',
            borderTopTip: 'The top margin of the 9-slicing',
            borderBottom: 'Border Bottom',
            borderBottomTip: 'The bottom margin of 9-slicing',
            borderLeft: 'Border Left',
            borderLeftTip: 'The left margin of 9-slicing',
            borderRight: 'Border Right',
            borderRightTip: 'The right margin of 9-slicing',
            edit: 'Edit',
            editTip: 'Edit',
        },
        texture: {
            anisotropy: 'Anisotropy',
            anisotropyTip: 'Anisotropy',
            minfilter: 'Min Filter',
            minfilterTip: 'Minification filtering method',
            magfilter: 'Mag Filter',
            magfilterTip: 'Magnification filtering method',
            mipfilter: 'Mip Filter',
            mipfilterTip: 'Mip map filtering method',
            wrapModeS: 'Wrap Mode S',
            wrapModeSTip: 'Texture addressing mode in S(U) direction',
            wrapModeT: 'Wrap Mode T',
            wrapModeTTip: 'Texture addressing mode in T(V) direction',
            modeWarn:
                "Warning: WebGL 1.0 platform doesn't support 'repeat' filter for non-power-of-two textures(runtime fallback to 'clamp-to-edge'), effectively disabling features like the 'tilingOffset' property in many materials.",
        },
        fbx: {
            browse: 'Change Target',
            model: 'Model',
            animation: 'Animation',
            modelPreview: 'Model preview',
            material: 'Material',
            no_model_tips: 'No model is available for preview',
            drag_model_tips: 'Drag a model here for preview',
            fbx: 'FBX',
            GlTFUserData: {
                normals: {
                    name: 'Normals',
                    title: 'Normals import setting.',
                    optional: {
                        name: 'Optional',
                        title: 'Import normals only if the model file contains normals.',
                    },
                    exclude: {
                        name: 'Exclude',
                        title: 'Do not import normals.',
                    },
                    require: {
                        name: 'Required',
                        title: 'Import normals that are contained in the model file, or calculated if not contained.',
                    },
                    recalculate: {
                        name: 'Recalculate',
                        title: 'Recalculate normals and import, ingoring whether if the model file contain normals.',
                    },
                },
                tangents: {
                    name: 'Tangents',
                    title: 'Tangents import setting.',
                    optional: {
                        name: 'Optional',
                        title: 'Import tangents only if the model file contains tangents.',
                    },
                    exclude: {
                        name: 'Exclude',
                        title: 'Do not import tangents.',
                    },
                    require: {
                        name: 'Required',
                        title: 'Import tangents that are contained in the model file, or calculated if not contained and texture coordinates exist.',
                    },
                    recalculate: {
                        name: 'Recalculate',
                        title: 'Recalculate tangents and import, ingoring whether if the model file contain tangents.',
                    },
                },
                morphNormals: {
                    name: 'Morph normals',
                    title: 'Morph normals import setting.',
                    optional: {
                        name: 'Optional',
                        title: 'Import morph normals only if the model file contains morph normals.',
                    },
                    exclude: {
                        name: 'Exclude',
                        title: 'Do not import morph normals.',
                    },
                    require: {
                        name: 'Required',
                        title: 'Import morph normals that are contained in the model file, or calculated if not contained.',
                    },
                    recalculate: {
                        name: 'Recalculate',
                        title: 'Recalculate morph normals and import, ingoring whether if the model file contain morph normals.',
                    },
                },
                dumpMaterials: {
                    name: 'Dump materials',
                    title: 'Whether to extract material assets out of embedded (sub)assets, so that the assets become editable.',
                },
                materialDumpDir: {
                    name: 'Material dump directory',
                    title: 'The directory to dump the materials.\nDefault to a direct sub-folder named `Materials_${model-file-base-name}` under current path.',
                },
                useVertexColors: {
                    name: 'Use vertex colors',
                    title: 'Whether to use vertex colors. ',
                },
                depthWriteInAlphaModeBlend: {
                    name: 'Depth-write if blending',
                    title: 'Enable depth-write if the alpha mode is set to "BLEND". ',
                },
                skipValidation: {
                    name: 'Skip Validation',
                    title: 'Skip validation of the model file.',
                },
            },
            addEvent: {
                shouldSave: 'The newly created clip needs to be submitted for modification before adding/editing events',
                ok: 'OK',
            },
            ImageRemap: {
                remapAs: 'Remap as',
                original: 'Original',
            },
            limitMaterialDumpDir: 'The extracted path needs to be scoped to the project path.',
            legacyOptions:'Legacy Options',
            legacyFbxImporter: {
                name: 'Compatible with v1.*',
                title: 'Whether this importer should be compatible with its behaviour prior to Cocos Creator version 1.* .',
                warn: 'Warning: Changing this property may break imported assets that have been using or referencing. ',
            },
            disableMeshSplit: {
                name: 'Disable mesh split',
                title:
                    'Currently there is a joint-counting-based mesh splitting process during the <br>' +
                    'import pipeline to workaround the max uniform vector limit problem for real-time <br>' +
                    'calculated skeletal animation system on many platforms. This process has a performance <br>' +
                    'impact on other runtime systems too. So if it can be pre-determined that the real-time <br>' +
                    'calculated skeletal animations (when useBakedAnimations is unchecked on SkeletalAnimation <br>' +
                    'component) will not be used, this option can be checked to improve performance. But note that <br> ' +
                    'toggling this would update the corresponding prefab, so all the references in the scene should be <br>' +
                    'updated as well to accompany that. To be removed in further refactors.',
            },
            meshOptimizer: {
                name: 'Mesh Optimizer',
                title: 'Mesh Optimizer',
                simplification: {
                    name: 'Simplification',
                    title: 'Simplification',
                    si: {
                        name: 'Achieve the ratio R',
                        title: 'Achieve the ratio R',
                    },
                    sa: {
                        name: 'Aggressively simplify',
                        title: 'Aggressively simplify',
                    },
                },
                scene: {
                    name: 'Scene',
                    title: 'Scene',
                    kn: {
                        name: 'Keep nodes transform',
                        title: 'Keep nodes transform',
                    },
                    ke: {
                        name: 'Keep extras data',
                        title: 'Keep extras data',
                    },
                },
                miscellaneous: {
                    name: 'Miscellaneous',
                    title: 'Miscellaneous',
                    noq: {
                        name: 'Disable quantization',
                        title: 'Disable quantization',
                    },
                    v: {
                        name: 'Verbose output',
                        title: 'Verbose output',
                    },
                },
                // eslint-disable-next-line max-len
                warn: 'Warning: After optimization, the number and names of mesh resources will change, which will cause the loss of resources referenced by the components, please update them manually in time. (In addition, for prefabs pre-generated in the model resources, the resource synchronization mechanism will update them automatically)',
            },
            animationBakeRate: {
                name: 'Animation Bake Rate',
                title: 'Specify the animation bake rate in frames per second (fps).',
                auto: 'Auto',
            },
            promoteSingleRootNode: {
                name: 'Promote single root node',
                title:
                    'If enabled and there is only one single root node in a FBX scene, <br>' +
                    'the single root node is used as the root of prefab when converting the FBX scene to Cocos Creator prefab. <br>' +
                    "Otherwise, the FBX scene become prefab's root.",
            },
            preferLocalTimeSpan: {
                name: 'Prefer Local Time Span',
                title:
                    'When exporting FBX animations, whether prefer to use the time range recorded in FBX file. ' +
                    'If one is not preferred, or one is invalid for use, the time range is robustly calculated. ' +
                    'Some FBX generators may not export this information.',
            },
        },
        textureCube: {
            anisotropy: 'Anisotropy',
            anisotropyTip: 'Anisotropy',
            minFilter: 'Min Filter',
            minFilterTip: 'Min Filter',
            magFilter: 'Mag Filter',
            magFilterTip: 'Mag Filter',
            mipFilter: 'Mip Filter',
            mipFilterTip: 'Mip Filter',
            wrapModeS: 'Wrap Mode S',
            wrapModeSTip: 'Wrap Mode S',
            wrapModeT: 'Wrap Mode T',
            wrapModeTTip: 'Wrap Mode T',
            modeWarn:
                "Warning: WebGL 1.0 platform doesn't support 'repeat' filter for non-power-of-two textures(runtime fallback to 'clamp-to-edge'), effectively disabling features like the 'tilingOffset' property in many materials.",
        },
        material: {
            'fail-to-load-custom-inspector': 'material: fail to load custom inspector of {effect}',
            'illegal-inspector-url': "Inspector's URL is not valid",
        },
        animationGraph: {
            edit: 'Edit',
        },
        animationMask: {
            importSkeleton: 'Import Skeleton',
            clearAllNodes: 'Clear',
            clearAllNodesWarn: 'Are you sure to clear all data of this Animation Mask?',
            illegalFbx: 'Import Skeleton Failed: this fbx asset has not contained sub prefab asset.',
<<<<<<< HEAD
            nodeEnableTip: 'Whether enable this joint;<br>Alt + Click only toggle the state of itself.',
=======
            nodeEnableTip: 'Whether to enable this joint and its descendants.;<br>Alt + Click only toggle the state of itself.',
>>>>>>> 04d93514
        },
        multipleWarning: 'Multi-select editing of this type of asset is not supported',
        check_is_saved: {
            message: 'The modified data has not been saved. Do you want to save it?',
            assetMessage: "${assetName} is modified, it's data has not been saved. Do you want to save it?",
            save: 'Save',
            abort: 'Abort',
        },
    },

    menu: {
        node: 'Node Menu',
        component: 'Component Menu',

        remove_component: 'Remove',
        reset_component: 'Reset',
        move_up_component: 'Move Up',
        move_down_component: 'Move Down',

        reset_node: 'Reset',
        reset_node_position: 'Reset Position',
        reset_node_rotation: 'Reset Rotation',
        reset_node_scale: 'Reset Scale ',

        copy_node_value: 'Copy Node Values',
        paste_node_value: 'Paste Node Values',
        copy_node_world_transform: 'Copy Node World Transform',
        paste_node_world_transform: 'Paste Node World Transform',

        copy_component: 'Copy Component',
        paste_component: 'Paste Component As New',
        paste_component_values: 'Paste Component Values',

        help_url: 'Help Document',
        custom_script: 'Custom script',
    },

    prefab: {
        edit: 'Edit prefab asset',
        local: 'Location',
        reset: 'Reset from prefab',
        save: 'Update prefab asset',
        link: 'Connect it to another prefab',
        unlink: 'Disconnect node with current prefab asset',
        lost: 'Prefab asset is not exist.',
        exist: 'Prefab Asset',
    },
};<|MERGE_RESOLUTION|>--- conflicted
+++ resolved
@@ -351,11 +351,7 @@
             clearAllNodes: 'Clear',
             clearAllNodesWarn: 'Are you sure to clear all data of this Animation Mask?',
             illegalFbx: 'Import Skeleton Failed: this fbx asset has not contained sub prefab asset.',
-<<<<<<< HEAD
-            nodeEnableTip: 'Whether enable this joint;<br>Alt + Click only toggle the state of itself.',
-=======
             nodeEnableTip: 'Whether to enable this joint and its descendants.;<br>Alt + Click only toggle the state of itself.',
->>>>>>> 04d93514
         },
         multipleWarning: 'Multi-select editing of this type of asset is not supported',
         check_is_saved: {
