--- conflicted
+++ resolved
@@ -221,10 +221,7 @@
             "font_size": "输入框文本的字体大小",
             "line_height": "输入框文本的行高",
             "font_color": "输入框文本的颜色",
-<<<<<<< HEAD
-=======
             "stay_on_top": "设置为 True 则输入框总是可见，并且永远在游戏视图的上面，该属性会在 v2.1 中移除",
->>>>>>> 0a270c0f
             "tab_index": "修改 DOM 输入元素的 tabIndex，这个属性只有在 Web 上面修改有意义。",
             "placeholder": "输入框占位符的文本内容",
             "placeholder_font_size": "输入框占位符的字体大小",
