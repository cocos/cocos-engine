module.exports = {
    dialog: {
        confirm: '确认',
        cancel: '取消',
        warn: '警告',
    },

    inspector: {
        cloneToEdit: '克隆出新资源，使用并编辑',
        cloneToDirectoryIllegal: '保存路径请限制在当前项目 /assets 路径内',
    },

    assets: {
        reset: '重置',
        save: '保存',
        locate_asset: '资源面板上定位该资源',
        'label-atlas': {
            SpriteFrameTip: 'SpriteFrame',
            ItemWidthTip: 'Item Width',
            ItemHeightTip: 'Item Height',
            StartCharTip: 'Start Char',
            FontSizeTip: 'Font Size',
            SpriteFrame: 'SpriteFrame',
            ItemWidth: 'Item Width',
            ItemHeight: 'Item Height',
            StartChar: 'Start Char',
            FontSize: 'Font Size',
        },
        particle:{
            spriteFrame:'Sprite Frame',
            spriteFrameTip:'Sprite Frame',
        },
        erpTextureCube: {
            anisotropy: 'Anisotropy',
            minFilter: 'Min Filter',
            magFilter: 'Mag Filter',
            mipFilter: 'Mip Filter',
            wrapModeS: 'Wrap Mode S',
            wrapModeT: 'Wrap Mode T',
            anisotropyTip: 'Anisotropy',
            minFilterTip: 'Min Filter',
            magFilterTip: 'Mag Filter',
            mipFilterTip: 'Mip Filter',
            wrapModeSTip: 'Wrap Mode S',
            wrapModeTTip: 'Wrap Mode T',
            faceSize: {
                name: 'Face Size',
                title:
                    '每个面的尺寸。如果未指定或指定为0，将使用默认尺寸——最接近贴图宽度 / 4 的2次幂。',
            },
        },
        javascript: {
            plugin: '导入为插件',
            dependencies: '依赖其它',
            executionScope: '执行作用域',
            global: '顶层',
            enclosed: '独立',
            loadPluginInWeb: '允许 Web 平台加载',
            loadPluginInEditor: '允许编辑器加载',
            loadPluginInNative: '允许 Native 平台加载',
            simulateGlobals: '模拟全局变量',
            executionScopeTip: '不对该插件脚本做任何编译或包装。',
            executionScopeEnclosed: '模拟全局变量',
            pluginTip: 'Import As Plugin',
            dependenciesTip: 'Dependencies',
            globalTip: 'Global',
            enclosedTip: 'Enclosed',
            loadPluginInWebTip: 'Load In Web',
            loadPluginInEditorTip: 'Load In Editor',
            loadPluginInNativeTip: 'Load In Native',
            simulateGlobalsTip: 'Simulate global variables',
        },
        scene: {
            asyncLoadAssets: '异步加载',
        },
        effect: {
            shader: 'Shaders',
            shaderTip: 'Shaders',
            combinations: 'Precompile Combinations',
            combinationsTip: 'Precompile Combinations',
            choose: 'Choose all possible branches.',
            glsl3: 'GLSL 300 ES Output',
            glsl1: 'GLSL 100 Output',
            vert: 'Vertex Shader',
            frag: 'Fragment Shader',
        },
        image: {
            type: 'Type',
            typeTip: 'Type',
            // bakeOfflineMipmaps: 'Bake Offline Mipmaps',
            // bakeOfflineMipmapsTip: 'Bake Offline Mipmaps',
            flipVertical: 'Flip Vertical',
            flipVerticalTip: 'Flip Vertical',
            fixAlphaTransparencyArtifacts: 'Fix Alpha Transparency Artifacts',
            fixAlphaTransparencyArtifactsTip: '为全透明像素填充相邻像素的颜色，防止纹理过滤引起的黑边问题。当使用 Alpha 透明通道时，请启用此功能。',
            isRGBE: 'Is RGBE',
            isRGBETip: 'Is RGBE',
        },
        spriteFrame: {
            packable: 'Packable',
            packableTip: '是否参与动态合图',
            rotated: 'Rotated',
            rotatedTip: 'TexturePacker 中的子资源是否被旋转',
            offsetX: 'Offset X',
            offsetXTip: 'TexturePacker 图片矩形的 X 轴偏移量',
            offsetY: 'Offset Y',
            offsetYTip: 'TexturePacker 图片矩形的 Y 轴偏移量',
            trimType: 'Trim Type',
            trimTypeTip: '裁剪类型',
            trimThreshold: 'Trim Threshold',
            trimThresholdTip: '裁剪的透明度阈值',
            trimX: 'Trim X',
            trimXTip: '裁剪矩形左上角的 X 坐标',
            trimY: 'Trim Y',
            trimYTip: '裁剪矩形左上角的 Y 坐标',
            width: 'Trim Width',
            widthTip: '裁剪矩形宽度',
            height: 'Trim Height',
            heightTip: '裁剪矩形高度',
            borderTop: 'Border Top',
            borderTopTip: '九宫格上边距',
            borderBottom: 'Border Bottom',
            borderBottomTip: '九宫格下边距',
            borderLeft: 'Border Left',
            borderLeftTip: '九宫格左边距',
            borderRight: 'Border Right',
            borderRightTip: '九宫格右边距',
            edit: 'Edit',
            editTip: '编辑',
        },
        texture: {
            anisotropy: 'Anisotropy',
            anisotropyTip: '应用各向异性过滤算法的最大阈值',
            minfilter: 'Min Filter',
            minfilterTip: '缩小贴图时采用的过滤算法',
            magfilter: 'Mag Filter',
            magfilterTip: '放大贴图时采用的过滤算法',
            mipfilter: 'Mip Filter',
            mipfilterTip: '采用多级纹理时的过滤算法',
            wrapModeS: 'Wrap Mode S',
            wrapModeSTip: '像素对纹理在 S（U）方向上的映射模式',
            wrapModeT: 'Wrap Mode T',
            wrapModeTTip: '像素对纹理在 T（V）方向上的映射模式',
            modeWarn:
                '警告：WebGL 1.0 平台不支持非 2 次幂贴图的 repeat 过滤模式，运行时会自动改为 clamp-to-edge 模式，这会使材质的 tilingOffset 等属性完全失效。',
        },
        fbx: {
            browse: '更换贴图',
            model: '模型',
            animation: '动画',
            modelPreview: '模型预览',
            material: '材质',
            fbx: 'FBX',
            no_model_tips:'没有模型可供预览',
            drag_model_tips:'可将模型拖到这里进行预览',
            GlTFUserData: {
                normals: {
                    name: '法线',
                    title: '法线导入设置。',
                    optional: {
                        name: '可选',
                        title: '仅当模型文件中包含法线时导入法线。',
                    },
                    exclude: {
                        name: '排除',
                        title: '不导入法线。',
                    },
                    require: {
                        name: '仅在必要时重新计算',
                        title: '导入法线。优先使用模型文件中的法线，若模型文件中不包含法线则计算法线。',
                    },
                    recalculate: {
                        name: '重新计算',
                        title: '不管模型文件中是否包含法线都直接重新计算并导入。',
                    },
                },
                tangents: {
                    name: '切线',
                    title: '切线导入设置。',
                    optional: {
                        name: '可选',
                        title: '仅当模型文件中包含切线时导入切线。',
                    },
                    exclude: {
                        name: '排除',
                        title: '不导入切线。',
                    },
                    require: {
                        name: '仅在必要时重新计算',
                        title: '导入切线。优先使用模型文件中的切线，若模型文件中不包含切线且纹理坐标存在则计算切线。',
                    },
                    recalculate: {
                        name: '重新计算',
                        title: '不管模型文件中是否包含切线都直接重新计算并导入。',
                    },
                },
                morphNormals: {
                    name: '形变法线',
                    title: '形变法线导入设置。',
                    optional: {
                        name: '可选',
                        title: '仅当模型文件中包含形变法线时导入形变法线。',
                    },
                    exclude: {
                        name: '排除',
                        title: '不导入形变法线。',
                    },
                    require: {
                        name: '仅在必要时重新计算',
                        title: '导入形变法线。优先使用模型文件中的形变法线，若模型文件中不包含形变法线则计算形变法线。',
                    },
                    recalculate: {
                        name: '重新计算',
                        title: '不管模型文件中是否包含形变法线都直接重新计算并导入。',
                    },
                },
                dumpMaterials: {
                    name: '提取材质',
                    title: '开启后，模型文件中的材质将被提取成为可编辑的材质文件，而非作为模型文件资源的只读子资源。',
                },
                materialDumpDir: {
                    name: '材质提取目录',
                    title: '指定材质提取的目标目录。若未指定，材质将提取至 `Materials_${模型文件名（不含后缀）}`。',
                },
                useVertexColors: {
                    name: '使用顶点色',
                    title: '是否使用顶点色。',
                },
                depthWriteInAlphaModeBlend: {
                    name: '混合模式下的深度写入',
                    title: '当 alpha 模式为 "BLEND" 时开启深度写入。',
                },
                skipValidation: {
                    name: '跳过验证',
                    title: '跳过对模型文件的验证。',
                },
            },
            addEvent: {
                shouldSave: '新建的 clip 需要先提交修改后，才能添加/编辑事件',
                ok: '知道了',
            },
            ImageRemap: {
                remapAs: '映射为',
                original: '原始',
            },
            limitMaterialDumpDir: '提取的路径需要限定在项目路径范围内',
            legacyOptions:'旧版本遗留',
            legacyFbxImporter: {
                name: '与 1.* 版本兼容',
                title: '此导入器是否应该与其在 Cocos Creator 1.* 之前版本的导入方式兼容。',
                warn: '警告：改变此属性可能会影响那些导入后已投入使用或者被引用了的资源。',
            },
            disableMeshSplit: {
                name: '是否禁用 Mesh 拆分',
                title:
                    '为了解决实时骨骼动画系统下 uniform vector 数量限制问题，<br> ' +
                    '目前在资源导入期会根据骨骼数量做拆分，这会对其他系统也产生影响。<br>' +
                    '如果确定不会使用实时计算模式 (对应 SkeletalAnimation 组件的 <br> ' +
                    'useBakedAnimation 选项未勾选时)，可以勾选此项以提升性能。<br>' +
                    '但注意改变此选项会影响生成的 prefab 内容，需要对应更新场景中的引用。<br>' +
                    '后续重构会移除此流程。',
            },
            meshOptimizer: {
                name: 'Mesh Optimizer',
                title: 'Mesh Optimizer',
                simplification: {
                    name: 'Simplification',
                    title: 'Simplification',
                    si: {
                        name: 'Achieve the ratio R',
                        title: 'Achieve the ratio R',
                    },
                    sa: {
                        name: 'Aggressively simplify',
                        title: 'Aggressively simplify',
                    },
                },
                scene: {
                    name: 'Scene',
                    title: 'Scene',
                    kn: {
                        name: 'Keep nodes transform',
                        title: 'Keep nodes transform',
                    },
                    ke: {
                        name: 'Keep extras data',
                        title: 'Keep extras data',
                    },
                },
                miscellaneous: {
                    name: 'Miscellaneous',
                    title: 'Miscellaneous',
                    noq: {
                        name: 'Disable quantization',
                        title: 'Disable quantization',
                    },
                    v: {
                        name: 'Verbose output',
                        title: 'Verbose output',
                    },
                },
                warn: '警告：优化后，网格资源的数量和名称会发生改变，这将会造成组件引用的资源丢失，请及时手动更新；（另外，对于模型资源中预生成的预制体，资源同步机制会自动更新）',
            },
            animationBakeRate: {
                name: '动画烘焙速率',
                title: '指定动画烘焙速率，单位为帧每秒（FPS）',
                auto: '自动',
            },
            promoteSingleRootNode: {
                name: '提升单一根结点',
                title: '若开启并且 FBX 场景仅有一个根节点，那么当转换该 FBX 场景为 Cocos Creator 预制体时，<br>以该根节点作为预制体的根节点，否则以该 FBX 场景的根节点作为预制体的根节点。',
            },
            preferLocalTimeSpan: {
                name: '优先使用文件时间范围',
                title: '在导出 FBX 动画时，是否优先使用 FBX 文件中记录的动画时间范围。<br>若不使用该时间范围或此范围不可能用，则会粗略地计算动画时间范围。有些 FBX 生产工具中可能并未导出该信息。',
            },
            smartMaterialEnabled: {
                name: '材质智能转换',
                title: '将 DCC 材质转化为引擎材质, 并匹对 DCC 材质的光照模型',
<<<<<<< HEAD
                warn: '偏好设置里的实验室功能 "材质智能转换" 已关闭，请启用此项功能来修改模型级别设置。',
=======
                warn: '项目设置里的模型配置 "材质智能转换" 已关闭，请启用此项功能来修改模型级别设置。',
>>>>>>> cfed2a21
            },
        },
        textureCube: {
            anisotropy: 'Anisotropy',
            anisotropyTip: 'Anisotropy',
            minFilter: 'Min Filter',
            minFilterTip: 'Min Filter',
            magFilter: 'Mag Filter',
            magFilterTip: 'Mag Filter',
            mipFilter: 'Mip Filter',
            mipFilterTip: 'Mip Filter',
            wrapModeS: 'Wrap Mode S',
            wrapModeSTip: 'Wrap Mode S',
            wrapModeT: 'Wrap Mode T',
            wrapModeTTip: 'Wrap Mode T',
            modeWarn:
            '警告：WebGL 1.0 平台不支持非 2 次幂贴图的 repeat 过滤模式，运行时会自动改为 clamp-to-edge 模式，这会使材质的 tilingOffset 等属性完全失效。',
        },
        material: {
            'fail-to-load-custom-inspector': 'material: 自定义 effect {effect} 的 inspector 加载失败',
            'illegal-inspector-url': "Inspector的路径不合法",
        },
        animationGraph: {
            edit: '编辑',
        },
        animationMask: {
            importSkeleton: '导入骨骼',
            clearAllNodes: '清空',
            clearAllNodesWarn: '确定清空所有遮罩数据吗？',
            illegalFbx: '导入骨骼失败：此 fbx 文件不含有 prefab 子资源。',
            nodeEnableTip: '是否启用该节点及其子孙节点<br>按住 Alt + 点击，只切换自身的状态。',
        },
        multipleWarning: '不支持此类型资源的多选编辑',
        check_is_saved: {
            message: '修改的数据尚未保存，是否保存修改？',
            assetMessage: '${assetName} 修改的数据尚未保存，是否保存修改？',
            save: '保存',
            abort: '丢弃',
        },
    },

    menu: {
        node: '节点菜单',
        component: '组件菜单',

        remove_component: '删除组件',
        reset_component: '重置组件',
        move_up_component: '向上移动',
        move_down_component: '向下移动',

        reset_node: '重置节点',
        reset_node_position: '重置节点坐标位置',
        reset_node_rotation: '重置节点旋转角度',
        reset_node_scale: '重置节点缩放比例',

        copy_node_value: '复制节点的值',
        paste_node_value: '粘贴节点的值',
        copy_node_world_transform: '复制节点世界坐标',
        paste_node_world_transform: '粘贴节点世界坐标',

        copy_component: '复制组件',
        paste_component: '粘贴成为新组件',
        paste_component_values: '粘贴组件的值',

        help_url: '帮助文档',
        custom_script: '自定义脚本',
    },

    prefab: {
        edit: '编辑资源',
        local: '定位资源',
        reset: '从资源还原',
        save: '更新到资源',
        link: '关联到另一个预制件资源',
        unlink: '取消关联当前的预制件资源',
        lost: '对应的预制件资源已不存在',
        exist: 'Prefab 资源',
    },
};<|MERGE_RESOLUTION|>--- conflicted
+++ resolved
@@ -317,11 +317,7 @@
             smartMaterialEnabled: {
                 name: '材质智能转换',
                 title: '将 DCC 材质转化为引擎材质, 并匹对 DCC 材质的光照模型',
-<<<<<<< HEAD
-                warn: '偏好设置里的实验室功能 "材质智能转换" 已关闭，请启用此项功能来修改模型级别设置。',
-=======
                 warn: '项目设置里的模型配置 "材质智能转换" 已关闭，请启用此项功能来修改模型级别设置。',
->>>>>>> cfed2a21
             },
         },
         textureCube: {
