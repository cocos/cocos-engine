--- conflicted
+++ resolved
@@ -50,12 +50,6 @@
     clear(): any;
     getNode(uuid: string): any;
     getNodes(): {[uuid: string]: any};
-<<<<<<< HEAD
-
-
-=======
-    emit(name: string, ...args: any): void;
->>>>>>> 4a4be6df
 }
 
 interface EditorExtendsPrefabUtils {
